--- conflicted
+++ resolved
@@ -34,10 +34,7 @@
 	Opt_reserved_mb,
 	Opt_gid_derivation,
 	Opt_default_normal,
-<<<<<<< HEAD
-=======
 	Opt_nocache,
->>>>>>> 188113aa
 	Opt_unshared_obb,
 	Opt_err,
 };
@@ -136,12 +133,9 @@
 		case Opt_default_normal:
 			opts->default_normal = true;
 			break;
-<<<<<<< HEAD
-=======
 		case Opt_nocache:
 			opts->nocache = true;
 			break;
->>>>>>> 188113aa
 		case Opt_unshared_obb:
 			opts->unshared_obb = true;
 			break;
