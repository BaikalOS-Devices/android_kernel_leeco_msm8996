--- conflicted
+++ resolved
@@ -81,12 +81,7 @@
 		struct posix_acl *old_acl = acl;
 		error = posix_acl_update_mode(inode, &inode->i_mode, &acl);
 
-<<<<<<< HEAD
-		if (!acl)
-			posix_acl_release(old_acl);
-=======
 		error = posix_acl_update_mode(inode, &inode->i_mode, &acl);
->>>>>>> ba420f35
 		if (error)
 			return error;
 		if (mode != inode->i_mode)
