--- conflicted
+++ resolved
@@ -451,17 +451,11 @@
 	}
 
 out:
-<<<<<<< HEAD
 	kfree(file->private_data);
 	file->private_data = NULL;
 
-	if (err != -ENOENT) {
+	if (err != -ENOENT)
 		ubifs_err(c, "cannot find next direntry, error %d", err);
-		return err;
-	}
-=======
-	if (err != -ENOENT)
-		ubifs_err("cannot find next direntry, error %d", err);
 	else
 		/*
 		 * -ENOENT is a non-fatal error in this context, the TNC uses
@@ -469,7 +463,6 @@
 		 * and readdir() has to stop.
 		 */
 		err = 0;
->>>>>>> 1432c24b
 
 	/* 2 is a special value indicating that there are no more direntries */
 	ctx->pos = 2;
