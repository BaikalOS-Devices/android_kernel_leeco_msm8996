--- conflicted
+++ resolved
@@ -113,15 +113,12 @@
 	struct buffer_head *bh = NULL;
 	int dir_has_error = 0;
 	struct ext4_str fname_crypto_str = {.name = NULL, .len = 0};
-<<<<<<< HEAD
-=======
 
 	if (ext4_encrypted_inode(inode)) {
 		err = ext4_get_encryption_info(inode);
 		if (err && err != -ENOKEY)
 			return err;
 	}
->>>>>>> ba420f35
 
 	if (is_dx_dir(inode)) {
 		err = ext4_dx_readdir(file, ctx);
