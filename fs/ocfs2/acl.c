/* -*- mode: c; c-basic-offset: 8; -*-
 * vim: noexpandtab sw=8 ts=8 sts=0:
 *
 * acl.c
 *
 * Copyright (C) 2004, 2008 Oracle.  All rights reserved.
 *
 * CREDITS:
 * Lots of code in this file is copy from linux/fs/ext3/acl.c.
 * Copyright (C) 2001-2003 Andreas Gruenbacher, <agruen@suse.de>
 *
 * This program is free software; you can redistribute it and/or
 * modify it under the terms of the GNU General Public
 * License version 2 as published by the Free Software Foundation.
 *
 * This program is distributed in the hope that it will be useful,
 * but WITHOUT ANY WARRANTY; without even the implied warranty of
 * MERCHANTABILITY or FITNESS FOR A PARTICULAR PURPOSE.  See the GNU
 * General Public License for more details.
 */

#include <linux/init.h>
#include <linux/module.h>
#include <linux/slab.h>
#include <linux/string.h>

#include <cluster/masklog.h>

#include "ocfs2.h"
#include "alloc.h"
#include "dlmglue.h"
#include "file.h"
#include "inode.h"
#include "journal.h"
#include "ocfs2_fs.h"

#include "xattr.h"
#include "acl.h"

/*
 * Convert from xattr value to acl struct.
 */
static struct posix_acl *ocfs2_acl_from_xattr(const void *value, size_t size)
{
	int n, count;
	struct posix_acl *acl;

	if (!value)
		return NULL;
	if (size < sizeof(struct posix_acl_entry))
		return ERR_PTR(-EINVAL);

	count = size / sizeof(struct posix_acl_entry);

	acl = posix_acl_alloc(count, GFP_NOFS);
	if (!acl)
		return ERR_PTR(-ENOMEM);
	for (n = 0; n < count; n++) {
		struct ocfs2_acl_entry *entry =
			(struct ocfs2_acl_entry *)value;

		acl->a_entries[n].e_tag  = le16_to_cpu(entry->e_tag);
		acl->a_entries[n].e_perm = le16_to_cpu(entry->e_perm);
		switch(acl->a_entries[n].e_tag) {
		case ACL_USER:
			acl->a_entries[n].e_uid =
				make_kuid(&init_user_ns,
					  le32_to_cpu(entry->e_id));
			break;
		case ACL_GROUP:
			acl->a_entries[n].e_gid =
				make_kgid(&init_user_ns,
					  le32_to_cpu(entry->e_id));
			break;
		default:
			break;
		}
		value += sizeof(struct posix_acl_entry);

	}
	return acl;
}

/*
 * Convert acl struct to xattr value.
 */
static void *ocfs2_acl_to_xattr(const struct posix_acl *acl, size_t *size)
{
	struct ocfs2_acl_entry *entry = NULL;
	char *ocfs2_acl;
	size_t n;

	*size = acl->a_count * sizeof(struct posix_acl_entry);

	ocfs2_acl = kmalloc(*size, GFP_NOFS);
	if (!ocfs2_acl)
		return ERR_PTR(-ENOMEM);

	entry = (struct ocfs2_acl_entry *)ocfs2_acl;
	for (n = 0; n < acl->a_count; n++, entry++) {
		entry->e_tag  = cpu_to_le16(acl->a_entries[n].e_tag);
		entry->e_perm = cpu_to_le16(acl->a_entries[n].e_perm);
		switch(acl->a_entries[n].e_tag) {
		case ACL_USER:
			entry->e_id = cpu_to_le32(
				from_kuid(&init_user_ns,
					  acl->a_entries[n].e_uid));
			break;
		case ACL_GROUP:
			entry->e_id = cpu_to_le32(
				from_kgid(&init_user_ns,
					  acl->a_entries[n].e_gid));
			break;
		default:
			entry->e_id = cpu_to_le32(ACL_UNDEFINED_ID);
			break;
		}
	}
	return ocfs2_acl;
}

static struct posix_acl *ocfs2_get_acl_nolock(struct inode *inode,
					      int type,
					      struct buffer_head *di_bh)
{
	int name_index;
	char *value = NULL;
	struct posix_acl *acl;
	int retval;

	switch (type) {
	case ACL_TYPE_ACCESS:
		name_index = OCFS2_XATTR_INDEX_POSIX_ACL_ACCESS;
		break;
	case ACL_TYPE_DEFAULT:
		name_index = OCFS2_XATTR_INDEX_POSIX_ACL_DEFAULT;
		break;
	default:
		return ERR_PTR(-EINVAL);
	}

	retval = ocfs2_xattr_get_nolock(inode, di_bh, name_index, "", NULL, 0);
	if (retval > 0) {
		value = kmalloc(retval, GFP_NOFS);
		if (!value)
			return ERR_PTR(-ENOMEM);
		retval = ocfs2_xattr_get_nolock(inode, di_bh, name_index,
						"", value, retval);
	}

	if (retval > 0)
		acl = ocfs2_acl_from_xattr(value, retval);
	else if (retval == -ENODATA || retval == 0)
		acl = NULL;
	else
		acl = ERR_PTR(retval);

	kfree(value);

	return acl;
}

/*
 * Helper function to set i_mode in memory and disk. Some call paths
 * will not have di_bh or a journal handle to pass, in which case it
 * will create it's own.
 */
static int ocfs2_acl_set_mode(struct inode *inode, struct buffer_head *di_bh,
			      handle_t *handle, umode_t new_mode)
{
	int ret, commit_handle = 0;
	struct ocfs2_dinode *di;

	if (di_bh == NULL) {
		ret = ocfs2_read_inode_block(inode, &di_bh);
		if (ret) {
			mlog_errno(ret);
			goto out;
		}
	} else
		get_bh(di_bh);

	if (handle == NULL) {
		handle = ocfs2_start_trans(OCFS2_SB(inode->i_sb),
					   OCFS2_INODE_UPDATE_CREDITS);
		if (IS_ERR(handle)) {
			ret = PTR_ERR(handle);
			mlog_errno(ret);
			goto out_brelse;
		}

		commit_handle = 1;
	}

	di = (struct ocfs2_dinode *)di_bh->b_data;
	ret = ocfs2_journal_access_di(handle, INODE_CACHE(inode), di_bh,
				      OCFS2_JOURNAL_ACCESS_WRITE);
	if (ret) {
		mlog_errno(ret);
		goto out_commit;
	}

	inode->i_mode = new_mode;
	inode->i_ctime = CURRENT_TIME;
	di->i_mode = cpu_to_le16(inode->i_mode);
	di->i_ctime = cpu_to_le64(inode->i_ctime.tv_sec);
	di->i_ctime_nsec = cpu_to_le32(inode->i_ctime.tv_nsec);
	ocfs2_update_inode_fsync_trans(handle, inode, 0);

	ocfs2_journal_dirty(handle, di_bh);

out_commit:
	if (commit_handle)
		ocfs2_commit_trans(OCFS2_SB(inode->i_sb), handle);
out_brelse:
	brelse(di_bh);
out:
	return ret;
}

/*
 * Set the access or default ACL of an inode.
 */
int ocfs2_set_acl(handle_t *handle,
			 struct inode *inode,
			 struct buffer_head *di_bh,
			 int type,
			 struct posix_acl *acl,
			 struct ocfs2_alloc_context *meta_ac,
			 struct ocfs2_alloc_context *data_ac)
{
	int name_index;
	void *value = NULL;
	size_t size = 0;
	int ret;

	if (S_ISLNK(inode->i_mode))
		return -EOPNOTSUPP;

	switch (type) {
	case ACL_TYPE_ACCESS:
		name_index = OCFS2_XATTR_INDEX_POSIX_ACL_ACCESS;
		if (acl) {
			umode_t mode;
<<<<<<< HEAD
=======

>>>>>>> 4f466a63
			ret = posix_acl_update_mode(inode, &mode, &acl);
			if (ret)
				return ret;

<<<<<<< HEAD
			ret = ocfs2_acl_set_mode(inode, di_bh,
						 handle, mode);
			if (ret)
				return ret;

=======
				ret = ocfs2_acl_set_mode(inode, di_bh,
							 handle, mode);
				if (ret)
					return ret;
			}
>>>>>>> 4f466a63
		}
		break;
	case ACL_TYPE_DEFAULT:
		name_index = OCFS2_XATTR_INDEX_POSIX_ACL_DEFAULT;
		if (!S_ISDIR(inode->i_mode))
			return acl ? -EACCES : 0;
		break;
	default:
		return -EINVAL;
	}

	if (acl) {
		value = ocfs2_acl_to_xattr(acl, &size);
		if (IS_ERR(value))
			return (int)PTR_ERR(value);
	}

	if (handle)
		ret = ocfs2_xattr_set_handle(handle, inode, di_bh, name_index,
					     "", value, size, 0,
					     meta_ac, data_ac);
	else
		ret = ocfs2_xattr_set(inode, name_index, "", value, size, 0);

	kfree(value);

	return ret;
}

int ocfs2_iop_set_acl(struct inode *inode, struct posix_acl *acl, int type)
{
	return ocfs2_set_acl(NULL, inode, NULL, type, acl, NULL, NULL);
}

struct posix_acl *ocfs2_iop_get_acl(struct inode *inode, int type)
{
	struct ocfs2_super *osb;
	struct buffer_head *di_bh = NULL;
	struct posix_acl *acl;
	int ret = -EAGAIN;

	osb = OCFS2_SB(inode->i_sb);
	if (!(osb->s_mount_opt & OCFS2_MOUNT_POSIX_ACL))
		return NULL;

	ret = ocfs2_read_inode_block(inode, &di_bh);
	if (ret < 0)
		return ERR_PTR(ret);

	acl = ocfs2_get_acl_nolock(inode, type, di_bh);

	brelse(di_bh);

	return acl;
}<|MERGE_RESOLUTION|>--- conflicted
+++ resolved
@@ -242,27 +242,19 @@
 		name_index = OCFS2_XATTR_INDEX_POSIX_ACL_ACCESS;
 		if (acl) {
 			umode_t mode;
-<<<<<<< HEAD
-=======
-
->>>>>>> 4f466a63
+
 			ret = posix_acl_update_mode(inode, &mode, &acl);
 			if (ret)
 				return ret;
-
-<<<<<<< HEAD
-			ret = ocfs2_acl_set_mode(inode, di_bh,
-						 handle, mode);
-			if (ret)
-				return ret;
-
-=======
+			else {
+				if (ret == 0)
+					acl = NULL;
+
 				ret = ocfs2_acl_set_mode(inode, di_bh,
 							 handle, mode);
 				if (ret)
 					return ret;
 			}
->>>>>>> 4f466a63
 		}
 		break;
 	case ACL_TYPE_DEFAULT:
