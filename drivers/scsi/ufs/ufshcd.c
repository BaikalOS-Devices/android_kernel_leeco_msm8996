/*
 * Universal Flash Storage Host controller driver Core
 *
 * This code is based on drivers/scsi/ufs/ufshcd.c
 * Copyright (C) 2011-2013 Samsung India Software Operations
 * Copyright (c) 2013-2017, The Linux Foundation. All rights reserved.
 *
 * Authors:
 *	Santosh Yaraganavi <santosh.sy@samsung.com>
 *	Vinayak Holikatti <h.vinayak@samsung.com>
 *
 * This program is free software; you can redistribute it and/or
 * modify it under the terms of the GNU General Public License
 * as published by the Free Software Foundation; either version 2
 * of the License, or (at your option) any later version.
 * See the COPYING file in the top-level directory or visit
 * <http://www.gnu.org/licenses/gpl-2.0.html>
 *
 * This program is distributed in the hope that it will be useful,
 * but WITHOUT ANY WARRANTY; without even the implied warranty of
 * MERCHANTABILITY or FITNESS FOR A PARTICULAR PURPOSE.  See the
 * GNU General Public License for more details.
 *
 * This program is provided "AS IS" and "WITH ALL FAULTS" and
 * without warranty of any kind. You are solely responsible for
 * determining the appropriateness of using and distributing
 * the program and assume all risks associated with your exercise
 * of rights with respect to the program, including but not limited
 * to infringement of third party rights, the risks and costs of
 * program errors, damage to or loss of data, programs or equipment,
 * and unavailability or interruption of operations. Under no
 * circumstances will the contributor of this Program be liable for
 * any damages of any kind arising from your use or distribution of
 * this program.
 *
 * The Linux Foundation chooses to take subject only to the GPLv2
 * license terms, and distributes only under these terms.
 */

#include <linux/async.h>
#include <scsi/ufs/ioctl.h>
#include <linux/devfreq.h>
#include <linux/nls.h>
#include <linux/of.h>
#include <linux/blkdev.h>

#include "ufshcd.h"
#include "ufshci.h"
#include "ufs_quirks.h"
#include "ufs-debugfs.h"

#define CREATE_TRACE_POINTS
#include <trace/events/ufs.h>

#ifdef CONFIG_DEBUG_FS

static int ufshcd_tag_req_type(struct request *rq)
{
	int rq_type = TS_WRITE;

	if (!rq || !(rq->cmd_type & REQ_TYPE_FS))
		rq_type = TS_NOT_SUPPORTED;
	else if (rq->cmd_flags & REQ_FLUSH)
		rq_type = TS_FLUSH;
	else if (rq_data_dir(rq) == READ)
		rq_type = (rq->cmd_flags & REQ_URGENT) ?
			TS_URGENT_READ : TS_READ;
	else if (rq->cmd_flags & REQ_URGENT)
		rq_type = TS_URGENT_WRITE;

	return rq_type;
}

static void ufshcd_update_error_stats(struct ufs_hba *hba, int type)
{
	ufsdbg_set_err_state(hba);
	if (type < UFS_ERR_MAX)
		hba->ufs_stats.err_stats[type]++;
}

static void ufshcd_update_tag_stats(struct ufs_hba *hba, int tag)
{
	struct request *rq =
		hba->lrb[tag].cmd ? hba->lrb[tag].cmd->request : NULL;
	u64 **tag_stats = hba->ufs_stats.tag_stats;
	int rq_type;

	if (!hba->ufs_stats.enabled)
		return;

	tag_stats[tag][TS_TAG]++;
	if (!rq || !(rq->cmd_type & REQ_TYPE_FS))
		return;

	WARN_ON(hba->ufs_stats.q_depth > hba->nutrs);
	rq_type = ufshcd_tag_req_type(rq);
	if (!(rq_type < 0 || rq_type > TS_NUM_STATS))
		tag_stats[hba->ufs_stats.q_depth++][rq_type]++;
}

static void ufshcd_update_tag_stats_completion(struct ufs_hba *hba,
		struct scsi_cmnd *cmd)
{
	struct request *rq = cmd ? cmd->request : NULL;

	if (rq && rq->cmd_type & REQ_TYPE_FS)
		hba->ufs_stats.q_depth--;
}

static void update_req_stats(struct ufs_hba *hba, struct ufshcd_lrb *lrbp)
{
	int rq_type;
	struct request *rq = lrbp->cmd ? lrbp->cmd->request : NULL;
	s64 delta = ktime_us_delta(lrbp->complete_time_stamp,
		lrbp->issue_time_stamp);

	/* update general request statistics */
	if (hba->ufs_stats.req_stats[TS_TAG].count == 0)
		hba->ufs_stats.req_stats[TS_TAG].min = delta;
	hba->ufs_stats.req_stats[TS_TAG].count++;
	hba->ufs_stats.req_stats[TS_TAG].sum += delta;
	if (delta > hba->ufs_stats.req_stats[TS_TAG].max)
		hba->ufs_stats.req_stats[TS_TAG].max = delta;
	if (delta < hba->ufs_stats.req_stats[TS_TAG].min)
			hba->ufs_stats.req_stats[TS_TAG].min = delta;

	rq_type = ufshcd_tag_req_type(rq);
	if (rq_type == TS_NOT_SUPPORTED)
		return;

	/* update request type specific statistics */
	if (hba->ufs_stats.req_stats[rq_type].count == 0)
		hba->ufs_stats.req_stats[rq_type].min = delta;
	hba->ufs_stats.req_stats[rq_type].count++;
	hba->ufs_stats.req_stats[rq_type].sum += delta;
	if (delta > hba->ufs_stats.req_stats[rq_type].max)
		hba->ufs_stats.req_stats[rq_type].max = delta;
	if (delta < hba->ufs_stats.req_stats[rq_type].min)
			hba->ufs_stats.req_stats[rq_type].min = delta;
}

static void
ufshcd_update_query_stats(struct ufs_hba *hba, enum query_opcode opcode, u8 idn)
{
	if (opcode < UPIU_QUERY_OPCODE_MAX && idn < MAX_QUERY_IDN)
		hba->ufs_stats.query_stats_arr[opcode][idn]++;
}

#else
static inline void ufshcd_update_tag_stats(struct ufs_hba *hba, int tag)
{
}

static inline void ufshcd_update_tag_stats_completion(struct ufs_hba *hba,
		struct scsi_cmnd *cmd)
{
}

static inline void ufshcd_update_error_stats(struct ufs_hba *hba, int type)
{
}

static inline
void update_req_stats(struct ufs_hba *hba, struct ufshcd_lrb *lrbp)
{
}

static inline
void ufshcd_update_query_stats(struct ufs_hba *hba,
			       enum query_opcode opcode, u8 idn)
{
}
#endif

#define UFSHCD_REQ_SENSE_SIZE	18

#define UFSHCD_ENABLE_INTRS	(UTP_TRANSFER_REQ_COMPL |\
				 UTP_TASK_REQ_COMPL |\
				 UFSHCD_ERROR_MASK)
/* UIC command timeout, unit: ms */
#define UIC_CMD_TIMEOUT	500

/* NOP OUT retries waiting for NOP IN response */
#define NOP_OUT_RETRIES    10
/* Timeout after 30 msecs if NOP OUT hangs without response */
#define NOP_OUT_TIMEOUT    30 /* msecs */

/* Query request retries */
#define QUERY_REQ_RETRIES 3
/* Query request timeout */
#define QUERY_REQ_TIMEOUT 1500 /* 1.5 seconds */

/* Task management command timeout */
#define TM_CMD_TIMEOUT	100 /* msecs */

/* maximum number of retries for a general UIC command  */
#define UFS_UIC_COMMAND_RETRIES 3

/* maximum number of link-startup retries */
#define DME_LINKSTARTUP_RETRIES 3

/* Maximum retries for Hibern8 enter */
#define UIC_HIBERN8_ENTER_RETRIES 3

/* maximum number of reset retries before giving up */
#define MAX_HOST_RESET_RETRIES 5

/* Expose the flag value from utp_upiu_query.value */
#define MASK_QUERY_UPIU_FLAG_LOC 0xFF

/* Interrupt aggregation default timeout, unit: 40us */
#define INT_AGGR_DEF_TO	0x02

/* default value of auto suspend is 3 seconds */
#define UFSHCD_AUTO_SUSPEND_DELAY_MS 3000 /* millisecs */

#define UFSHCD_CLK_GATING_DELAY_MS_PWR_SAVE	10
#define UFSHCD_CLK_GATING_DELAY_MS_PERF		50

/* IOCTL opcode for command - ufs set device read only */
#define UFS_IOCTL_BLKROSET      BLKROSET

#define UFSHCD_DEFAULT_LANES_PER_DIRECTION		2

#define ufshcd_toggle_vreg(_dev, _vreg, _on)				\
	({                                                              \
		int _ret;                                               \
		if (_on)                                                \
			_ret = ufshcd_enable_vreg(_dev, _vreg);         \
		else                                                    \
			_ret = ufshcd_disable_vreg(_dev, _vreg);        \
		_ret;                                                   \
	})

#define ufshcd_hex_dump(prefix_str, buf, len) \
print_hex_dump(KERN_ERR, prefix_str, DUMP_PREFIX_OFFSET, 16, 4, buf, len, false)

static u32 ufs_query_desc_max_size[] = {
	QUERY_DESC_DEVICE_MAX_SIZE,
	QUERY_DESC_CONFIGURAION_MAX_SIZE,
	QUERY_DESC_UNIT_MAX_SIZE,
	QUERY_DESC_RFU_MAX_SIZE,
	QUERY_DESC_INTERCONNECT_MAX_SIZE,
	QUERY_DESC_STRING_MAX_SIZE,
	QUERY_DESC_RFU_MAX_SIZE,
	QUERY_DESC_GEOMETRY_MAZ_SIZE,
	QUERY_DESC_POWER_MAX_SIZE,
	QUERY_DESC_RFU_MAX_SIZE,
};

enum {
	UFSHCD_MAX_CHANNEL	= 0,
	UFSHCD_MAX_ID		= 1,
	UFSHCD_CMD_PER_LUN	= 32,
	UFSHCD_CAN_QUEUE	= 32,
};

/* UFSHCD states */
enum {
	UFSHCD_STATE_RESET,
	UFSHCD_STATE_ERROR,
	UFSHCD_STATE_OPERATIONAL,
};

/* UFSHCD error handling flags */
enum {
	UFSHCD_EH_IN_PROGRESS = (1 << 0),
};

/* UFSHCD UIC layer error flags */
enum {
	UFSHCD_UIC_DL_PA_INIT_ERROR = (1 << 0), /* Data link layer error */
	UFSHCD_UIC_DL_NAC_RECEIVED_ERROR = (1 << 1), /* Data link layer error */
	UFSHCD_UIC_DL_TCx_REPLAY_ERROR = (1 << 2), /* Data link layer error */
	UFSHCD_UIC_NL_ERROR = (1 << 3), /* Network layer error */
	UFSHCD_UIC_TL_ERROR = (1 << 4), /* Transport Layer error */
	UFSHCD_UIC_DME_ERROR = (1 << 5), /* DME error */
};

/* Interrupt configuration options */
enum {
	UFSHCD_INT_DISABLE,
	UFSHCD_INT_ENABLE,
	UFSHCD_INT_CLEAR,
};

#define DEFAULT_UFSHCD_DBG_PRINT_EN	UFSHCD_DBG_PRINT_ALL

#define ufshcd_set_eh_in_progress(h) \
	(h->eh_flags |= UFSHCD_EH_IN_PROGRESS)
#define ufshcd_eh_in_progress(h) \
	(h->eh_flags & UFSHCD_EH_IN_PROGRESS)
#define ufshcd_clear_eh_in_progress(h) \
	(h->eh_flags &= ~UFSHCD_EH_IN_PROGRESS)

#define ufshcd_set_ufs_dev_active(h) \
	((h)->curr_dev_pwr_mode = UFS_ACTIVE_PWR_MODE)
#define ufshcd_set_ufs_dev_sleep(h) \
	((h)->curr_dev_pwr_mode = UFS_SLEEP_PWR_MODE)
#define ufshcd_set_ufs_dev_poweroff(h) \
	((h)->curr_dev_pwr_mode = UFS_POWERDOWN_PWR_MODE)
#define ufshcd_is_ufs_dev_active(h) \
	((h)->curr_dev_pwr_mode == UFS_ACTIVE_PWR_MODE)
#define ufshcd_is_ufs_dev_sleep(h) \
	((h)->curr_dev_pwr_mode == UFS_SLEEP_PWR_MODE)
#define ufshcd_is_ufs_dev_poweroff(h) \
	((h)->curr_dev_pwr_mode == UFS_POWERDOWN_PWR_MODE)

static struct ufs_pm_lvl_states ufs_pm_lvl_states[] = {
	{UFS_ACTIVE_PWR_MODE, UIC_LINK_ACTIVE_STATE},
	{UFS_ACTIVE_PWR_MODE, UIC_LINK_HIBERN8_STATE},
	{UFS_SLEEP_PWR_MODE, UIC_LINK_ACTIVE_STATE},
	{UFS_SLEEP_PWR_MODE, UIC_LINK_HIBERN8_STATE},
	{UFS_POWERDOWN_PWR_MODE, UIC_LINK_HIBERN8_STATE},
	{UFS_POWERDOWN_PWR_MODE, UIC_LINK_OFF_STATE},
};

static inline enum ufs_dev_pwr_mode
ufs_get_pm_lvl_to_dev_pwr_mode(enum ufs_pm_level lvl)
{
	return ufs_pm_lvl_states[lvl].dev_state;
}

static inline enum uic_link_state
ufs_get_pm_lvl_to_link_pwr_state(enum ufs_pm_level lvl)
{
	return ufs_pm_lvl_states[lvl].link_state;
}

static inline enum ufs_pm_level
ufs_get_desired_pm_lvl_for_dev_link_state(enum ufs_dev_pwr_mode dev_state,
					enum uic_link_state link_state)
{
	enum ufs_pm_level lvl;

	for (lvl = UFS_PM_LVL_0; lvl < UFS_PM_LVL_MAX; lvl++) {
		if ((ufs_pm_lvl_states[lvl].dev_state == dev_state) &&
			(ufs_pm_lvl_states[lvl].link_state == link_state))
			return lvl;
	}

	/* if no match found, return the level 0 */
	return UFS_PM_LVL_0;
}

static inline bool ufshcd_is_valid_pm_lvl(int lvl)
{
	if (lvl >= 0 && lvl < ARRAY_SIZE(ufs_pm_lvl_states))
		return true;
	else
		return false;
}

static irqreturn_t ufshcd_intr(int irq, void *__hba);
static void ufshcd_tmc_handler(struct ufs_hba *hba);
static void ufshcd_async_scan(void *data, async_cookie_t cookie);
static int ufshcd_reset_and_restore(struct ufs_hba *hba);
static int ufshcd_eh_host_reset_handler(struct scsi_cmnd *cmd);
static int ufshcd_clear_tm_cmd(struct ufs_hba *hba, int tag);
static void ufshcd_hba_exit(struct ufs_hba *hba);
static int ufshcd_probe_hba(struct ufs_hba *hba);
static int ufshcd_enable_clocks(struct ufs_hba *hba);
static int ufshcd_disable_clocks(struct ufs_hba *hba,
				 bool is_gating_context);
static int ufshcd_disable_clocks_skip_ref_clk(struct ufs_hba *hba,
					      bool is_gating_context);
static int ufshcd_set_vccq_rail_unused(struct ufs_hba *hba, bool unused);
static int ufshcd_uic_hibern8_exit(struct ufs_hba *hba);
static int ufshcd_uic_hibern8_enter(struct ufs_hba *hba);
static inline void ufshcd_add_delay_before_dme_cmd(struct ufs_hba *hba);
static inline void ufshcd_save_tstamp_of_last_dme_cmd(struct ufs_hba *hba);
static int ufshcd_host_reset_and_restore(struct ufs_hba *hba);
static void ufshcd_resume_clkscaling(struct ufs_hba *hba);
static void ufshcd_suspend_clkscaling(struct ufs_hba *hba);
static void __ufshcd_suspend_clkscaling(struct ufs_hba *hba);
static void ufshcd_release_all(struct ufs_hba *hba);
static void ufshcd_hba_vreg_set_lpm(struct ufs_hba *hba);
static void ufshcd_hba_vreg_set_hpm(struct ufs_hba *hba);
static int ufshcd_devfreq_target(struct device *dev,
				unsigned long *freq, u32 flags);
static int ufshcd_devfreq_get_dev_status(struct device *dev,
		struct devfreq_dev_status *stat);

#if IS_ENABLED(CONFIG_DEVFREQ_GOV_SIMPLE_ONDEMAND)
static struct devfreq_simple_ondemand_data ufshcd_ondemand_data = {
	.upthreshold = 35,
	.downdifferential = 30,
	.simple_scaling = 1,
};

static void *gov_data = &ufshcd_ondemand_data;
#else
static void *gov_data;
#endif

static struct devfreq_dev_profile ufs_devfreq_profile = {
	.polling_ms	= 40,
	.target		= ufshcd_devfreq_target,
	.get_dev_status	= ufshcd_devfreq_get_dev_status,
};

static inline bool ufshcd_valid_tag(struct ufs_hba *hba, int tag)
{
	return tag >= 0 && tag < hba->nutrs;
}

static inline void ufshcd_enable_irq(struct ufs_hba *hba)
{
	if (!hba->is_irq_enabled) {
		enable_irq(hba->irq);
		hba->is_irq_enabled = true;
	}
}

static inline void ufshcd_disable_irq(struct ufs_hba *hba)
{
	if (hba->is_irq_enabled) {
		disable_irq(hba->irq);
		hba->is_irq_enabled = false;
	}
}

void ufshcd_scsi_unblock_requests(struct ufs_hba *hba)
{
	unsigned long flags;
	bool unblock = false;

	spin_lock_irqsave(hba->host->host_lock, flags);
	hba->scsi_block_reqs_cnt--;
	unblock = !hba->scsi_block_reqs_cnt;
	spin_unlock_irqrestore(hba->host->host_lock, flags);
	if (unblock)
		scsi_unblock_requests(hba->host);
}
EXPORT_SYMBOL(ufshcd_scsi_unblock_requests);

static inline void __ufshcd_scsi_block_requests(struct ufs_hba *hba)
{
	if (!hba->scsi_block_reqs_cnt++)
		scsi_block_requests(hba->host);
}

void ufshcd_scsi_block_requests(struct ufs_hba *hba)
{
	unsigned long flags;

	spin_lock_irqsave(hba->host->host_lock, flags);
	__ufshcd_scsi_block_requests(hba);
	spin_unlock_irqrestore(hba->host->host_lock, flags);
}
EXPORT_SYMBOL(ufshcd_scsi_block_requests);

/* replace non-printable or non-ASCII characters with spaces */
static inline void ufshcd_remove_non_printable(char *val)
{
	if (!val)
		return;

	if (*val < 0x20 || *val > 0x7e)
		*val = ' ';
}

#ifdef CONFIG_TRACEPOINTS
static void ufshcd_add_command_trace(struct ufs_hba *hba,
		unsigned int tag, const char *str)
{
	sector_t lba = -1;
	u8 opcode = 0;
	u32 intr, doorbell;
	struct ufshcd_lrb *lrbp;
	int transfer_len = -1;

	lrbp = &hba->lrb[tag];

	if (lrbp->cmd) { /* data phase exists */
		opcode = (u8)(*lrbp->cmd->cmnd);
		if ((opcode == READ_10) || (opcode == WRITE_10)) {
			/*
			 * Currently we only fully trace read(10) and write(10)
			 * commands
			 */
			if (lrbp->cmd->request && lrbp->cmd->request->bio)
				lba =
				  lrbp->cmd->request->bio->bi_iter.bi_sector;
			transfer_len = be32_to_cpu(
				lrbp->ucd_req_ptr->sc.exp_data_transfer_len);
		}
	}

	intr = ufshcd_readl(hba, REG_INTERRUPT_STATUS);
	doorbell = ufshcd_readl(hba, REG_UTP_TRANSFER_REQ_DOOR_BELL);
	trace_ufshcd_command(dev_name(hba->dev), str, tag,
				doorbell, transfer_len, intr, lba, opcode);
}

static inline void ufshcd_cond_add_cmd_trace(struct ufs_hba *hba,
					unsigned int tag, const char *str)
{
	if (trace_ufshcd_command_enabled())
		ufshcd_add_command_trace(hba, tag, str);
}
#else
static inline void ufshcd_cond_add_cmd_trace(struct ufs_hba *hba,
					unsigned int tag, const char *str)
{
}
#endif

static void ufshcd_print_clk_freqs(struct ufs_hba *hba)
{
	struct ufs_clk_info *clki;
	struct list_head *head = &hba->clk_list_head;

	if (!(hba->ufshcd_dbg_print & UFSHCD_DBG_PRINT_CLK_FREQ_EN))
		return;

	if (!head || list_empty(head))
		return;

	list_for_each_entry(clki, head, list) {
		if (!IS_ERR_OR_NULL(clki->clk) && clki->min_freq &&
				clki->max_freq)
			dev_err(hba->dev, "clk: %s, rate: %u\n",
					clki->name, clki->curr_freq);
	}
}

static void ufshcd_print_uic_err_hist(struct ufs_hba *hba,
		struct ufs_uic_err_reg_hist *err_hist, char *err_name)
{
	int i;

	if (!(hba->ufshcd_dbg_print & UFSHCD_DBG_PRINT_UIC_ERR_HIST_EN))
		return;

	for (i = 0; i < UIC_ERR_REG_HIST_LENGTH; i++) {
		int p = (i + err_hist->pos - 1) % UIC_ERR_REG_HIST_LENGTH;

		if (err_hist->reg[p] == 0)
			continue;
		dev_err(hba->dev, "%s[%d] = 0x%x at %lld us", err_name, i,
			err_hist->reg[p], ktime_to_us(err_hist->tstamp[p]));
	}
}

static void ufshcd_print_host_regs(struct ufs_hba *hba)
{
	if (!(hba->ufshcd_dbg_print & UFSHCD_DBG_PRINT_HOST_REGS_EN))
		return;

	/*
	 * hex_dump reads its data without the readl macro. This might
	 * cause inconsistency issues on some platform, as the printed
	 * values may be from cache and not the most recent value.
	 * To know whether you are looking at an un-cached version verify
	 * that IORESOURCE_MEM flag is on when xxx_get_resource() is invoked
	 * during platform/pci probe function.
	 */
	ufshcd_hex_dump("host regs: ", hba->mmio_base, UFSHCI_REG_SPACE_SIZE);
	dev_err(hba->dev, "hba->ufs_version = 0x%x, hba->capabilities = 0x%x",
		hba->ufs_version, hba->capabilities);
	dev_err(hba->dev,
		"hba->outstanding_reqs = 0x%x, hba->outstanding_tasks = 0x%x",
		(u32)hba->outstanding_reqs, (u32)hba->outstanding_tasks);
	dev_err(hba->dev,
		"last_hibern8_exit_tstamp at %lld us, hibern8_exit_cnt = %d",
		ktime_to_us(hba->ufs_stats.last_hibern8_exit_tstamp),
		hba->ufs_stats.hibern8_exit_cnt);

	ufshcd_print_uic_err_hist(hba, &hba->ufs_stats.pa_err, "pa_err");
	ufshcd_print_uic_err_hist(hba, &hba->ufs_stats.dl_err, "dl_err");
	ufshcd_print_uic_err_hist(hba, &hba->ufs_stats.nl_err, "nl_err");
	ufshcd_print_uic_err_hist(hba, &hba->ufs_stats.tl_err, "tl_err");
	ufshcd_print_uic_err_hist(hba, &hba->ufs_stats.dme_err, "dme_err");

	ufshcd_print_clk_freqs(hba);

	ufshcd_vops_dbg_register_dump(hba);
}

static
void ufshcd_print_trs(struct ufs_hba *hba, unsigned long bitmap, bool pr_prdt)
{
	struct ufshcd_lrb *lrbp;
	int prdt_length;
	int tag;

	if (!(hba->ufshcd_dbg_print & UFSHCD_DBG_PRINT_TRS_EN))
		return;

	for_each_set_bit(tag, &bitmap, hba->nutrs) {
		lrbp = &hba->lrb[tag];

		dev_err(hba->dev, "UPIU[%d] - issue time %lld us",
				tag, ktime_to_us(lrbp->issue_time_stamp));
		dev_err(hba->dev,
			"UPIU[%d] - Transfer Request Descriptor phys@0x%llx",
			tag, (u64)lrbp->utrd_dma_addr);
		ufshcd_hex_dump("UPIU TRD: ", lrbp->utr_descriptor_ptr,
				sizeof(struct utp_transfer_req_desc));
		dev_err(hba->dev, "UPIU[%d] - Request UPIU phys@0x%llx", tag,
			(u64)lrbp->ucd_req_dma_addr);
		ufshcd_hex_dump("UPIU REQ: ", lrbp->ucd_req_ptr,
				sizeof(struct utp_upiu_req));
		dev_err(hba->dev, "UPIU[%d] - Response UPIU phys@0x%llx", tag,
			(u64)lrbp->ucd_rsp_dma_addr);
		ufshcd_hex_dump("UPIU RSP: ", lrbp->ucd_rsp_ptr,
				sizeof(struct utp_upiu_rsp));
		prdt_length =
			le16_to_cpu(lrbp->utr_descriptor_ptr->prd_table_length);
		dev_err(hba->dev, "UPIU[%d] - PRDT - %d entries  phys@0x%llx",
			tag, prdt_length, (u64)lrbp->ucd_prdt_dma_addr);
		if (pr_prdt)
			ufshcd_hex_dump("UPIU PRDT: ", lrbp->ucd_prdt_ptr,
				sizeof(struct ufshcd_sg_entry) * prdt_length);
	}
}

static void ufshcd_print_tmrs(struct ufs_hba *hba, unsigned long bitmap)
{
	struct utp_task_req_desc *tmrdp;
	int tag;

	if (!(hba->ufshcd_dbg_print & UFSHCD_DBG_PRINT_TMRS_EN))
		return;

	for_each_set_bit(tag, &bitmap, hba->nutmrs) {
		tmrdp = &hba->utmrdl_base_addr[tag];
		dev_err(hba->dev, "TM[%d] - Task Management Header", tag);
		ufshcd_hex_dump("TM TRD: ", &tmrdp->header,
				sizeof(struct request_desc_header));
		dev_err(hba->dev, "TM[%d] - Task Management Request UPIU",
				tag);
		ufshcd_hex_dump("TM REQ: ", tmrdp->task_req_upiu,
				sizeof(struct utp_upiu_req));
		dev_err(hba->dev, "TM[%d] - Task Management Response UPIU",
				tag);
		ufshcd_hex_dump("TM RSP: ", tmrdp->task_rsp_upiu,
				sizeof(struct utp_task_req_desc));
	}
}

static void ufshcd_print_host_state(struct ufs_hba *hba)
{
	if (!(hba->ufshcd_dbg_print & UFSHCD_DBG_PRINT_HOST_STATE_EN))
		return;

	dev_err(hba->dev, "UFS Host state=%d\n", hba->ufshcd_state);
	dev_err(hba->dev, "lrb in use=0x%lx, outstanding reqs=0x%lx tasks=0x%lx\n",
		hba->lrb_in_use, hba->outstanding_tasks, hba->outstanding_reqs);
	dev_err(hba->dev, "saved_err=0x%x, saved_uic_err=0x%x, saved_ce_err=0x%x\n",
		hba->saved_err, hba->saved_uic_err, hba->saved_ce_err);
	dev_err(hba->dev, "Device power mode=%d, UIC link state=%d\n",
		hba->curr_dev_pwr_mode, hba->uic_link_state);
	dev_err(hba->dev, "PM in progress=%d, sys. suspended=%d\n",
		hba->pm_op_in_progress, hba->is_sys_suspended);
	dev_err(hba->dev, "Auto BKOPS=%d, Host self-block=%d\n",
		hba->auto_bkops_enabled, hba->host->host_self_blocked);
	dev_err(hba->dev, "Clk gate=%d, hibern8 on idle=%d\n",
		hba->clk_gating.state, hba->hibern8_on_idle.state);
	dev_err(hba->dev, "error handling flags=0x%x, req. abort count=%d\n",
		hba->eh_flags, hba->req_abort_count);
	dev_err(hba->dev, "Host capabilities=0x%x, caps=0x%x\n",
		hba->capabilities, hba->caps);
	dev_err(hba->dev, "quirks=0x%x, dev. quirks=0x%x\n", hba->quirks,
		hba->dev_quirks);
}

/**
 * ufshcd_print_pwr_info - print power params as saved in hba
 * power info
 * @hba: per-adapter instance
 */
static void ufshcd_print_pwr_info(struct ufs_hba *hba)
{
	char *names[] = {
		"INVALID MODE",
		"FAST MODE",
		"SLOW_MODE",
		"INVALID MODE",
		"FASTAUTO_MODE",
		"SLOWAUTO_MODE",
		"INVALID MODE",
	};

	if (!(hba->ufshcd_dbg_print & UFSHCD_DBG_PRINT_PWR_EN))
		return;

	dev_err(hba->dev, "%s:[RX, TX]: gear=[%d, %d], lane[%d, %d], pwr[%s, %s], rate = %d\n",
		 __func__,
		 hba->pwr_info.gear_rx, hba->pwr_info.gear_tx,
		 hba->pwr_info.lane_rx, hba->pwr_info.lane_tx,
		 names[hba->pwr_info.pwr_rx],
		 names[hba->pwr_info.pwr_tx],
		 hba->pwr_info.hs_rate);
}

/*
 * ufshcd_wait_for_register - wait for register value to change
 * @hba - per-adapter interface
 * @reg - mmio register offset
 * @mask - mask to apply to read register value
 * @val - wait condition
 * @interval_us - polling interval in microsecs
 * @timeout_ms - timeout in millisecs
 * @can_sleep - perform sleep or just spin
 * Returns -ETIMEDOUT on error, zero on success
 */
int ufshcd_wait_for_register(struct ufs_hba *hba, u32 reg, u32 mask,
				u32 val, unsigned long interval_us,
				unsigned long timeout_ms, bool can_sleep)
{
	int err = 0;
	unsigned long timeout = jiffies + msecs_to_jiffies(timeout_ms);

	/* ignore bits that we don't intend to wait on */
	val = val & mask;

	while ((ufshcd_readl(hba, reg) & mask) != val) {
		if (can_sleep)
			usleep_range(interval_us, interval_us + 50);
		else
			udelay(interval_us);
		if (time_after(jiffies, timeout)) {
			if ((ufshcd_readl(hba, reg) & mask) != val)
				err = -ETIMEDOUT;
			break;
		}
	}

	return err;
}

/**
 * ufshcd_get_intr_mask - Get the interrupt bit mask
 * @hba - Pointer to adapter instance
 *
 * Returns interrupt bit mask per version
 */
static inline u32 ufshcd_get_intr_mask(struct ufs_hba *hba)
{
	u32 intr_mask = 0;

	switch (hba->ufs_version) {
	case UFSHCI_VERSION_10:
		intr_mask = INTERRUPT_MASK_ALL_VER_10;
		break;
	/* allow fall through */
	case UFSHCI_VERSION_11:
	case UFSHCI_VERSION_20:
		intr_mask = INTERRUPT_MASK_ALL_VER_11;
		break;
	/* allow fall through */
	case UFSHCI_VERSION_21:
	default:
		intr_mask = INTERRUPT_MASK_ALL_VER_21;
	}

	if (!ufshcd_is_crypto_supported(hba))
		intr_mask &= ~CRYPTO_ENGINE_FATAL_ERROR;

	return intr_mask;
}

/**
 * ufshcd_get_ufs_version - Get the UFS version supported by the HBA
 * @hba - Pointer to adapter instance
 *
 * Returns UFSHCI version supported by the controller
 */
static inline u32 ufshcd_get_ufs_version(struct ufs_hba *hba)
{
	if (hba->quirks & UFSHCD_QUIRK_BROKEN_UFS_HCI_VERSION) {
		return ufshcd_vops_get_ufs_hci_version(hba);
	}

	return ufshcd_readl(hba, REG_UFS_VERSION);
}

/**
 * ufshcd_is_device_present - Check if any device connected to
 *			      the host controller
 * @hba: pointer to adapter instance
 *
 * Returns 1 if device present, 0 if no device detected
 */
static inline int ufshcd_is_device_present(struct ufs_hba *hba)
{
	return (ufshcd_readl(hba, REG_CONTROLLER_STATUS) &
						DEVICE_PRESENT) ? 1 : 0;
}

/**
 * ufshcd_get_tr_ocs - Get the UTRD Overall Command Status
 * @lrb: pointer to local command reference block
 *
 * This function is used to get the OCS field from UTRD
 * Returns the OCS field in the UTRD
 */
static inline int ufshcd_get_tr_ocs(struct ufshcd_lrb *lrbp)
{
	return le32_to_cpu(lrbp->utr_descriptor_ptr->header.dword_2) & MASK_OCS;
}

/**
 * ufshcd_get_tmr_ocs - Get the UTMRD Overall Command Status
 * @task_req_descp: pointer to utp_task_req_desc structure
 *
 * This function is used to get the OCS field from UTMRD
 * Returns the OCS field in the UTMRD
 */
static inline int
ufshcd_get_tmr_ocs(struct utp_task_req_desc *task_req_descp)
{
	return le32_to_cpu(task_req_descp->header.dword_2) & MASK_OCS;
}

/**
 * ufshcd_get_tm_free_slot - get a free slot for task management request
 * @hba: per adapter instance
 * @free_slot: pointer to variable with available slot value
 *
 * Get a free tag and lock it until ufshcd_put_tm_slot() is called.
 * Returns 0 if free slot is not available, else return 1 with tag value
 * in @free_slot.
 */
static bool ufshcd_get_tm_free_slot(struct ufs_hba *hba, int *free_slot)
{
	int tag;
	bool ret = false;

	if (!free_slot)
		goto out;

	do {
		tag = find_first_zero_bit(&hba->tm_slots_in_use, hba->nutmrs);
		if (tag >= hba->nutmrs)
			goto out;
	} while (test_and_set_bit_lock(tag, &hba->tm_slots_in_use));

	*free_slot = tag;
	ret = true;
out:
	return ret;
}

static inline void ufshcd_put_tm_slot(struct ufs_hba *hba, int slot)
{
	clear_bit_unlock(slot, &hba->tm_slots_in_use);
}

/**
 * ufshcd_utrl_clear - Clear a bit in UTRLCLR register
 * @hba: per adapter instance
 * @pos: position of the bit to be cleared
 */
static inline void ufshcd_utrl_clear(struct ufs_hba *hba, u32 pos)
{
	ufshcd_writel(hba, ~(1 << pos), REG_UTP_TRANSFER_REQ_LIST_CLEAR);
}

/**
 * ufshcd_outstanding_req_clear - Clear a bit in outstanding request field
 * @hba: per adapter instance
 * @tag: position of the bit to be cleared
 */
static inline void ufshcd_outstanding_req_clear(struct ufs_hba *hba, int tag)
{
	__clear_bit(tag, &hba->outstanding_reqs);
}

/**
 * ufshcd_get_lists_status - Check UCRDY, UTRLRDY and UTMRLRDY
 * @reg: Register value of host controller status
 *
 * Returns integer, 0 on Success and positive value if failed
 */
static inline int ufshcd_get_lists_status(u32 reg)
{
	/*
	 * The mask 0xFF is for the following HCS register bits
	 * Bit		Description
	 *  0		Device Present
	 *  1		UTRLRDY
	 *  2		UTMRLRDY
	 *  3		UCRDY
	 * 4-7		reserved
	 */
	return ((reg & 0xFF) >> 1) ^ 0x07;
}

/**
 * ufshcd_get_uic_cmd_result - Get the UIC command result
 * @hba: Pointer to adapter instance
 *
 * This function gets the result of UIC command completion
 * Returns 0 on success, non zero value on error
 */
static inline int ufshcd_get_uic_cmd_result(struct ufs_hba *hba)
{
	return ufshcd_readl(hba, REG_UIC_COMMAND_ARG_2) &
	       MASK_UIC_COMMAND_RESULT;
}

/**
 * ufshcd_get_dme_attr_val - Get the value of attribute returned by UIC command
 * @hba: Pointer to adapter instance
 *
 * This function gets UIC command argument3
 * Returns 0 on success, non zero value on error
 */
static inline u32 ufshcd_get_dme_attr_val(struct ufs_hba *hba)
{
	return ufshcd_readl(hba, REG_UIC_COMMAND_ARG_3);
}

/**
 * ufshcd_get_req_rsp - returns the TR response transaction type
 * @ucd_rsp_ptr: pointer to response UPIU
 */
static inline int
ufshcd_get_req_rsp(struct utp_upiu_rsp *ucd_rsp_ptr)
{
	return be32_to_cpu(ucd_rsp_ptr->header.dword_0) >> 24;
}

/**
 * ufshcd_get_rsp_upiu_result - Get the result from response UPIU
 * @ucd_rsp_ptr: pointer to response UPIU
 *
 * This function gets the response status and scsi_status from response UPIU
 * Returns the response result code.
 */
static inline int
ufshcd_get_rsp_upiu_result(struct utp_upiu_rsp *ucd_rsp_ptr)
{
	return be32_to_cpu(ucd_rsp_ptr->header.dword_1) & MASK_RSP_UPIU_RESULT;
}

/*
 * ufshcd_get_rsp_upiu_data_seg_len - Get the data segment length
 *				from response UPIU
 * @ucd_rsp_ptr: pointer to response UPIU
 *
 * Return the data segment length.
 */
static inline unsigned int
ufshcd_get_rsp_upiu_data_seg_len(struct utp_upiu_rsp *ucd_rsp_ptr)
{
	return be32_to_cpu(ucd_rsp_ptr->header.dword_2) &
		MASK_RSP_UPIU_DATA_SEG_LEN;
}

/**
 * ufshcd_is_exception_event - Check if the device raised an exception event
 * @ucd_rsp_ptr: pointer to response UPIU
 *
 * The function checks if the device raised an exception event indicated in
 * the Device Information field of response UPIU.
 *
 * Returns true if exception is raised, false otherwise.
 */
static inline bool ufshcd_is_exception_event(struct utp_upiu_rsp *ucd_rsp_ptr)
{
	return be32_to_cpu(ucd_rsp_ptr->header.dword_2) &
			MASK_RSP_EXCEPTION_EVENT ? true : false;
}

/**
 * ufshcd_reset_intr_aggr - Reset interrupt aggregation values.
 * @hba: per adapter instance
 */
static inline void
ufshcd_reset_intr_aggr(struct ufs_hba *hba)
{
	ufshcd_writel(hba, INT_AGGR_ENABLE |
		      INT_AGGR_COUNTER_AND_TIMER_RESET,
		      REG_UTP_TRANSFER_REQ_INT_AGG_CONTROL);
}

/**
 * ufshcd_config_intr_aggr - Configure interrupt aggregation values.
 * @hba: per adapter instance
 * @cnt: Interrupt aggregation counter threshold
 * @tmout: Interrupt aggregation timeout value
 */
static inline void
ufshcd_config_intr_aggr(struct ufs_hba *hba, u8 cnt, u8 tmout)
{
	ufshcd_writel(hba, INT_AGGR_ENABLE | INT_AGGR_PARAM_WRITE |
		      INT_AGGR_COUNTER_THLD_VAL(cnt) |
		      INT_AGGR_TIMEOUT_VAL(tmout),
		      REG_UTP_TRANSFER_REQ_INT_AGG_CONTROL);
}

/**
 * ufshcd_disable_intr_aggr - Disables interrupt aggregation.
 * @hba: per adapter instance
 */
static inline void ufshcd_disable_intr_aggr(struct ufs_hba *hba)
{
	ufshcd_writel(hba, 0, REG_UTP_TRANSFER_REQ_INT_AGG_CONTROL);
}

/**
 * ufshcd_enable_run_stop_reg - Enable run-stop registers,
 *			When run-stop registers are set to 1, it indicates the
 *			host controller that it can process the requests
 * @hba: per adapter instance
 */
static void ufshcd_enable_run_stop_reg(struct ufs_hba *hba)
{
	ufshcd_writel(hba, UTP_TASK_REQ_LIST_RUN_STOP_BIT,
		      REG_UTP_TASK_REQ_LIST_RUN_STOP);
	ufshcd_writel(hba, UTP_TRANSFER_REQ_LIST_RUN_STOP_BIT,
		      REG_UTP_TRANSFER_REQ_LIST_RUN_STOP);
}

/**
 * ufshcd_hba_start - Start controller initialization sequence
 * @hba: per adapter instance
 */
static inline void ufshcd_hba_start(struct ufs_hba *hba)
{
	u32 val = CONTROLLER_ENABLE;

	if (ufshcd_is_crypto_supported(hba))
		val |= CRYPTO_GENERAL_ENABLE;
	ufshcd_writel(hba, val, REG_CONTROLLER_ENABLE);
}

/**
 * ufshcd_is_hba_active - Get controller state
 * @hba: per adapter instance
 *
 * Returns zero if controller is active, 1 otherwise
 */
static inline int ufshcd_is_hba_active(struct ufs_hba *hba)
{
	return (ufshcd_readl(hba, REG_CONTROLLER_ENABLE) & 0x1) ? 0 : 1;
}

static const char *ufschd_uic_link_state_to_string(
			enum uic_link_state state)
{
	switch (state) {
	case UIC_LINK_OFF_STATE:	return "OFF";
	case UIC_LINK_ACTIVE_STATE:	return "ACTIVE";
	case UIC_LINK_HIBERN8_STATE:	return "HIBERN8";
	default:			return "UNKNOWN";
	}
}

static const char *ufschd_ufs_dev_pwr_mode_to_string(
			enum ufs_dev_pwr_mode state)
{
	switch (state) {
	case UFS_ACTIVE_PWR_MODE:	return "ACTIVE";
	case UFS_SLEEP_PWR_MODE:	return "SLEEP";
	case UFS_POWERDOWN_PWR_MODE:	return "POWERDOWN";
	default:			return "UNKNOWN";
	}
}

u32 ufshcd_get_local_unipro_ver(struct ufs_hba *hba)
{
	/* HCI version 1.0 and 1.1 supports UniPro 1.41 */
	if ((hba->ufs_version == UFSHCI_VERSION_10) ||
	    (hba->ufs_version == UFSHCI_VERSION_11))
		return UFS_UNIPRO_VER_1_41;
	else
		return UFS_UNIPRO_VER_1_6;
}
EXPORT_SYMBOL(ufshcd_get_local_unipro_ver);

static bool ufshcd_is_unipro_pa_params_tuning_req(struct ufs_hba *hba)
{
	/*
	 * If both host and device support UniPro ver1.6 or later, PA layer
	 * parameters tuning happens during link startup itself.
	 *
	 * We can manually tune PA layer parameters if either host or device
	 * doesn't support UniPro ver 1.6 or later. But to keep manual tuning
	 * logic simple, we will only do manual tuning if local unipro version
	 * doesn't support ver1.6 or later.
	 */
	if (ufshcd_get_local_unipro_ver(hba) < UFS_UNIPRO_VER_1_6)
		return true;
	else
		return false;
}

/**
 * ufshcd_set_clk_freq - set UFS controller clock frequencies
 * @hba: per adapter instance
 * @scale_up: If True, set max possible frequency othewise set low frequency
 *
 * Returns 0 if successful
 * Returns < 0 for any other errors
 */
static int ufshcd_set_clk_freq(struct ufs_hba *hba, bool scale_up)
{
	int ret = 0;
	struct ufs_clk_info *clki;
	struct list_head *head = &hba->clk_list_head;

	if (!head || list_empty(head))
		goto out;

	list_for_each_entry(clki, head, list) {
		if (!IS_ERR_OR_NULL(clki->clk)) {
			if (scale_up && clki->max_freq) {
				if (clki->curr_freq == clki->max_freq)
					continue;

				ret = clk_set_rate(clki->clk, clki->max_freq);
				if (ret) {
					dev_err(hba->dev, "%s: %s clk set rate(%dHz) failed, %d\n",
						__func__, clki->name,
						clki->max_freq, ret);
					break;
				}
				trace_ufshcd_clk_scaling(dev_name(hba->dev),
						"scaled up", clki->name,
						clki->curr_freq,
						clki->max_freq);
				clki->curr_freq = clki->max_freq;

			} else if (!scale_up && clki->min_freq) {
				if (clki->curr_freq == clki->min_freq)
					continue;

				ret = clk_set_rate(clki->clk, clki->min_freq);
				if (ret) {
					dev_err(hba->dev, "%s: %s clk set rate(%dHz) failed, %d\n",
						__func__, clki->name,
						clki->min_freq, ret);
					break;
				}
				trace_ufshcd_clk_scaling(dev_name(hba->dev),
						"scaled down", clki->name,
						clki->curr_freq,
						clki->min_freq);
				clki->curr_freq = clki->min_freq;
			}
		}
		dev_dbg(hba->dev, "%s: clk: %s, rate: %lu\n", __func__,
				clki->name, clk_get_rate(clki->clk));
	}

out:
	return ret;
}

/**
 * ufshcd_scale_clks - scale up or scale down UFS controller clocks
 * @hba: per adapter instance
 * @scale_up: True if scaling up and false if scaling down
 *
 * Returns 0 if successful
 * Returns < 0 for any other errors
 */
static int ufshcd_scale_clks(struct ufs_hba *hba, bool scale_up)
{
	int ret = 0;

	ret = ufshcd_vops_clk_scale_notify(hba, scale_up, PRE_CHANGE);
	if (ret)
		return ret;

	ret = ufshcd_set_clk_freq(hba, scale_up);
	if (ret)
		return ret;

	ret = ufshcd_vops_clk_scale_notify(hba, scale_up, POST_CHANGE);
	if (ret) {
		ufshcd_set_clk_freq(hba, !scale_up);
		return ret;
	}

	return ret;
}

static void ufshcd_ungate_work(struct work_struct *work)
{
	int ret;
	unsigned long flags;
	struct ufs_hba *hba = container_of(work, struct ufs_hba,
			clk_gating.ungate_work);

	cancel_delayed_work_sync(&hba->clk_gating.gate_work);

	spin_lock_irqsave(hba->host->host_lock, flags);
	if (hba->clk_gating.state == CLKS_ON) {
		spin_unlock_irqrestore(hba->host->host_lock, flags);
		goto unblock_reqs;
	}

	spin_unlock_irqrestore(hba->host->host_lock, flags);
	ufshcd_hba_vreg_set_hpm(hba);
	ufshcd_enable_clocks(hba);

	/* Exit from hibern8 */
	if (ufshcd_can_hibern8_during_gating(hba)) {
		/* Prevent gating in this path */
		hba->clk_gating.is_suspended = true;
		if (ufshcd_is_link_hibern8(hba)) {
			ret = ufshcd_uic_hibern8_exit(hba);
			if (ret)
				dev_err(hba->dev, "%s: hibern8 exit failed %d\n",
					__func__, ret);
			else
				ufshcd_set_link_active(hba);
		}
		hba->clk_gating.is_suspended = false;
	}
unblock_reqs:
	ufshcd_scsi_unblock_requests(hba);
}

/**
 * ufshcd_hold - Enable clocks that were gated earlier due to ufshcd_release.
 * Also, exit from hibern8 mode and set the link as active.
 * @hba: per adapter instance
 * @async: This indicates whether caller should ungate clocks asynchronously.
 */
int ufshcd_hold(struct ufs_hba *hba, bool async)
{
	int rc = 0;
	unsigned long flags;

	if (!ufshcd_is_clkgating_allowed(hba))
		goto out;
	spin_lock_irqsave(hba->host->host_lock, flags);
	hba->clk_gating.active_reqs++;

	if (ufshcd_eh_in_progress(hba)) {
		spin_unlock_irqrestore(hba->host->host_lock, flags);
		return 0;
	}

start:
	switch (hba->clk_gating.state) {
	case CLKS_ON:
		/*
		 * Wait for the ungate work to complete if in progress.
		 * Though the clocks may be in ON state, the link could
		 * still be in hibner8 state if hibern8 is allowed
		 * during clock gating.
		 * Make sure we exit hibern8 state also in addition to
		 * clocks being ON.
		 */
		if (ufshcd_can_hibern8_during_gating(hba) &&
		    ufshcd_is_link_hibern8(hba)) {
			spin_unlock_irqrestore(hba->host->host_lock, flags);
			flush_work(&hba->clk_gating.ungate_work);
			spin_lock_irqsave(hba->host->host_lock, flags);
			goto start;
		}
		break;
	case REQ_CLKS_OFF:
		if (cancel_delayed_work(&hba->clk_gating.gate_work)) {
			hba->clk_gating.state = CLKS_ON;
			trace_ufshcd_clk_gating(dev_name(hba->dev),
				hba->clk_gating.state);
			break;
		}
		/*
		 * If we here, it means gating work is either done or
		 * currently running. Hence, fall through to cancel gating
		 * work and to enable clocks.
		 */
	case CLKS_OFF:
		__ufshcd_scsi_block_requests(hba);
		hba->clk_gating.state = REQ_CLKS_ON;
		trace_ufshcd_clk_gating(dev_name(hba->dev),
			hba->clk_gating.state);
		queue_work(hba->clk_gating.ungating_workq,
				&hba->clk_gating.ungate_work);
		/*
		 * fall through to check if we should wait for this
		 * work to be done or not.
		 */
	case REQ_CLKS_ON:
		if (async) {
			rc = -EAGAIN;
			hba->clk_gating.active_reqs--;
			break;
		}

		spin_unlock_irqrestore(hba->host->host_lock, flags);
		flush_work(&hba->clk_gating.ungate_work);
		/* Make sure state is CLKS_ON before returning */
		spin_lock_irqsave(hba->host->host_lock, flags);
		goto start;
	default:
		dev_err(hba->dev, "%s: clk gating is in invalid state %d\n",
				__func__, hba->clk_gating.state);
		break;
	}
	spin_unlock_irqrestore(hba->host->host_lock, flags);
out:
	return rc;
}
EXPORT_SYMBOL(ufshcd_hold);

static void ufshcd_gate_work(struct work_struct *work)
{
	struct ufs_hba *hba = container_of(work, struct ufs_hba,
			clk_gating.gate_work.work);
	unsigned long flags;

	spin_lock_irqsave(hba->host->host_lock, flags);
	if (hba->clk_gating.is_suspended) {
		hba->clk_gating.state = CLKS_ON;
		trace_ufshcd_clk_gating(dev_name(hba->dev),
			hba->clk_gating.state);
		goto rel_lock;
	}

	if (hba->clk_gating.active_reqs
		|| hba->ufshcd_state != UFSHCD_STATE_OPERATIONAL
		|| hba->lrb_in_use || hba->outstanding_tasks
		|| hba->active_uic_cmd || hba->uic_async_done)
		goto rel_lock;

	spin_unlock_irqrestore(hba->host->host_lock, flags);

	if (ufshcd_is_hibern8_on_idle_allowed(hba) &&
	    hba->hibern8_on_idle.is_enabled)
		/*
		 * Hibern8 enter work (on Idle) needs clocks to be ON hence
		 * make sure that it is flushed before turning off the clocks.
		 */
		flush_delayed_work(&hba->hibern8_on_idle.enter_work);

	/* put the link into hibern8 mode before turning off clocks */
	if (ufshcd_can_hibern8_during_gating(hba)) {
		if (ufshcd_uic_hibern8_enter(hba)) {
			hba->clk_gating.state = CLKS_ON;
			trace_ufshcd_clk_gating(dev_name(hba->dev),
				hba->clk_gating.state);
			goto out;
		}
		ufshcd_set_link_hibern8(hba);
	}

	if (!ufshcd_is_link_active(hba) && !hba->no_ref_clk_gating)
		ufshcd_disable_clocks(hba, true);
	else
		/* If link is active, device ref_clk can't be switched off */
		ufshcd_disable_clocks_skip_ref_clk(hba, true);

	/* Put the host controller in low power mode if possible */
	ufshcd_hba_vreg_set_lpm(hba);

	/*
	 * In case you are here to cancel this work the gating state
	 * would be marked as REQ_CLKS_ON. In this case keep the state
	 * as REQ_CLKS_ON which would anyway imply that clocks are off
	 * and a request to turn them on is pending. By doing this way,
	 * we keep the state machine in tact and this would ultimately
	 * prevent from doing cancel work multiple times when there are
	 * new requests arriving before the current cancel work is done.
	 */
	spin_lock_irqsave(hba->host->host_lock, flags);
	if (hba->clk_gating.state == REQ_CLKS_OFF) {
		hba->clk_gating.state = CLKS_OFF;
		trace_ufshcd_clk_gating(dev_name(hba->dev),
			hba->clk_gating.state);
	}
rel_lock:
	spin_unlock_irqrestore(hba->host->host_lock, flags);
out:
	return;
}

/* host lock must be held before calling this variant */
static void __ufshcd_release(struct ufs_hba *hba, bool no_sched)
{
	if (!ufshcd_is_clkgating_allowed(hba))
		return;

	hba->clk_gating.active_reqs--;

	if (hba->clk_gating.active_reqs || hba->clk_gating.is_suspended
		|| hba->ufshcd_state != UFSHCD_STATE_OPERATIONAL
		|| hba->lrb_in_use || hba->outstanding_tasks
		|| hba->active_uic_cmd || hba->uic_async_done
		|| ufshcd_eh_in_progress(hba) || no_sched)
		return;

	hba->clk_gating.state = REQ_CLKS_OFF;
	trace_ufshcd_clk_gating(dev_name(hba->dev), hba->clk_gating.state);

	schedule_delayed_work(&hba->clk_gating.gate_work,
			      msecs_to_jiffies(hba->clk_gating.delay_ms));
}

void ufshcd_release(struct ufs_hba *hba, bool no_sched)
{
	unsigned long flags;

	spin_lock_irqsave(hba->host->host_lock, flags);
	__ufshcd_release(hba, no_sched);
	spin_unlock_irqrestore(hba->host->host_lock, flags);
}
EXPORT_SYMBOL(ufshcd_release);

static ssize_t ufshcd_clkgate_delay_show(struct device *dev,
		struct device_attribute *attr, char *buf)
{
	struct ufs_hba *hba = dev_get_drvdata(dev);

	return snprintf(buf, PAGE_SIZE, "%lu\n", hba->clk_gating.delay_ms);
}

static ssize_t ufshcd_clkgate_delay_store(struct device *dev,
		struct device_attribute *attr, const char *buf, size_t count)
{
	struct ufs_hba *hba = dev_get_drvdata(dev);
	unsigned long flags, value;

	if (kstrtoul(buf, 0, &value))
		return -EINVAL;

	spin_lock_irqsave(hba->host->host_lock, flags);
	hba->clk_gating.delay_ms = value;
	spin_unlock_irqrestore(hba->host->host_lock, flags);
	return count;
}

static ssize_t ufshcd_clkgate_delay_pwr_save_show(struct device *dev,
		struct device_attribute *attr, char *buf)
{
	struct ufs_hba *hba = dev_get_drvdata(dev);

	return snprintf(buf, PAGE_SIZE, "%lu\n",
			hba->clk_gating.delay_ms_pwr_save);
}

static ssize_t ufshcd_clkgate_delay_pwr_save_store(struct device *dev,
		struct device_attribute *attr, const char *buf, size_t count)
{
	struct ufs_hba *hba = dev_get_drvdata(dev);
	unsigned long flags, value;

	if (kstrtoul(buf, 0, &value))
		return -EINVAL;

	spin_lock_irqsave(hba->host->host_lock, flags);

	hba->clk_gating.delay_ms_pwr_save = value;
	if (ufshcd_is_clkscaling_supported(hba) &&
	    !hba->clk_scaling.is_scaled_up)
		hba->clk_gating.delay_ms = hba->clk_gating.delay_ms_pwr_save;

	spin_unlock_irqrestore(hba->host->host_lock, flags);
	return count;
}

static ssize_t ufshcd_clkgate_delay_perf_show(struct device *dev,
		struct device_attribute *attr, char *buf)
{
	struct ufs_hba *hba = dev_get_drvdata(dev);

	return snprintf(buf, PAGE_SIZE, "%lu\n", hba->clk_gating.delay_ms_perf);
}

static ssize_t ufshcd_clkgate_delay_perf_store(struct device *dev,
		struct device_attribute *attr, const char *buf, size_t count)
{
	struct ufs_hba *hba = dev_get_drvdata(dev);
	unsigned long flags, value;

	if (kstrtoul(buf, 0, &value))
		return -EINVAL;

	spin_lock_irqsave(hba->host->host_lock, flags);

	hba->clk_gating.delay_ms_perf = value;
	if (ufshcd_is_clkscaling_supported(hba) &&
	    hba->clk_scaling.is_scaled_up)
		hba->clk_gating.delay_ms = hba->clk_gating.delay_ms_perf;

	spin_unlock_irqrestore(hba->host->host_lock, flags);
	return count;
}

static ssize_t ufshcd_clkgate_enable_show(struct device *dev,
		struct device_attribute *attr, char *buf)
{
	struct ufs_hba *hba = dev_get_drvdata(dev);

	return snprintf(buf, PAGE_SIZE, "%d\n", hba->clk_gating.is_enabled);
}

static ssize_t ufshcd_clkgate_enable_store(struct device *dev,
		struct device_attribute *attr, const char *buf, size_t count)
{
	struct ufs_hba *hba = dev_get_drvdata(dev);
	unsigned long flags;
	u32 value;

	if (kstrtou32(buf, 0, &value))
		return -EINVAL;

	value = !!value;
	if (value == hba->clk_gating.is_enabled)
		goto out;

	if (value) {
		ufshcd_release(hba, false);
	} else {
		spin_lock_irqsave(hba->host->host_lock, flags);
		hba->clk_gating.active_reqs++;
		spin_unlock_irqrestore(hba->host->host_lock, flags);
	}

	hba->clk_gating.is_enabled = value;
out:
	return count;
}

static void ufshcd_init_clk_gating(struct ufs_hba *hba)
{
	struct ufs_clk_gating *gating = &hba->clk_gating;
	char wq_name[sizeof("ufs_clk_ungating_00")];

	hba->clk_gating.state = CLKS_ON;

	if (!ufshcd_is_clkgating_allowed(hba))
		return;

	INIT_DELAYED_WORK(&gating->gate_work, ufshcd_gate_work);
	INIT_WORK(&gating->ungate_work, ufshcd_ungate_work);

	snprintf(wq_name, ARRAY_SIZE(wq_name), "ufs_clk_ungating_%d",
			hba->host->host_no);
	hba->clk_gating.ungating_workq = create_singlethread_workqueue(wq_name);

	gating->is_enabled = true;

	/*
	 * Scheduling the delayed work after 1 jiffies will make the work to
	 * get schedule any time from 0ms to 1000/HZ ms which is not desirable
	 * for hibern8 enter work as it may impact the performance if it gets
	 * scheduled almost immediately. Hence make sure that hibern8 enter
	 * work gets scheduled atleast after 2 jiffies (any time between
	 * 1000/HZ ms to 2000/HZ ms).
	 */
	gating->delay_ms_pwr_save = jiffies_to_msecs(
		max_t(unsigned long,
		      msecs_to_jiffies(UFSHCD_CLK_GATING_DELAY_MS_PWR_SAVE),
		      2));
	gating->delay_ms_perf = jiffies_to_msecs(
		max_t(unsigned long,
		      msecs_to_jiffies(UFSHCD_CLK_GATING_DELAY_MS_PERF),
		      2));

	/* start with performance mode */
	gating->delay_ms = gating->delay_ms_perf;

	if (!ufshcd_is_clkscaling_supported(hba))
		goto scaling_not_supported;

	gating->delay_pwr_save_attr.show = ufshcd_clkgate_delay_pwr_save_show;
	gating->delay_pwr_save_attr.store = ufshcd_clkgate_delay_pwr_save_store;
	sysfs_attr_init(&gating->delay_pwr_save_attr.attr);
	gating->delay_pwr_save_attr.attr.name = "clkgate_delay_ms_pwr_save";
	gating->delay_pwr_save_attr.attr.mode = S_IRUGO | S_IWUSR;
	if (device_create_file(hba->dev, &gating->delay_pwr_save_attr))
		dev_err(hba->dev, "Failed to create sysfs for clkgate_delay_ms_pwr_save\n");

	gating->delay_perf_attr.show = ufshcd_clkgate_delay_perf_show;
	gating->delay_perf_attr.store = ufshcd_clkgate_delay_perf_store;
	sysfs_attr_init(&gating->delay_perf_attr.attr);
	gating->delay_perf_attr.attr.name = "clkgate_delay_ms_perf";
	gating->delay_perf_attr.attr.mode = S_IRUGO | S_IWUSR;
	if (device_create_file(hba->dev, &gating->delay_perf_attr))
		dev_err(hba->dev, "Failed to create sysfs for clkgate_delay_ms_perf\n");

	goto add_clkgate_enable;

scaling_not_supported:
	hba->clk_gating.delay_attr.show = ufshcd_clkgate_delay_show;
	hba->clk_gating.delay_attr.store = ufshcd_clkgate_delay_store;
	sysfs_attr_init(&hba->clk_gating.delay_attr.attr);
	hba->clk_gating.delay_attr.attr.name = "clkgate_delay_ms";
	hba->clk_gating.delay_attr.attr.mode = S_IRUGO | S_IWUSR;
	if (device_create_file(hba->dev, &hba->clk_gating.delay_attr))
		dev_err(hba->dev, "Failed to create sysfs for clkgate_delay\n");

add_clkgate_enable:
	gating->enable_attr.show = ufshcd_clkgate_enable_show;
	gating->enable_attr.store = ufshcd_clkgate_enable_store;
	sysfs_attr_init(&gating->enable_attr.attr);
	gating->enable_attr.attr.name = "clkgate_enable";
	gating->enable_attr.attr.mode = S_IRUGO | S_IWUSR;
	if (device_create_file(hba->dev, &gating->enable_attr))
		dev_err(hba->dev, "Failed to create sysfs for clkgate_enable\n");
}

static void ufshcd_exit_clk_gating(struct ufs_hba *hba)
{
	if (!ufshcd_is_clkgating_allowed(hba))
		return;
	if (ufshcd_is_clkscaling_supported(hba)) {
		device_remove_file(hba->dev,
				   &hba->clk_gating.delay_pwr_save_attr);
		device_remove_file(hba->dev, &hba->clk_gating.delay_perf_attr);
	} else {
		device_remove_file(hba->dev, &hba->clk_gating.delay_attr);
	}
	device_remove_file(hba->dev, &hba->clk_gating.enable_attr);
	cancel_work_sync(&hba->clk_gating.ungate_work);
	cancel_delayed_work_sync(&hba->clk_gating.gate_work);
	destroy_workqueue(hba->clk_gating.ungating_workq);
}

/**
 * ufshcd_hibern8_hold - Make sure that link is not in hibern8.
 *
 * @hba: per adapter instance
 * @async: This indicates whether caller wants to exit hibern8 asynchronously.
 *
 * Exit from hibern8 mode and set the link as active.
 *
 * Return 0 on success, non-zero on failure.
 */
static int ufshcd_hibern8_hold(struct ufs_hba *hba, bool async)
{
	int rc = 0;
	unsigned long flags;

	if (!ufshcd_is_hibern8_on_idle_allowed(hba))
		goto out;

	spin_lock_irqsave(hba->host->host_lock, flags);
	hba->hibern8_on_idle.active_reqs++;

	if (ufshcd_eh_in_progress(hba)) {
		spin_unlock_irqrestore(hba->host->host_lock, flags);
		return 0;
	}

start:
	switch (hba->hibern8_on_idle.state) {
	case HIBERN8_EXITED:
		break;
	case REQ_HIBERN8_ENTER:
		if (cancel_delayed_work(&hba->hibern8_on_idle.enter_work)) {
			hba->hibern8_on_idle.state = HIBERN8_EXITED;
			trace_ufshcd_hibern8_on_idle(dev_name(hba->dev),
				hba->hibern8_on_idle.state);
			break;
		}
		/*
		 * If we here, it means Hibern8 enter work is either done or
		 * currently running. Hence, fall through to cancel hibern8
		 * work and exit hibern8.
		 */
	case HIBERN8_ENTERED:
		__ufshcd_scsi_block_requests(hba);
		hba->hibern8_on_idle.state = REQ_HIBERN8_EXIT;
		trace_ufshcd_hibern8_on_idle(dev_name(hba->dev),
			hba->hibern8_on_idle.state);
		schedule_work(&hba->hibern8_on_idle.exit_work);
		/*
		 * fall through to check if we should wait for this
		 * work to be done or not.
		 */
	case REQ_HIBERN8_EXIT:
		if (async) {
			rc = -EAGAIN;
			hba->hibern8_on_idle.active_reqs--;
			break;
		} else {
			spin_unlock_irqrestore(hba->host->host_lock, flags);
			flush_work(&hba->hibern8_on_idle.exit_work);
			/* Make sure state is HIBERN8_EXITED before returning */
			spin_lock_irqsave(hba->host->host_lock, flags);
			goto start;
		}
	default:
		dev_err(hba->dev, "%s: H8 is in invalid state %d\n",
				__func__, hba->hibern8_on_idle.state);
		break;
	}
	spin_unlock_irqrestore(hba->host->host_lock, flags);
out:
	return rc;
}

/* host lock must be held before calling this variant */
static void __ufshcd_hibern8_release(struct ufs_hba *hba, bool no_sched)
{
	unsigned long delay_in_jiffies;

	if (!ufshcd_is_hibern8_on_idle_allowed(hba))
		return;

	hba->hibern8_on_idle.active_reqs--;
	BUG_ON(hba->hibern8_on_idle.active_reqs < 0);

	if (hba->hibern8_on_idle.active_reqs
		|| hba->hibern8_on_idle.is_suspended
		|| hba->ufshcd_state != UFSHCD_STATE_OPERATIONAL
		|| hba->lrb_in_use || hba->outstanding_tasks
		|| hba->active_uic_cmd || hba->uic_async_done
		|| ufshcd_eh_in_progress(hba) || no_sched)
		return;

	hba->hibern8_on_idle.state = REQ_HIBERN8_ENTER;
	trace_ufshcd_hibern8_on_idle(dev_name(hba->dev),
		hba->hibern8_on_idle.state);
	/*
	 * Scheduling the delayed work after 1 jiffies will make the work to
	 * get schedule any time from 0ms to 1000/HZ ms which is not desirable
	 * for hibern8 enter work as it may impact the performance if it gets
	 * scheduled almost immediately. Hence make sure that hibern8 enter
	 * work gets scheduled atleast after 2 jiffies (any time between
	 * 1000/HZ ms to 2000/HZ ms).
	 */
	delay_in_jiffies = msecs_to_jiffies(hba->hibern8_on_idle.delay_ms);
	if (delay_in_jiffies == 1)
		delay_in_jiffies++;

	schedule_delayed_work(&hba->hibern8_on_idle.enter_work,
			      delay_in_jiffies);
}

static void ufshcd_hibern8_release(struct ufs_hba *hba, bool no_sched)
{
	unsigned long flags;

	spin_lock_irqsave(hba->host->host_lock, flags);
	__ufshcd_hibern8_release(hba, no_sched);
	spin_unlock_irqrestore(hba->host->host_lock, flags);
}

static void ufshcd_hibern8_enter_work(struct work_struct *work)
{
	struct ufs_hba *hba = container_of(work, struct ufs_hba,
					   hibern8_on_idle.enter_work.work);
	unsigned long flags;

	spin_lock_irqsave(hba->host->host_lock, flags);
	if (hba->hibern8_on_idle.is_suspended) {
		hba->hibern8_on_idle.state = HIBERN8_EXITED;
		trace_ufshcd_hibern8_on_idle(dev_name(hba->dev),
			hba->hibern8_on_idle.state);
		goto rel_lock;
	}

	if (hba->hibern8_on_idle.active_reqs
		|| hba->ufshcd_state != UFSHCD_STATE_OPERATIONAL
		|| hba->lrb_in_use || hba->outstanding_tasks
		|| hba->active_uic_cmd || hba->uic_async_done)
		goto rel_lock;

	spin_unlock_irqrestore(hba->host->host_lock, flags);

	if (ufshcd_is_link_active(hba) && ufshcd_uic_hibern8_enter(hba)) {
		/* Enter failed */
		hba->hibern8_on_idle.state = HIBERN8_EXITED;
		trace_ufshcd_hibern8_on_idle(dev_name(hba->dev),
			hba->hibern8_on_idle.state);
		goto out;
	}
	ufshcd_set_link_hibern8(hba);

	/*
	 * In case you are here to cancel this work the hibern8_on_idle.state
	 * would be marked as REQ_HIBERN8_EXIT. In this case keep the state
	 * as REQ_HIBERN8_EXIT which would anyway imply that we are in hibern8
	 * and a request to exit from it is pending. By doing this way,
	 * we keep the state machine in tact and this would ultimately
	 * prevent from doing cancel work multiple times when there are
	 * new requests arriving before the current cancel work is done.
	 */
	spin_lock_irqsave(hba->host->host_lock, flags);
	if (hba->hibern8_on_idle.state == REQ_HIBERN8_ENTER) {
		hba->hibern8_on_idle.state = HIBERN8_ENTERED;
		trace_ufshcd_hibern8_on_idle(dev_name(hba->dev),
			hba->hibern8_on_idle.state);
	}
rel_lock:
	spin_unlock_irqrestore(hba->host->host_lock, flags);
out:
	return;
}

static void ufshcd_hibern8_exit_work(struct work_struct *work)
{
	int ret;
	unsigned long flags;
	struct ufs_hba *hba = container_of(work, struct ufs_hba,
					   hibern8_on_idle.exit_work);

	cancel_delayed_work_sync(&hba->hibern8_on_idle.enter_work);

	spin_lock_irqsave(hba->host->host_lock, flags);
	if ((hba->hibern8_on_idle.state == HIBERN8_EXITED)
	     || ufshcd_is_link_active(hba)) {
		hba->hibern8_on_idle.state = HIBERN8_EXITED;
		spin_unlock_irqrestore(hba->host->host_lock, flags);
		goto unblock_reqs;
	}
	spin_unlock_irqrestore(hba->host->host_lock, flags);

	/* Exit from hibern8 */
	if (ufshcd_is_link_hibern8(hba)) {
		ufshcd_hold(hba, false);
		ret = ufshcd_uic_hibern8_exit(hba);
		ufshcd_release(hba, false);
		if (!ret) {
			spin_lock_irqsave(hba->host->host_lock, flags);
			ufshcd_set_link_active(hba);
			hba->hibern8_on_idle.state = HIBERN8_EXITED;
			trace_ufshcd_hibern8_on_idle(dev_name(hba->dev),
				hba->hibern8_on_idle.state);
			spin_unlock_irqrestore(hba->host->host_lock, flags);
		}
	}
unblock_reqs:
	ufshcd_scsi_unblock_requests(hba);
}

static ssize_t ufshcd_hibern8_on_idle_delay_show(struct device *dev,
		struct device_attribute *attr, char *buf)
{
	struct ufs_hba *hba = dev_get_drvdata(dev);

	return snprintf(buf, PAGE_SIZE, "%lu\n", hba->hibern8_on_idle.delay_ms);
}

static ssize_t ufshcd_hibern8_on_idle_delay_store(struct device *dev,
		struct device_attribute *attr, const char *buf, size_t count)
{
	struct ufs_hba *hba = dev_get_drvdata(dev);
	unsigned long flags, value;

	if (kstrtoul(buf, 0, &value))
		return -EINVAL;

	spin_lock_irqsave(hba->host->host_lock, flags);
	hba->hibern8_on_idle.delay_ms = value;
	spin_unlock_irqrestore(hba->host->host_lock, flags);
	return count;
}

static ssize_t ufshcd_hibern8_on_idle_enable_show(struct device *dev,
		struct device_attribute *attr, char *buf)
{
	struct ufs_hba *hba = dev_get_drvdata(dev);

	return snprintf(buf, PAGE_SIZE, "%d\n",
			hba->hibern8_on_idle.is_enabled);
}

static ssize_t ufshcd_hibern8_on_idle_enable_store(struct device *dev,
		struct device_attribute *attr, const char *buf, size_t count)
{
	struct ufs_hba *hba = dev_get_drvdata(dev);
	unsigned long flags;
	u32 value;

	if (kstrtou32(buf, 0, &value))
		return -EINVAL;

	value = !!value;
	if (value == hba->hibern8_on_idle.is_enabled)
		goto out;

	if (value) {
		/*
		 * As clock gating work would wait for the hibern8 enter work
		 * to finish, clocks would remain on during hibern8 enter work.
		 */
		ufshcd_hold(hba, false);
		ufshcd_release_all(hba);
	} else {
		spin_lock_irqsave(hba->host->host_lock, flags);
		hba->hibern8_on_idle.active_reqs++;
		spin_unlock_irqrestore(hba->host->host_lock, flags);
	}

	hba->hibern8_on_idle.is_enabled = value;
out:
	return count;
}

static void ufshcd_init_hibern8_on_idle(struct ufs_hba *hba)
{
	/* initialize the state variable here */
	hba->hibern8_on_idle.state = HIBERN8_EXITED;

	if (!ufshcd_is_hibern8_on_idle_allowed(hba))
		return;

	INIT_DELAYED_WORK(&hba->hibern8_on_idle.enter_work,
			  ufshcd_hibern8_enter_work);
	INIT_WORK(&hba->hibern8_on_idle.exit_work, ufshcd_hibern8_exit_work);

	hba->hibern8_on_idle.delay_ms = 10;
	hba->hibern8_on_idle.is_enabled = true;

	hba->hibern8_on_idle.delay_attr.show =
					ufshcd_hibern8_on_idle_delay_show;
	hba->hibern8_on_idle.delay_attr.store =
					ufshcd_hibern8_on_idle_delay_store;
	sysfs_attr_init(&hba->hibern8_on_idle.delay_attr.attr);
	hba->hibern8_on_idle.delay_attr.attr.name = "hibern8_on_idle_delay_ms";
	hba->hibern8_on_idle.delay_attr.attr.mode = S_IRUGO | S_IWUSR;
	if (device_create_file(hba->dev, &hba->hibern8_on_idle.delay_attr))
		dev_err(hba->dev, "Failed to create sysfs for hibern8_on_idle_delay\n");

	hba->hibern8_on_idle.enable_attr.show =
					ufshcd_hibern8_on_idle_enable_show;
	hba->hibern8_on_idle.enable_attr.store =
					ufshcd_hibern8_on_idle_enable_store;
	sysfs_attr_init(&hba->hibern8_on_idle.enable_attr.attr);
	hba->hibern8_on_idle.enable_attr.attr.name = "hibern8_on_idle_enable";
	hba->hibern8_on_idle.enable_attr.attr.mode = S_IRUGO | S_IWUSR;
	if (device_create_file(hba->dev, &hba->hibern8_on_idle.enable_attr))
		dev_err(hba->dev, "Failed to create sysfs for hibern8_on_idle_enable\n");
}

static void ufshcd_exit_hibern8_on_idle(struct ufs_hba *hba)
{
	if (!ufshcd_is_hibern8_on_idle_allowed(hba))
		return;
	device_remove_file(hba->dev, &hba->hibern8_on_idle.delay_attr);
	device_remove_file(hba->dev, &hba->hibern8_on_idle.enable_attr);
}

static void ufshcd_hold_all(struct ufs_hba *hba)
{
	ufshcd_hold(hba, false);
	ufshcd_hibern8_hold(hba, false);
}

static void ufshcd_release_all(struct ufs_hba *hba)
{
	ufshcd_hibern8_release(hba, false);
	ufshcd_release(hba, false);
}

/* Must be called with host lock acquired */
static void ufshcd_clk_scaling_start_busy(struct ufs_hba *hba)
{
	bool queue_resume_work = false;

	if (!ufshcd_is_clkscaling_supported(hba))
		return;

	if (!hba->clk_scaling.active_reqs++)
		queue_resume_work = true;

	if (!hba->clk_scaling.is_allowed || hba->pm_op_in_progress)
		return;

	if (queue_resume_work)
		queue_work(hba->clk_scaling.workq,
			   &hba->clk_scaling.resume_work);

	if (!hba->clk_scaling.window_start_t) {
		hba->clk_scaling.window_start_t = jiffies;
		hba->clk_scaling.tot_busy_t = 0;
		hba->clk_scaling.is_busy_started = false;
	}

	if (!hba->clk_scaling.is_busy_started) {
		hba->clk_scaling.busy_start_t = ktime_get();
		hba->clk_scaling.is_busy_started = true;
	}
}

static void ufshcd_clk_scaling_update_busy(struct ufs_hba *hba)
{
	struct ufs_clk_scaling *scaling = &hba->clk_scaling;

	if (!ufshcd_is_clkscaling_supported(hba))
		return;

	if (!hba->outstanding_reqs && scaling->is_busy_started) {
		scaling->tot_busy_t += ktime_to_us(ktime_sub(ktime_get(),
					scaling->busy_start_t));
		scaling->busy_start_t = ktime_set(0, 0);
		scaling->is_busy_started = false;
	}
}

/**
 * ufshcd_send_command - Send SCSI or device management commands
 * @hba: per adapter instance
 * @task_tag: Task tag of the command
 */
static inline
int ufshcd_send_command(struct ufs_hba *hba, unsigned int task_tag)
{
	int ret = 0;

	hba->lrb[task_tag].issue_time_stamp = ktime_get();
	hba->lrb[task_tag].complete_time_stamp = ktime_set(0, 0);
	ufshcd_clk_scaling_start_busy(hba);
	__set_bit(task_tag, &hba->outstanding_reqs);
	ufshcd_writel(hba, 1 << task_tag, REG_UTP_TRANSFER_REQ_DOOR_BELL);
	/* Make sure that doorbell is committed immediately */
	wmb();
	ufshcd_cond_add_cmd_trace(hba, task_tag, "send");
	ufshcd_update_tag_stats(hba, task_tag);
	return ret;
}

/**
 * ufshcd_copy_sense_data - Copy sense data in case of check condition
 * @lrb - pointer to local reference block
 */
static inline void ufshcd_copy_sense_data(struct ufshcd_lrb *lrbp)
{
	int len;
	if (lrbp->sense_buffer &&
	    ufshcd_get_rsp_upiu_data_seg_len(lrbp->ucd_rsp_ptr)) {
		int len_to_copy;

		len = be16_to_cpu(lrbp->ucd_rsp_ptr->sr.sense_data_len);
		len_to_copy = min_t(int, RESPONSE_UPIU_SENSE_DATA_LENGTH, len);

		memcpy(lrbp->sense_buffer,
			lrbp->ucd_rsp_ptr->sr.sense_data,
<<<<<<< HEAD
			min_t(int, len_to_copy, UFSHCD_REQ_SENSE_SIZE));
=======
			min_t(int, len_to_copy, SCSI_SENSE_BUFFERSIZE));
>>>>>>> 6b1ae527
	}
}

/**
 * ufshcd_copy_query_response() - Copy the Query Response and the data
 * descriptor
 * @hba: per adapter instance
 * @lrb - pointer to local reference block
 */
static
int ufshcd_copy_query_response(struct ufs_hba *hba, struct ufshcd_lrb *lrbp)
{
	struct ufs_query_res *query_res = &hba->dev_cmd.query.response;

	memcpy(&query_res->upiu_res, &lrbp->ucd_rsp_ptr->qr, QUERY_OSF_SIZE);

	/* Get the descriptor */
	if (lrbp->ucd_rsp_ptr->qr.opcode == UPIU_QUERY_OPCODE_READ_DESC) {
		u8 *descp = (u8 *)lrbp->ucd_rsp_ptr +
				GENERAL_UPIU_REQUEST_SIZE;
		u16 resp_len;
		u16 buf_len;

		/* data segment length */
		resp_len = be32_to_cpu(lrbp->ucd_rsp_ptr->header.dword_2) &
						MASK_QUERY_DATA_SEG_LEN;
		buf_len = be16_to_cpu(
				hba->dev_cmd.query.request.upiu_req.length);
		if (likely(buf_len >= resp_len)) {
			memcpy(hba->dev_cmd.query.descriptor, descp, resp_len);
		} else {
			dev_warn(hba->dev,
				"%s: Response size is bigger than buffer",
				__func__);
			return -EINVAL;
		}
	}

	return 0;
}

/**
 * ufshcd_hba_capabilities - Read controller capabilities
 * @hba: per adapter instance
 */
static inline void ufshcd_hba_capabilities(struct ufs_hba *hba)
{
	hba->capabilities = ufshcd_readl(hba, REG_CONTROLLER_CAPABILITIES);

	/* nutrs and nutmrs are 0 based values */
	hba->nutrs = (hba->capabilities & MASK_TRANSFER_REQUESTS_SLOTS) + 1;
	hba->nutmrs =
	((hba->capabilities & MASK_TASK_MANAGEMENT_REQUEST_SLOTS) >> 16) + 1;
}

/**
 * ufshcd_ready_for_uic_cmd - Check if controller is ready
 *                            to accept UIC commands
 * @hba: per adapter instance
 * Return true on success, else false
 */
static inline bool ufshcd_ready_for_uic_cmd(struct ufs_hba *hba)
{
	if (ufshcd_readl(hba, REG_CONTROLLER_STATUS) & UIC_COMMAND_READY)
		return true;
	else
		return false;
}

/**
 * ufshcd_get_upmcrs - Get the power mode change request status
 * @hba: Pointer to adapter instance
 *
 * This function gets the UPMCRS field of HCS register
 * Returns value of UPMCRS field
 */
static inline u8 ufshcd_get_upmcrs(struct ufs_hba *hba)
{
	return (ufshcd_readl(hba, REG_CONTROLLER_STATUS) >> 8) & 0x7;
}

/**
 * ufshcd_dispatch_uic_cmd - Dispatch UIC commands to unipro layers
 * @hba: per adapter instance
 * @uic_cmd: UIC command
 *
 * Mutex must be held.
 */
static inline void
ufshcd_dispatch_uic_cmd(struct ufs_hba *hba, struct uic_command *uic_cmd)
{
	WARN_ON(hba->active_uic_cmd);

	hba->active_uic_cmd = uic_cmd;

	/* Write Args */
	ufshcd_writel(hba, uic_cmd->argument1, REG_UIC_COMMAND_ARG_1);
	ufshcd_writel(hba, uic_cmd->argument2, REG_UIC_COMMAND_ARG_2);
	ufshcd_writel(hba, uic_cmd->argument3, REG_UIC_COMMAND_ARG_3);

	/* Write UIC Cmd */
	ufshcd_writel(hba, uic_cmd->command & COMMAND_OPCODE_MASK,
		      REG_UIC_COMMAND);
}

/**
 * ufshcd_wait_for_uic_cmd - Wait complectioin of UIC command
 * @hba: per adapter instance
 * @uic_command: UIC command
 *
 * Must be called with mutex held.
 * Returns 0 only if success.
 */
static int
ufshcd_wait_for_uic_cmd(struct ufs_hba *hba, struct uic_command *uic_cmd)
{
	int ret;
	unsigned long flags;

	if (wait_for_completion_timeout(&uic_cmd->done,
					msecs_to_jiffies(UIC_CMD_TIMEOUT)))
		ret = uic_cmd->argument2 & MASK_UIC_COMMAND_RESULT;
	else
		ret = -ETIMEDOUT;

	if (ret)
		ufsdbg_set_err_state(hba);

	spin_lock_irqsave(hba->host->host_lock, flags);
	hba->active_uic_cmd = NULL;
	spin_unlock_irqrestore(hba->host->host_lock, flags);

	return ret;
}

/**
 * __ufshcd_send_uic_cmd - Send UIC commands and retrieve the result
 * @hba: per adapter instance
 * @uic_cmd: UIC command
 * @completion: initialize the completion only if this is set to true
 *
 * Identical to ufshcd_send_uic_cmd() expect mutex. Must be called
 * with mutex held and host_lock locked.
 * Returns 0 only if success.
 */
static int
__ufshcd_send_uic_cmd(struct ufs_hba *hba, struct uic_command *uic_cmd,
		      bool completion)
{
	if (!ufshcd_ready_for_uic_cmd(hba)) {
		dev_err(hba->dev,
			"Controller not ready to accept UIC commands\n");
		return -EIO;
	}

	if (completion)
		init_completion(&uic_cmd->done);

	ufshcd_dispatch_uic_cmd(hba, uic_cmd);

	return 0;
}

/**
 * ufshcd_send_uic_cmd - Send UIC commands and retrieve the result
 * @hba: per adapter instance
 * @uic_cmd: UIC command
 *
 * Returns 0 only if success.
 */
static int
ufshcd_send_uic_cmd(struct ufs_hba *hba, struct uic_command *uic_cmd)
{
	int ret;
	unsigned long flags;

	ufshcd_hold_all(hba);
	mutex_lock(&hba->uic_cmd_mutex);
	ufshcd_add_delay_before_dme_cmd(hba);

	spin_lock_irqsave(hba->host->host_lock, flags);
	ret = __ufshcd_send_uic_cmd(hba, uic_cmd, true);
	spin_unlock_irqrestore(hba->host->host_lock, flags);
	if (!ret)
		ret = ufshcd_wait_for_uic_cmd(hba, uic_cmd);

	ufshcd_save_tstamp_of_last_dme_cmd(hba);
	mutex_unlock(&hba->uic_cmd_mutex);
	ufshcd_release_all(hba);

	ufsdbg_error_inject_dispatcher(hba,
		ERR_INJECT_UIC, 0, &ret);

	return ret;
}

/**
 * ufshcd_map_sg - Map scatter-gather list to prdt
 * @lrbp - pointer to local reference block
 *
 * Returns 0 in case of success, non-zero value in case of failure
 */
static int ufshcd_map_sg(struct ufshcd_lrb *lrbp)
{
	struct ufshcd_sg_entry *prd_table;
	struct scatterlist *sg;
	struct scsi_cmnd *cmd;
	int sg_segments;
	int i;

	cmd = lrbp->cmd;
	sg_segments = scsi_dma_map(cmd);
	if (sg_segments < 0)
		return sg_segments;

	if (sg_segments) {
		lrbp->utr_descriptor_ptr->prd_table_length =
					cpu_to_le16((u16) (sg_segments));

		prd_table = (struct ufshcd_sg_entry *)lrbp->ucd_prdt_ptr;

		scsi_for_each_sg(cmd, sg, sg_segments, i) {
			prd_table[i].size  =
				cpu_to_le32(((u32) sg_dma_len(sg))-1);
			prd_table[i].base_addr =
				cpu_to_le32(lower_32_bits(sg->dma_address));
			prd_table[i].upper_addr =
				cpu_to_le32(upper_32_bits(sg->dma_address));
			prd_table[i].reserved = 0;
		}
	} else {
		lrbp->utr_descriptor_ptr->prd_table_length = 0;
	}

	return 0;
}

/**
 * ufshcd_enable_intr - enable interrupts
 * @hba: per adapter instance
 * @intrs: interrupt bits
 */
static void ufshcd_enable_intr(struct ufs_hba *hba, u32 intrs)
{
	u32 set = ufshcd_readl(hba, REG_INTERRUPT_ENABLE);

	if (hba->ufs_version == UFSHCI_VERSION_10) {
		u32 rw;
		rw = set & INTERRUPT_MASK_RW_VER_10;
		set = rw | ((set ^ intrs) & intrs);
	} else {
		set |= intrs;
	}

	ufshcd_writel(hba, set, REG_INTERRUPT_ENABLE);
}

/**
 * ufshcd_disable_intr - disable interrupts
 * @hba: per adapter instance
 * @intrs: interrupt bits
 */
static void ufshcd_disable_intr(struct ufs_hba *hba, u32 intrs)
{
	u32 set = ufshcd_readl(hba, REG_INTERRUPT_ENABLE);

	if (hba->ufs_version == UFSHCI_VERSION_10) {
		u32 rw;
		rw = (set & INTERRUPT_MASK_RW_VER_10) &
			~(intrs & INTERRUPT_MASK_RW_VER_10);
		set = rw | ((set & intrs) & ~INTERRUPT_MASK_RW_VER_10);

	} else {
		set &= ~intrs;
	}

	ufshcd_writel(hba, set, REG_INTERRUPT_ENABLE);
}

static int ufshcd_prepare_crypto_utrd(struct ufs_hba *hba,
		struct ufshcd_lrb *lrbp)
{
	struct utp_transfer_req_desc *req_desc = lrbp->utr_descriptor_ptr;
	u8 cc_index = 0;
	bool enable = false;
	u64 dun = 0;
	int ret;

	/*
	 * Call vendor specific code to get crypto info for this request:
	 * enable, crypto config. index, DUN.
	 * If bypass is set, don't bother setting the other fields.
	 */
	ret = ufshcd_vops_crypto_req_setup(hba, lrbp, &cc_index, &enable, &dun);
	if (ret) {
		dev_err(hba->dev,
			"%s: failed to setup crypto request (%d)\n",
			__func__, ret);
		return ret;
	}

	if (!enable)
		goto out;

	req_desc->header.dword_0 |= cc_index | UTRD_CRYPTO_ENABLE;
	if (lrbp->cmd->request && lrbp->cmd->request->bio)
		dun = lrbp->cmd->request->bio->bi_iter.bi_sector;

	req_desc->header.dword_1 = (u32)(dun & 0xFFFFFFFF);
	req_desc->header.dword_3 = (u32)((dun >> 32) & 0xFFFFFFFF);
out:
	return 0;
}

/**
 * ufshcd_prepare_req_desc_hdr() - Fills the requests header
 * descriptor according to request
 * @hba: per adapter instance
 * @lrbp: pointer to local reference block
 * @upiu_flags: flags required in the header
 * @cmd_dir: requests data direction
 */
static void ufshcd_prepare_req_desc_hdr(struct ufs_hba *hba,
	struct ufshcd_lrb *lrbp, u32 *upiu_flags,
	enum dma_data_direction cmd_dir)
{
	struct utp_transfer_req_desc *req_desc = lrbp->utr_descriptor_ptr;
	u32 data_direction;
	u32 dword_0;

	if (cmd_dir == DMA_FROM_DEVICE) {
		data_direction = UTP_DEVICE_TO_HOST;
		*upiu_flags = UPIU_CMD_FLAGS_READ;
	} else if (cmd_dir == DMA_TO_DEVICE) {
		data_direction = UTP_HOST_TO_DEVICE;
		*upiu_flags = UPIU_CMD_FLAGS_WRITE;
	} else {
		data_direction = UTP_NO_DATA_TRANSFER;
		*upiu_flags = UPIU_CMD_FLAGS_NONE;
	}

	dword_0 = data_direction | (lrbp->command_type
				<< UPIU_COMMAND_TYPE_OFFSET);
	if (lrbp->intr_cmd)
		dword_0 |= UTP_REQ_DESC_INT_CMD;

	/* Transfer request descriptor header fields */
	req_desc->header.dword_0 = cpu_to_le32(dword_0);
	/* dword_1 is reserved, hence it is set to 0 */
	req_desc->header.dword_1 = 0;
	/*
	 * assigning invalid value for command status. Controller
	 * updates OCS on command completion, with the command
	 * status
	 */
	req_desc->header.dword_2 =
		cpu_to_le32(OCS_INVALID_COMMAND_STATUS);
	/* dword_3 is reserved, hence it is set to 0 */
	req_desc->header.dword_3 = 0;

	req_desc->prd_table_length = 0;

	if (ufshcd_is_crypto_supported(hba))
		ufshcd_prepare_crypto_utrd(hba, lrbp);
}

/**
 * ufshcd_prepare_utp_scsi_cmd_upiu() - fills the utp_transfer_req_desc,
 * for scsi commands
 * @lrbp - local reference block pointer
 * @upiu_flags - flags
 */
static
void ufshcd_prepare_utp_scsi_cmd_upiu(struct ufshcd_lrb *lrbp, u32 upiu_flags)
{
	struct utp_upiu_req *ucd_req_ptr = lrbp->ucd_req_ptr;
	unsigned short cdb_len;

	/* command descriptor fields */
	ucd_req_ptr->header.dword_0 = UPIU_HEADER_DWORD(
				UPIU_TRANSACTION_COMMAND, upiu_flags,
				lrbp->lun, lrbp->task_tag);
	ucd_req_ptr->header.dword_1 = UPIU_HEADER_DWORD(
				UPIU_COMMAND_SET_TYPE_SCSI, 0, 0, 0);

	/* Total EHS length and Data segment length will be zero */
	ucd_req_ptr->header.dword_2 = 0;

	ucd_req_ptr->sc.exp_data_transfer_len =
		cpu_to_be32(lrbp->cmd->sdb.length);

	cdb_len = min_t(unsigned short, lrbp->cmd->cmd_len, MAX_CDB_SIZE);
	memcpy(ucd_req_ptr->sc.cdb, lrbp->cmd->cmnd, cdb_len);
	if (cdb_len < MAX_CDB_SIZE)
		memset(ucd_req_ptr->sc.cdb + cdb_len, 0,
		       (MAX_CDB_SIZE - cdb_len));
	memset(lrbp->ucd_rsp_ptr, 0, sizeof(struct utp_upiu_rsp));
}

/**
 * ufshcd_prepare_utp_query_req_upiu() - fills the utp_transfer_req_desc,
 * for query requsts
 * @hba: UFS hba
 * @lrbp: local reference block pointer
 * @upiu_flags: flags
 */
static void ufshcd_prepare_utp_query_req_upiu(struct ufs_hba *hba,
				struct ufshcd_lrb *lrbp, u32 upiu_flags)
{
	struct utp_upiu_req *ucd_req_ptr = lrbp->ucd_req_ptr;
	struct ufs_query *query = &hba->dev_cmd.query;
	u16 len = be16_to_cpu(query->request.upiu_req.length);
	u8 *descp = (u8 *)lrbp->ucd_req_ptr + GENERAL_UPIU_REQUEST_SIZE;

	/* Query request header */
	ucd_req_ptr->header.dword_0 = UPIU_HEADER_DWORD(
			UPIU_TRANSACTION_QUERY_REQ, upiu_flags,
			lrbp->lun, lrbp->task_tag);
	ucd_req_ptr->header.dword_1 = UPIU_HEADER_DWORD(
			0, query->request.query_func, 0, 0);

	/* Data segment length */
	ucd_req_ptr->header.dword_2 = UPIU_HEADER_DWORD(
			0, 0, len >> 8, (u8)len);

	/* Copy the Query Request buffer as is */
	memcpy(&ucd_req_ptr->qr, &query->request.upiu_req,
			QUERY_OSF_SIZE);

	/* Copy the Descriptor */
	if (query->request.upiu_req.opcode == UPIU_QUERY_OPCODE_WRITE_DESC)
		memcpy(descp, query->descriptor, len);

	memset(lrbp->ucd_rsp_ptr, 0, sizeof(struct utp_upiu_rsp));
}

static inline void ufshcd_prepare_utp_nop_upiu(struct ufshcd_lrb *lrbp)
{
	struct utp_upiu_req *ucd_req_ptr = lrbp->ucd_req_ptr;

	memset(ucd_req_ptr, 0, sizeof(struct utp_upiu_req));

	/* command descriptor fields */
	ucd_req_ptr->header.dword_0 =
		UPIU_HEADER_DWORD(
			UPIU_TRANSACTION_NOP_OUT, 0, 0, lrbp->task_tag);
	/* clear rest of the fields of basic header */
	ucd_req_ptr->header.dword_1 = 0;
	ucd_req_ptr->header.dword_2 = 0;

	memset(lrbp->ucd_rsp_ptr, 0, sizeof(struct utp_upiu_rsp));
}

/**
 * ufshcd_compose_upiu - form UFS Protocol Information Unit(UPIU)
 * @hba - per adapter instance
 * @lrb - pointer to local reference block
 */
static int ufshcd_compose_upiu(struct ufs_hba *hba, struct ufshcd_lrb *lrbp)
{
	u32 upiu_flags;
	int ret = 0;

	switch (lrbp->command_type) {
	case UTP_CMD_TYPE_SCSI:
		if (likely(lrbp->cmd)) {
			ufshcd_prepare_req_desc_hdr(hba, lrbp, &upiu_flags,
					lrbp->cmd->sc_data_direction);
			ufshcd_prepare_utp_scsi_cmd_upiu(lrbp, upiu_flags);
		} else {
			ret = -EINVAL;
		}
		break;
	case UTP_CMD_TYPE_DEV_MANAGE:
		ufshcd_prepare_req_desc_hdr(hba, lrbp, &upiu_flags, DMA_NONE);
		if (hba->dev_cmd.type == DEV_CMD_TYPE_QUERY)
			ufshcd_prepare_utp_query_req_upiu(
					hba, lrbp, upiu_flags);
		else if (hba->dev_cmd.type == DEV_CMD_TYPE_NOP)
			ufshcd_prepare_utp_nop_upiu(lrbp);
		else
			ret = -EINVAL;
		break;
	case UTP_CMD_TYPE_UFS:
		/* For UFS native command implementation */
		ret = -ENOTSUPP;
		dev_err(hba->dev, "%s: UFS native command are not supported\n",
			__func__);
		break;
	default:
		ret = -ENOTSUPP;
		dev_err(hba->dev, "%s: unknown command type: 0x%x\n",
				__func__, lrbp->command_type);
		break;
	} /* end of switch */

	return ret;
}

/*
 * ufshcd_scsi_to_upiu_lun - maps scsi LUN to UPIU LUN
 * @scsi_lun: scsi LUN id
 *
 * Returns UPIU LUN id
 */
static inline u8 ufshcd_scsi_to_upiu_lun(unsigned int scsi_lun)
{
	if (scsi_is_wlun(scsi_lun))
		return (scsi_lun & UFS_UPIU_MAX_UNIT_NUM_ID)
			| UFS_UPIU_WLUN_ID;
	else
		return scsi_lun & UFS_UPIU_MAX_UNIT_NUM_ID;
}

/**
 * ufshcd_upiu_wlun_to_scsi_wlun - maps UPIU W-LUN id to SCSI W-LUN ID
 * @scsi_lun: UPIU W-LUN id
 *
 * Returns SCSI W-LUN id
 */
static inline u16 ufshcd_upiu_wlun_to_scsi_wlun(u8 upiu_wlun_id)
{
	return (upiu_wlun_id & ~UFS_UPIU_WLUN_ID) | SCSI_W_LUN_BASE;
}

/**
 * ufshcd_queuecommand - main entry point for SCSI requests
 * @cmd: command from SCSI Midlayer
 * @done: call back function
 *
 * Returns 0 for success, non-zero in case of failure
 */
static int ufshcd_queuecommand(struct Scsi_Host *host, struct scsi_cmnd *cmd)
{
	struct ufshcd_lrb *lrbp;
	struct ufs_hba *hba;
	unsigned long flags;
	int tag;
	int err = 0;

	hba = shost_priv(host);

	tag = cmd->request->tag;
	if (!ufshcd_valid_tag(hba, tag)) {
		dev_err(hba->dev,
			"%s: invalid command tag %d: cmd=0x%p, cmd->request=0x%p",
			__func__, tag, cmd, cmd->request);
		BUG();
	}

	if (!down_read_trylock(&hba->clk_scaling_lock))
		return SCSI_MLQUEUE_HOST_BUSY;

	spin_lock_irqsave(hba->host->host_lock, flags);

	/* if error handling is in progress, return host busy */
	if (ufshcd_eh_in_progress(hba)) {
		err = SCSI_MLQUEUE_HOST_BUSY;
		goto out_unlock;
	}

	switch (hba->ufshcd_state) {
	case UFSHCD_STATE_OPERATIONAL:
		break;
	case UFSHCD_STATE_RESET:
		err = SCSI_MLQUEUE_HOST_BUSY;
		goto out_unlock;
	case UFSHCD_STATE_ERROR:
		set_host_byte(cmd, DID_ERROR);
		cmd->scsi_done(cmd);
		goto out_unlock;
	default:
		dev_WARN_ONCE(hba->dev, 1, "%s: invalid state %d\n",
				__func__, hba->ufshcd_state);
		set_host_byte(cmd, DID_BAD_TARGET);
		cmd->scsi_done(cmd);
		goto out_unlock;
	}
	spin_unlock_irqrestore(hba->host->host_lock, flags);

	hba->req_abort_count = 0;

	/* acquire the tag to make sure device cmds don't use it */
	if (test_and_set_bit_lock(tag, &hba->lrb_in_use)) {
		/*
		 * Dev manage command in progress, requeue the command.
		 * Requeuing the command helps in cases where the request *may*
		 * find different tag instead of waiting for dev manage command
		 * completion.
		 */
		err = SCSI_MLQUEUE_HOST_BUSY;
		goto out;
	}

	err = ufshcd_hold(hba, true);
	if (err) {
		err = SCSI_MLQUEUE_HOST_BUSY;
		clear_bit_unlock(tag, &hba->lrb_in_use);
		goto out;
	}
	if (ufshcd_is_clkgating_allowed(hba))
		WARN_ON(hba->clk_gating.state != CLKS_ON);

	err = ufshcd_hibern8_hold(hba, true);
	if (err) {
		clear_bit_unlock(tag, &hba->lrb_in_use);
		err = SCSI_MLQUEUE_HOST_BUSY;
		ufshcd_release(hba, true);
		goto out;
	}
	if (ufshcd_is_hibern8_on_idle_allowed(hba))
		WARN_ON(hba->hibern8_on_idle.state != HIBERN8_EXITED);

	/* Vote PM QoS for the request */
	ufshcd_vops_pm_qos_req_start(hba, cmd->request);

	/* IO svc time latency histogram */
	if (hba != NULL && cmd->request != NULL) {
		if (hba->latency_hist_enabled &&
		    (cmd->request->cmd_type == REQ_TYPE_FS)) {
			cmd->request->lat_hist_io_start = ktime_get();
			cmd->request->lat_hist_enabled = 1;
		} else
			cmd->request->lat_hist_enabled = 0;
	}

	WARN_ON(hba->clk_gating.state != CLKS_ON);

	lrbp = &hba->lrb[tag];

	WARN_ON(lrbp->cmd);
	lrbp->cmd = cmd;
	lrbp->sense_bufflen = UFSHCD_REQ_SENSE_SIZE;
	lrbp->sense_buffer = cmd->sense_buffer;
	lrbp->task_tag = tag;
	lrbp->lun = ufshcd_scsi_to_upiu_lun(cmd->device->lun);
	lrbp->intr_cmd = !ufshcd_is_intr_aggr_allowed(hba) ? true : false;
	lrbp->command_type = UTP_CMD_TYPE_SCSI;
	lrbp->req_abort_skip = false;

	/* form UPIU before issuing the command */
	ufshcd_compose_upiu(hba, lrbp);
	err = ufshcd_map_sg(lrbp);
	if (err) {
		lrbp->cmd = NULL;
		clear_bit_unlock(tag, &hba->lrb_in_use);
		ufshcd_release_all(hba);
		ufshcd_vops_pm_qos_req_end(hba, cmd->request, true);
		goto out;
	}

	err = ufshcd_vops_crypto_engine_cfg_start(hba, tag);
	if (err) {
		if (err != -EAGAIN)
			dev_err(hba->dev,
				"%s: failed to configure crypto engine %d\n",
				__func__, err);

		scsi_dma_unmap(lrbp->cmd);
		lrbp->cmd = NULL;
		clear_bit_unlock(tag, &hba->lrb_in_use);
		ufshcd_release_all(hba);
		ufshcd_vops_pm_qos_req_end(hba, cmd->request, true);

		goto out;
	}

	/* Make sure descriptors are ready before ringing the doorbell */
	wmb();
	/* issue command to the controller */
	spin_lock_irqsave(hba->host->host_lock, flags);

	err = ufshcd_send_command(hba, tag);
	if (err) {
		spin_unlock_irqrestore(hba->host->host_lock, flags);
		scsi_dma_unmap(lrbp->cmd);
		lrbp->cmd = NULL;
		clear_bit_unlock(tag, &hba->lrb_in_use);
		ufshcd_release_all(hba);
		ufshcd_vops_pm_qos_req_end(hba, cmd->request, true);
		ufshcd_vops_crypto_engine_cfg_end(hba, lrbp, cmd->request);
		dev_err(hba->dev, "%s: failed sending command, %d\n",
							__func__, err);
		err = DID_ERROR;
		goto out;
	}

out_unlock:
	spin_unlock_irqrestore(hba->host->host_lock, flags);
out:
	up_read(&hba->clk_scaling_lock);
	return err;
}

static int ufshcd_compose_dev_cmd(struct ufs_hba *hba,
		struct ufshcd_lrb *lrbp, enum dev_cmd_type cmd_type, int tag)
{
	lrbp->cmd = NULL;
	lrbp->sense_bufflen = 0;
	lrbp->sense_buffer = NULL;
	lrbp->task_tag = tag;
	lrbp->lun = 0; /* device management cmd is not specific to any LUN */
	lrbp->command_type = UTP_CMD_TYPE_DEV_MANAGE;
	lrbp->intr_cmd = true; /* No interrupt aggregation */
	hba->dev_cmd.type = cmd_type;

	return ufshcd_compose_upiu(hba, lrbp);
}

static int
ufshcd_clear_cmd(struct ufs_hba *hba, int tag)
{
	int err = 0;
	unsigned long flags;
	u32 mask = 1 << tag;

	/* clear outstanding transaction before retry */
	spin_lock_irqsave(hba->host->host_lock, flags);
	ufshcd_utrl_clear(hba, tag);
	spin_unlock_irqrestore(hba->host->host_lock, flags);

	/*
	 * wait for for h/w to clear corresponding bit in door-bell.
	 * max. wait is 1 sec.
	 */
	err = ufshcd_wait_for_register(hba,
			REG_UTP_TRANSFER_REQ_DOOR_BELL,
			mask, ~mask, 1000, 1000, true);

	return err;
}

static int
ufshcd_check_query_response(struct ufs_hba *hba, struct ufshcd_lrb *lrbp)
{
	struct ufs_query_res *query_res = &hba->dev_cmd.query.response;

	/* Get the UPIU response */
	query_res->response = ufshcd_get_rsp_upiu_result(lrbp->ucd_rsp_ptr) >>
				UPIU_RSP_CODE_OFFSET;
	return query_res->response;
}

/**
 * ufshcd_dev_cmd_completion() - handles device management command responses
 * @hba: per adapter instance
 * @lrbp: pointer to local reference block
 */
static int
ufshcd_dev_cmd_completion(struct ufs_hba *hba, struct ufshcd_lrb *lrbp)
{
	int resp;
	int err = 0;

	hba->ufs_stats.last_hibern8_exit_tstamp = ktime_set(0, 0);
	resp = ufshcd_get_req_rsp(lrbp->ucd_rsp_ptr);

	switch (resp) {
	case UPIU_TRANSACTION_NOP_IN:
		if (hba->dev_cmd.type != DEV_CMD_TYPE_NOP) {
			err = -EINVAL;
			dev_err(hba->dev, "%s: unexpected response %x\n",
					__func__, resp);
		}
		break;
	case UPIU_TRANSACTION_QUERY_RSP:
		err = ufshcd_check_query_response(hba, lrbp);
		if (!err)
			err = ufshcd_copy_query_response(hba, lrbp);
		break;
	case UPIU_TRANSACTION_REJECT_UPIU:
		/* TODO: handle Reject UPIU Response */
		err = -EPERM;
		dev_err(hba->dev, "%s: Reject UPIU not fully implemented\n",
				__func__);
		break;
	default:
		err = -EINVAL;
		dev_err(hba->dev, "%s: Invalid device management cmd response: %x\n",
				__func__, resp);
		break;
	}

	return err;
}

static int ufshcd_wait_for_dev_cmd(struct ufs_hba *hba,
		struct ufshcd_lrb *lrbp, int max_timeout)
{
	int err = 0;
	unsigned long time_left;
	unsigned long flags;

	time_left = wait_for_completion_timeout(hba->dev_cmd.complete,
			msecs_to_jiffies(max_timeout));

	spin_lock_irqsave(hba->host->host_lock, flags);
	hba->dev_cmd.complete = NULL;
	if (likely(time_left)) {
		err = ufshcd_get_tr_ocs(lrbp);
		if (!err)
			err = ufshcd_dev_cmd_completion(hba, lrbp);
	}
	spin_unlock_irqrestore(hba->host->host_lock, flags);

	if (!time_left) {
		err = -ETIMEDOUT;
		dev_dbg(hba->dev, "%s: dev_cmd request timedout, tag %d\n",
			__func__, lrbp->task_tag);
		if (!ufshcd_clear_cmd(hba, lrbp->task_tag))
			/* successfully cleared the command, retry if needed */
			err = -EAGAIN;
		/*
		 * in case of an error, after clearing the doorbell,
		 * we also need to clear the outstanding_request
		 * field in hba
		 */
		ufshcd_outstanding_req_clear(hba, lrbp->task_tag);
	}

	if (err)
		ufsdbg_set_err_state(hba);

	return err;
}

/**
 * ufshcd_get_dev_cmd_tag - Get device management command tag
 * @hba: per-adapter instance
 * @tag: pointer to variable with available slot value
 *
 * Get a free slot and lock it until device management command
 * completes.
 *
 * Returns false if free slot is unavailable for locking, else
 * return true with tag value in @tag.
 */
static bool ufshcd_get_dev_cmd_tag(struct ufs_hba *hba, int *tag_out)
{
	int tag;
	bool ret = false;
	unsigned long tmp;

	if (!tag_out)
		goto out;

	do {
		tmp = ~hba->lrb_in_use;
		tag = find_last_bit(&tmp, hba->nutrs);
		if (tag >= hba->nutrs)
			goto out;
	} while (test_and_set_bit_lock(tag, &hba->lrb_in_use));

	*tag_out = tag;
	ret = true;
out:
	return ret;
}

static inline void ufshcd_put_dev_cmd_tag(struct ufs_hba *hba, int tag)
{
	clear_bit_unlock(tag, &hba->lrb_in_use);
}

/**
 * ufshcd_exec_dev_cmd - API for sending device management requests
 * @hba - UFS hba
 * @cmd_type - specifies the type (NOP, Query...)
 * @timeout - time in seconds
 *
 * NOTE: Since there is only one available tag for device management commands,
 * it is expected you hold the hba->dev_cmd.lock mutex.
 */
static int ufshcd_exec_dev_cmd(struct ufs_hba *hba,
		enum dev_cmd_type cmd_type, int timeout)
{
	struct ufshcd_lrb *lrbp;
	int err;
	int tag;
	struct completion wait;
	unsigned long flags;

	down_read(&hba->clk_scaling_lock);

	/*
	 * Get free slot, sleep if slots are unavailable.
	 * Even though we use wait_event() which sleeps indefinitely,
	 * the maximum wait time is bounded by SCSI request timeout.
	 */
	wait_event(hba->dev_cmd.tag_wq, ufshcd_get_dev_cmd_tag(hba, &tag));

	init_completion(&wait);
	lrbp = &hba->lrb[tag];
	WARN_ON(lrbp->cmd);
	err = ufshcd_compose_dev_cmd(hba, lrbp, cmd_type, tag);
	if (unlikely(err))
		goto out_put_tag;

	hba->dev_cmd.complete = &wait;

	/* Make sure descriptors are ready before ringing the doorbell */
	wmb();
	spin_lock_irqsave(hba->host->host_lock, flags);
	err = ufshcd_send_command(hba, tag);
	spin_unlock_irqrestore(hba->host->host_lock, flags);
	if (err) {
		dev_err(hba->dev, "%s: failed sending command, %d\n",
							__func__, err);
		goto out_put_tag;
	}
	err = ufshcd_wait_for_dev_cmd(hba, lrbp, timeout);

out_put_tag:
	ufshcd_put_dev_cmd_tag(hba, tag);
	wake_up(&hba->dev_cmd.tag_wq);
	up_read(&hba->clk_scaling_lock);
	return err;
}

/**
 * ufshcd_init_query() - init the query response and request parameters
 * @hba: per-adapter instance
 * @request: address of the request pointer to be initialized
 * @response: address of the response pointer to be initialized
 * @opcode: operation to perform
 * @idn: flag idn to access
 * @index: LU number to access
 * @selector: query/flag/descriptor further identification
 */
static inline void ufshcd_init_query(struct ufs_hba *hba,
		struct ufs_query_req **request, struct ufs_query_res **response,
		enum query_opcode opcode, u8 idn, u8 index, u8 selector)
{
	int idn_t = (int)idn;

	ufsdbg_error_inject_dispatcher(hba,
		ERR_INJECT_QUERY, idn_t, (int *)&idn_t);
	idn = idn_t;

	*request = &hba->dev_cmd.query.request;
	*response = &hba->dev_cmd.query.response;
	memset(*request, 0, sizeof(struct ufs_query_req));
	memset(*response, 0, sizeof(struct ufs_query_res));
	(*request)->upiu_req.opcode = opcode;
	(*request)->upiu_req.idn = idn;
	(*request)->upiu_req.index = index;
	(*request)->upiu_req.selector = selector;

	ufshcd_update_query_stats(hba, opcode, idn);
}

static int ufshcd_query_flag_retry(struct ufs_hba *hba,
	enum query_opcode opcode, enum flag_idn idn, bool *flag_res)
{
	int ret;
	int retries;

	for (retries = 0; retries < QUERY_REQ_RETRIES; retries++) {
		ret = ufshcd_query_flag(hba, opcode, idn, flag_res);
		if (ret)
			dev_dbg(hba->dev,
				"%s: failed with error %d, retries %d\n",
				__func__, ret, retries);
		else
			break;
	}

	if (ret)
		dev_err(hba->dev,
			"%s: query attribute, opcode %d, idn %d, failed with error %d after %d retires\n",
			__func__, opcode, idn, ret, retries);
	return ret;
}

/**
 * ufshcd_query_flag() - API function for sending flag query requests
 * hba: per-adapter instance
 * query_opcode: flag query to perform
 * idn: flag idn to access
 * flag_res: the flag value after the query request completes
 *
 * Returns 0 for success, non-zero in case of failure
 */
int ufshcd_query_flag(struct ufs_hba *hba, enum query_opcode opcode,
			enum flag_idn idn, bool *flag_res)
{
	struct ufs_query_req *request = NULL;
	struct ufs_query_res *response = NULL;
	int err, index = 0, selector = 0;
	int timeout = QUERY_REQ_TIMEOUT;

	BUG_ON(!hba);

	ufshcd_hold_all(hba);
	mutex_lock(&hba->dev_cmd.lock);
	ufshcd_init_query(hba, &request, &response, opcode, idn, index,
			selector);

	switch (opcode) {
	case UPIU_QUERY_OPCODE_SET_FLAG:
	case UPIU_QUERY_OPCODE_CLEAR_FLAG:
	case UPIU_QUERY_OPCODE_TOGGLE_FLAG:
		request->query_func = UPIU_QUERY_FUNC_STANDARD_WRITE_REQUEST;
		break;
	case UPIU_QUERY_OPCODE_READ_FLAG:
		request->query_func = UPIU_QUERY_FUNC_STANDARD_READ_REQUEST;
		if (!flag_res) {
			/* No dummy reads */
			dev_err(hba->dev, "%s: Invalid argument for read request\n",
					__func__);
			err = -EINVAL;
			goto out_unlock;
		}
		break;
	default:
		dev_err(hba->dev,
			"%s: Expected query flag opcode but got = %d\n",
			__func__, opcode);
		err = -EINVAL;
		goto out_unlock;
	}

	err = ufshcd_exec_dev_cmd(hba, DEV_CMD_TYPE_QUERY, timeout);

	if (err) {
		dev_err(hba->dev,
			"%s: Sending flag query for idn %d failed, err = %d\n",
			__func__, request->upiu_req.idn, err);
		goto out_unlock;
	}

	if (flag_res)
		*flag_res = (be32_to_cpu(response->upiu_res.value) &
				MASK_QUERY_UPIU_FLAG_LOC) & 0x1;

out_unlock:
	mutex_unlock(&hba->dev_cmd.lock);
	ufshcd_release_all(hba);
	return err;
}
EXPORT_SYMBOL(ufshcd_query_flag);

/**
 * ufshcd_query_attr - API function for sending attribute requests
 * hba: per-adapter instance
 * opcode: attribute opcode
 * idn: attribute idn to access
 * index: index field
 * selector: selector field
 * attr_val: the attribute value after the query request completes
 *
 * Returns 0 for success, non-zero in case of failure
*/
int ufshcd_query_attr(struct ufs_hba *hba, enum query_opcode opcode,
			enum attr_idn idn, u8 index, u8 selector, u32 *attr_val)
{
	struct ufs_query_req *request = NULL;
	struct ufs_query_res *response = NULL;
	int err;

	BUG_ON(!hba);

	ufshcd_hold_all(hba);
	if (!attr_val) {
		dev_err(hba->dev, "%s: attribute value required for opcode 0x%x\n",
				__func__, opcode);
		err = -EINVAL;
		goto out;
	}

	mutex_lock(&hba->dev_cmd.lock);
	ufshcd_init_query(hba, &request, &response, opcode, idn, index,
			selector);

	switch (opcode) {
	case UPIU_QUERY_OPCODE_WRITE_ATTR:
		request->query_func = UPIU_QUERY_FUNC_STANDARD_WRITE_REQUEST;
		request->upiu_req.value = cpu_to_be32(*attr_val);
		break;
	case UPIU_QUERY_OPCODE_READ_ATTR:
		request->query_func = UPIU_QUERY_FUNC_STANDARD_READ_REQUEST;
		break;
	default:
		dev_err(hba->dev, "%s: Expected query attr opcode but got = 0x%.2x\n",
				__func__, opcode);
		err = -EINVAL;
		goto out_unlock;
	}

	err = ufshcd_exec_dev_cmd(hba, DEV_CMD_TYPE_QUERY, QUERY_REQ_TIMEOUT);

	if (err) {
		dev_err(hba->dev, "%s: opcode 0x%.2x for idn %d failed, index %d, err = %d\n",
				__func__, opcode,
				request->upiu_req.idn, index, err);
		goto out_unlock;
	}

	*attr_val = be32_to_cpu(response->upiu_res.value);

out_unlock:
	mutex_unlock(&hba->dev_cmd.lock);
out:
	ufshcd_release_all(hba);
	return err;
}
EXPORT_SYMBOL(ufshcd_query_attr);

/**
 * ufshcd_query_attr_retry() - API function for sending query
 * attribute with retries
 * @hba: per-adapter instance
 * @opcode: attribute opcode
 * @idn: attribute idn to access
 * @index: index field
 * @selector: selector field
 * @attr_val: the attribute value after the query request
 * completes
 *
 * Returns 0 for success, non-zero in case of failure
*/
static int ufshcd_query_attr_retry(struct ufs_hba *hba,
	enum query_opcode opcode, enum attr_idn idn, u8 index, u8 selector,
	u32 *attr_val)
{
	int ret = 0;
	u32 retries;

	 for (retries = QUERY_REQ_RETRIES; retries > 0; retries--) {
		ret = ufshcd_query_attr(hba, opcode, idn, index,
						selector, attr_val);
		if (ret)
			dev_dbg(hba->dev, "%s: failed with error %d, retries %d\n",
				__func__, ret, retries);
		else
			break;
	}

	if (ret)
		dev_err(hba->dev,
			"%s: query attribute, idn %d, failed with error %d after %d retires\n",
			__func__, idn, ret, retries);
	return ret;
}

static int __ufshcd_query_descriptor(struct ufs_hba *hba,
			enum query_opcode opcode, enum desc_idn idn, u8 index,
			u8 selector, u8 *desc_buf, int *buf_len)
{
	struct ufs_query_req *request = NULL;
	struct ufs_query_res *response = NULL;
	int err;

	BUG_ON(!hba);

	ufshcd_hold_all(hba);
	if (!desc_buf) {
		dev_err(hba->dev, "%s: descriptor buffer required for opcode 0x%x\n",
				__func__, opcode);
		err = -EINVAL;
		goto out;
	}

	if (*buf_len <= QUERY_DESC_MIN_SIZE || *buf_len > QUERY_DESC_MAX_SIZE) {
		dev_err(hba->dev, "%s: descriptor buffer size (%d) is out of range\n",
				__func__, *buf_len);
		err = -EINVAL;
		goto out;
	}

	mutex_lock(&hba->dev_cmd.lock);
	ufshcd_init_query(hba, &request, &response, opcode, idn, index,
			selector);
	hba->dev_cmd.query.descriptor = desc_buf;
	request->upiu_req.length = cpu_to_be16(*buf_len);

	switch (opcode) {
	case UPIU_QUERY_OPCODE_WRITE_DESC:
		request->query_func = UPIU_QUERY_FUNC_STANDARD_WRITE_REQUEST;
		break;
	case UPIU_QUERY_OPCODE_READ_DESC:
		request->query_func = UPIU_QUERY_FUNC_STANDARD_READ_REQUEST;
		break;
	default:
		dev_err(hba->dev,
				"%s: Expected query descriptor opcode but got = 0x%.2x\n",
				__func__, opcode);
		err = -EINVAL;
		goto out_unlock;
	}

	err = ufshcd_exec_dev_cmd(hba, DEV_CMD_TYPE_QUERY, QUERY_REQ_TIMEOUT);

	if (err) {
		dev_err(hba->dev, "%s: opcode 0x%.2x for idn %d failed, index %d, err = %d\n",
				__func__, opcode,
				request->upiu_req.idn, index, err);
		goto out_unlock;
	}

	hba->dev_cmd.query.descriptor = NULL;
	*buf_len = be16_to_cpu(response->upiu_res.length);

out_unlock:
	mutex_unlock(&hba->dev_cmd.lock);
out:
	ufshcd_release_all(hba);
	return err;
}

/**
 * ufshcd_query_descriptor - API function for sending descriptor requests
 * hba: per-adapter instance
 * opcode: attribute opcode
 * idn: attribute idn to access
 * index: index field
 * selector: selector field
 * desc_buf: the buffer that contains the descriptor
 * buf_len: length parameter passed to the device
 *
 * Returns 0 for success, non-zero in case of failure.
 * The buf_len parameter will contain, on return, the length parameter
 * received on the response.
 */
int ufshcd_query_descriptor(struct ufs_hba *hba,
			enum query_opcode opcode, enum desc_idn idn, u8 index,
			u8 selector, u8 *desc_buf, int *buf_len)
{
	int err;
	int retries;

	for (retries = QUERY_REQ_RETRIES; retries > 0; retries--) {
		err = __ufshcd_query_descriptor(hba, opcode, idn, index,
						selector, desc_buf, buf_len);
		if (!err || err == -EINVAL)
			break;
	}

	return err;
}
EXPORT_SYMBOL(ufshcd_query_descriptor);

/**
 * ufshcd_read_desc_param - read the specified descriptor parameter
 * @hba: Pointer to adapter instance
 * @desc_id: descriptor idn value
 * @desc_index: descriptor index
 * @param_offset: offset of the parameter to read
 * @param_read_buf: pointer to buffer where parameter would be read
 * @param_size: sizeof(param_read_buf)
 *
 * Return 0 in case of success, non-zero otherwise
 */
static int ufshcd_read_desc_param(struct ufs_hba *hba,
				  enum desc_idn desc_id,
				  int desc_index,
				  u32 param_offset,
				  u8 *param_read_buf,
				  u32 param_size)
{
	int ret;
	u8 *desc_buf;
	u32 buff_len;
	bool is_kmalloc = true;

	/* safety checks */
	if (desc_id >= QUERY_DESC_IDN_MAX)
		return -EINVAL;

	buff_len = ufs_query_desc_max_size[desc_id];
	if ((param_offset + param_size) > buff_len)
		return -EINVAL;

	if (!param_offset && (param_size == buff_len)) {
		/* memory space already available to hold full descriptor */
		desc_buf = param_read_buf;
		is_kmalloc = false;
	} else {
		/* allocate memory to hold full descriptor */
		desc_buf = kmalloc(buff_len, GFP_KERNEL);
		if (!desc_buf)
			return -ENOMEM;
	}

	ret = ufshcd_query_descriptor(hba, UPIU_QUERY_OPCODE_READ_DESC,
				      desc_id, desc_index, 0, desc_buf,
				      &buff_len);

	if (ret) {
		dev_err(hba->dev, "%s: Failed reading descriptor. desc_id %d, desc_index %d, param_offset %d, ret %d",
			__func__, desc_id, desc_index, param_offset, ret);

		goto out;
	}

	/* Sanity check */
	if (desc_buf[QUERY_DESC_DESC_TYPE_OFFSET] != desc_id) {
		dev_err(hba->dev, "%s: invalid desc_id %d in descriptor header",
			__func__, desc_buf[QUERY_DESC_DESC_TYPE_OFFSET]);
		ret = -EINVAL;
		goto out;
	}

	/*
	 * While reading variable size descriptors (like string descriptor),
	 * some UFS devices may report the "LENGTH" (field in "Transaction
	 * Specific fields" of Query Response UPIU) same as what was requested
	 * in Query Request UPIU instead of reporting the actual size of the
	 * variable size descriptor.
	 * Although it's safe to ignore the "LENGTH" field for variable size
	 * descriptors as we can always derive the length of the descriptor from
	 * the descriptor header fields. Hence this change impose the length
	 * match check only for fixed size descriptors (for which we always
	 * request the correct size as part of Query Request UPIU).
	 */
	if ((desc_id != QUERY_DESC_IDN_STRING) &&
	    (buff_len != desc_buf[QUERY_DESC_LENGTH_OFFSET])) {
		dev_err(hba->dev, "%s: desc_buf length mismatch: buff_len %d, buff_len(desc_header) %d",
			__func__, buff_len, desc_buf[QUERY_DESC_LENGTH_OFFSET]);
		ret = -EINVAL;
		goto out;
	}

	if (is_kmalloc)
		memcpy(param_read_buf, &desc_buf[param_offset], param_size);
out:
	if (is_kmalloc)
		kfree(desc_buf);
	return ret;
}

static inline int ufshcd_read_desc(struct ufs_hba *hba,
				   enum desc_idn desc_id,
				   int desc_index,
				   u8 *buf,
				   u32 size)
{
	return ufshcd_read_desc_param(hba, desc_id, desc_index, 0, buf, size);
}

static inline int ufshcd_read_power_desc(struct ufs_hba *hba,
					 u8 *buf,
					 u32 size)
{
	return ufshcd_read_desc(hba, QUERY_DESC_IDN_POWER, 0, buf, size);
}

int ufshcd_read_device_desc(struct ufs_hba *hba, u8 *buf, u32 size)
{
	return ufshcd_read_desc(hba, QUERY_DESC_IDN_DEVICE, 0, buf, size);
}

/**
 * ufshcd_read_string_desc - read string descriptor
 * @hba: pointer to adapter instance
 * @desc_index: descriptor index
 * @buf: pointer to buffer where descriptor would be read
 * @size: size of buf
 * @ascii: if true convert from unicode to ascii characters
 *
 * Return 0 in case of success, non-zero otherwise
 */
int ufshcd_read_string_desc(struct ufs_hba *hba, int desc_index, u8 *buf,
				u32 size, bool ascii)
{
	int err = 0;

	err = ufshcd_read_desc(hba,
				QUERY_DESC_IDN_STRING, desc_index, buf, size);

	if (err) {
		dev_err(hba->dev, "%s: reading String Desc failed after %d retries. err = %d\n",
			__func__, QUERY_REQ_RETRIES, err);
		goto out;
	}

	if (ascii) {
		int desc_len;
		int ascii_len;
		int i;
		char *buff_ascii;

		desc_len = buf[0];
		/* remove header and divide by 2 to move from UTF16 to UTF8 */
		ascii_len = (desc_len - QUERY_DESC_HDR_SIZE) / 2 + 1;
		if (size < ascii_len + QUERY_DESC_HDR_SIZE) {
			dev_err(hba->dev, "%s: buffer allocated size is too small\n",
					__func__);
			err = -ENOMEM;
			goto out;
		}

		buff_ascii = kmalloc(ascii_len, GFP_KERNEL);
		if (!buff_ascii) {
			dev_err(hba->dev, "%s: Failed allocating %d bytes\n",
					__func__, ascii_len);
			err = -ENOMEM;
			goto out_free_buff;
		}

		/*
		 * the descriptor contains string in UTF16 format
		 * we need to convert to utf-8 so it can be displayed
		 */
		utf16s_to_utf8s((wchar_t *)&buf[QUERY_DESC_HDR_SIZE],
				desc_len - QUERY_DESC_HDR_SIZE,
				UTF16_BIG_ENDIAN, buff_ascii, ascii_len);

		/* replace non-printable or non-ASCII characters with spaces */
		for (i = 0; i < ascii_len; i++)
			ufshcd_remove_non_printable(&buff_ascii[i]);

		memset(buf + QUERY_DESC_HDR_SIZE, 0,
				size - QUERY_DESC_HDR_SIZE);
		memcpy(buf + QUERY_DESC_HDR_SIZE, buff_ascii, ascii_len);
		buf[QUERY_DESC_LENGTH_OFFSET] = ascii_len + QUERY_DESC_HDR_SIZE;
out_free_buff:
		kfree(buff_ascii);
	}
out:
	return err;
}

/**
 * ufshcd_read_unit_desc_param - read the specified unit descriptor parameter
 * @hba: Pointer to adapter instance
 * @lun: lun id
 * @param_offset: offset of the parameter to read
 * @param_read_buf: pointer to buffer where parameter would be read
 * @param_size: sizeof(param_read_buf)
 *
 * Return 0 in case of success, non-zero otherwise
 */
static inline int ufshcd_read_unit_desc_param(struct ufs_hba *hba,
					      int lun,
					      enum unit_desc_param param_offset,
					      u8 *param_read_buf,
					      u32 param_size)
{
	/*
	 * Unit descriptors are only available for general purpose LUs (LUN id
	 * from 0 to 7) and RPMB Well known LU.
	 */
	if (!ufs_is_valid_unit_desc_lun(lun))
		return -EOPNOTSUPP;

	return ufshcd_read_desc_param(hba, QUERY_DESC_IDN_UNIT, lun,
				      param_offset, param_read_buf, param_size);
}

/**
 * ufshcd_memory_alloc - allocate memory for host memory space data structures
 * @hba: per adapter instance
 *
 * 1. Allocate DMA memory for Command Descriptor array
 *	Each command descriptor consist of Command UPIU, Response UPIU and PRDT
 * 2. Allocate DMA memory for UTP Transfer Request Descriptor List (UTRDL).
 * 3. Allocate DMA memory for UTP Task Management Request Descriptor List
 *	(UTMRDL)
 * 4. Allocate memory for local reference block(lrb).
 *
 * Returns 0 for success, non-zero in case of failure
 */
static int ufshcd_memory_alloc(struct ufs_hba *hba)
{
	size_t utmrdl_size, utrdl_size, ucdl_size;

	/* Allocate memory for UTP command descriptors */
	ucdl_size = (sizeof(struct utp_transfer_cmd_desc) * hba->nutrs);
	hba->ucdl_base_addr = dmam_alloc_coherent(hba->dev,
						  ucdl_size,
						  &hba->ucdl_dma_addr,
						  GFP_KERNEL);

	/*
	 * UFSHCI requires UTP command descriptor to be 128 byte aligned.
	 * make sure hba->ucdl_dma_addr is aligned to PAGE_SIZE
	 * if hba->ucdl_dma_addr is aligned to PAGE_SIZE, then it will
	 * be aligned to 128 bytes as well
	 */
	if (!hba->ucdl_base_addr ||
	    WARN_ON(hba->ucdl_dma_addr & (PAGE_SIZE - 1))) {
		dev_err(hba->dev,
			"Command Descriptor Memory allocation failed\n");
		goto out;
	}

	/*
	 * Allocate memory for UTP Transfer descriptors
	 * UFSHCI requires 1024 byte alignment of UTRD
	 */
	utrdl_size = (sizeof(struct utp_transfer_req_desc) * hba->nutrs);
	hba->utrdl_base_addr = dmam_alloc_coherent(hba->dev,
						   utrdl_size,
						   &hba->utrdl_dma_addr,
						   GFP_KERNEL);
	if (!hba->utrdl_base_addr ||
	    WARN_ON(hba->utrdl_dma_addr & (PAGE_SIZE - 1))) {
		dev_err(hba->dev,
			"Transfer Descriptor Memory allocation failed\n");
		goto out;
	}

	/*
	 * Allocate memory for UTP Task Management descriptors
	 * UFSHCI requires 1024 byte alignment of UTMRD
	 */
	utmrdl_size = sizeof(struct utp_task_req_desc) * hba->nutmrs;
	hba->utmrdl_base_addr = dmam_alloc_coherent(hba->dev,
						    utmrdl_size,
						    &hba->utmrdl_dma_addr,
						    GFP_KERNEL);
	if (!hba->utmrdl_base_addr ||
	    WARN_ON(hba->utmrdl_dma_addr & (PAGE_SIZE - 1))) {
		dev_err(hba->dev,
		"Task Management Descriptor Memory allocation failed\n");
		goto out;
	}

	/* Allocate memory for local reference block */
	hba->lrb = devm_kzalloc(hba->dev,
				hba->nutrs * sizeof(struct ufshcd_lrb),
				GFP_KERNEL);
	if (!hba->lrb) {
		dev_err(hba->dev, "LRB Memory allocation failed\n");
		goto out;
	}
	return 0;
out:
	return -ENOMEM;
}

/**
 * ufshcd_host_memory_configure - configure local reference block with
 *				memory offsets
 * @hba: per adapter instance
 *
 * Configure Host memory space
 * 1. Update Corresponding UTRD.UCDBA and UTRD.UCDBAU with UCD DMA
 * address.
 * 2. Update each UTRD with Response UPIU offset, Response UPIU length
 * and PRDT offset.
 * 3. Save the corresponding addresses of UTRD, UCD.CMD, UCD.RSP and UCD.PRDT
 * into local reference block.
 */
static void ufshcd_host_memory_configure(struct ufs_hba *hba)
{
	struct utp_transfer_cmd_desc *cmd_descp;
	struct utp_transfer_req_desc *utrdlp;
	dma_addr_t cmd_desc_dma_addr;
	dma_addr_t cmd_desc_element_addr;
	u16 response_offset;
	u16 prdt_offset;
	int cmd_desc_size;
	int i;

	utrdlp = hba->utrdl_base_addr;
	cmd_descp = hba->ucdl_base_addr;

	response_offset =
		offsetof(struct utp_transfer_cmd_desc, response_upiu);
	prdt_offset =
		offsetof(struct utp_transfer_cmd_desc, prd_table);

	cmd_desc_size = sizeof(struct utp_transfer_cmd_desc);
	cmd_desc_dma_addr = hba->ucdl_dma_addr;

	for (i = 0; i < hba->nutrs; i++) {
		/* Configure UTRD with command descriptor base address */
		cmd_desc_element_addr =
				(cmd_desc_dma_addr + (cmd_desc_size * i));
		utrdlp[i].command_desc_base_addr_lo =
				cpu_to_le32(lower_32_bits(cmd_desc_element_addr));
		utrdlp[i].command_desc_base_addr_hi =
				cpu_to_le32(upper_32_bits(cmd_desc_element_addr));

		/* Response upiu and prdt offset should be in double words */
		utrdlp[i].response_upiu_offset =
				cpu_to_le16((response_offset >> 2));
		utrdlp[i].prd_table_offset =
				cpu_to_le16((prdt_offset >> 2));
		utrdlp[i].response_upiu_length =
				cpu_to_le16(ALIGNED_UPIU_SIZE >> 2);

		hba->lrb[i].utr_descriptor_ptr = (utrdlp + i);
		hba->lrb[i].utrd_dma_addr = hba->utrdl_dma_addr +
				(i * sizeof(struct utp_transfer_req_desc));
		hba->lrb[i].ucd_req_ptr =
			(struct utp_upiu_req *)(cmd_descp + i);
		hba->lrb[i].ucd_req_dma_addr = cmd_desc_element_addr;
		hba->lrb[i].ucd_rsp_ptr =
			(struct utp_upiu_rsp *)cmd_descp[i].response_upiu;
		hba->lrb[i].ucd_rsp_dma_addr = cmd_desc_element_addr +
				response_offset;
		hba->lrb[i].ucd_prdt_ptr =
			(struct ufshcd_sg_entry *)cmd_descp[i].prd_table;
		hba->lrb[i].ucd_prdt_dma_addr = cmd_desc_element_addr +
				prdt_offset;
	}
}

/**
 * ufshcd_dme_link_startup - Notify Unipro to perform link startup
 * @hba: per adapter instance
 *
 * UIC_CMD_DME_LINK_STARTUP command must be issued to Unipro layer,
 * in order to initialize the Unipro link startup procedure.
 * Once the Unipro links are up, the device connected to the controller
 * is detected.
 *
 * Returns 0 on success, non-zero value on failure
 */
static int ufshcd_dme_link_startup(struct ufs_hba *hba)
{
	struct uic_command uic_cmd = {0};
	int ret;

	uic_cmd.command = UIC_CMD_DME_LINK_STARTUP;

	ret = ufshcd_send_uic_cmd(hba, &uic_cmd);
	if (ret)
		dev_dbg(hba->dev,
			"dme-link-startup: error code %d\n", ret);
	return ret;
}

static inline void ufshcd_add_delay_before_dme_cmd(struct ufs_hba *hba)
{
	#define MIN_DELAY_BEFORE_DME_CMDS_US	1000
	unsigned long min_sleep_time_us;

	if (!(hba->quirks & UFSHCD_QUIRK_DELAY_BEFORE_DME_CMDS))
		return;

	/*
	 * last_dme_cmd_tstamp will be 0 only for 1st call to
	 * this function
	 */
	if (unlikely(!ktime_to_us(hba->last_dme_cmd_tstamp))) {
		min_sleep_time_us = MIN_DELAY_BEFORE_DME_CMDS_US;
	} else {
		unsigned long delta =
			(unsigned long) ktime_to_us(
				ktime_sub(ktime_get(),
				hba->last_dme_cmd_tstamp));

		if (delta < MIN_DELAY_BEFORE_DME_CMDS_US)
			min_sleep_time_us =
				MIN_DELAY_BEFORE_DME_CMDS_US - delta;
		else
			return; /* no more delay required */
	}

	/* allow sleep for extra 50us if needed */
	usleep_range(min_sleep_time_us, min_sleep_time_us + 50);
}

static inline void ufshcd_save_tstamp_of_last_dme_cmd(
			struct ufs_hba *hba)
{
	if (hba->quirks & UFSHCD_QUIRK_DELAY_BEFORE_DME_CMDS)
		hba->last_dme_cmd_tstamp = ktime_get();
}

/**
 * ufshcd_dme_set_attr - UIC command for DME_SET, DME_PEER_SET
 * @hba: per adapter instance
 * @attr_sel: uic command argument1
 * @attr_set: attribute set type as uic command argument2
 * @mib_val: setting value as uic command argument3
 * @peer: indicate whether peer or local
 *
 * Returns 0 on success, non-zero value on failure
 */
int ufshcd_dme_set_attr(struct ufs_hba *hba, u32 attr_sel,
			u8 attr_set, u32 mib_val, u8 peer)
{
	struct uic_command uic_cmd = {0};
	static const char *const action[] = {
		"dme-set",
		"dme-peer-set"
	};
	const char *set = action[!!peer];
	int ret;
	int retries = UFS_UIC_COMMAND_RETRIES;

	ufsdbg_error_inject_dispatcher(hba,
		ERR_INJECT_DME_ATTR, attr_sel, &attr_sel);

	uic_cmd.command = peer ?
		UIC_CMD_DME_PEER_SET : UIC_CMD_DME_SET;
	uic_cmd.argument1 = attr_sel;
	uic_cmd.argument2 = UIC_ARG_ATTR_TYPE(attr_set);
	uic_cmd.argument3 = mib_val;

	do {
		/* for peer attributes we retry upon failure */
		ret = ufshcd_send_uic_cmd(hba, &uic_cmd);
		if (ret)
			dev_dbg(hba->dev, "%s: attr-id 0x%x val 0x%x error code %d\n",
				set, UIC_GET_ATTR_ID(attr_sel), mib_val, ret);
	} while (ret && peer && --retries);

	if (ret)
		dev_err(hba->dev, "%s: attr-id 0x%x val 0x%x failed %d retries\n",
			set, UIC_GET_ATTR_ID(attr_sel), mib_val,
			UFS_UIC_COMMAND_RETRIES - retries);

	return ret;
}
EXPORT_SYMBOL_GPL(ufshcd_dme_set_attr);

/**
 * ufshcd_dme_get_attr - UIC command for DME_GET, DME_PEER_GET
 * @hba: per adapter instance
 * @attr_sel: uic command argument1
 * @mib_val: the value of the attribute as returned by the UIC command
 * @peer: indicate whether peer or local
 *
 * Returns 0 on success, non-zero value on failure
 */
int ufshcd_dme_get_attr(struct ufs_hba *hba, u32 attr_sel,
			u32 *mib_val, u8 peer)
{
	struct uic_command uic_cmd = {0};
	static const char *const action[] = {
		"dme-get",
		"dme-peer-get"
	};
	const char *get = action[!!peer];
	int ret;
	int retries = UFS_UIC_COMMAND_RETRIES;
	struct ufs_pa_layer_attr orig_pwr_info;
	struct ufs_pa_layer_attr temp_pwr_info;
	bool pwr_mode_change = false;

	if (peer && (hba->quirks & UFSHCD_QUIRK_DME_PEER_ACCESS_AUTO_MODE)) {
		orig_pwr_info = hba->pwr_info;
		temp_pwr_info = orig_pwr_info;

		if (orig_pwr_info.pwr_tx == FAST_MODE ||
		    orig_pwr_info.pwr_rx == FAST_MODE) {
			temp_pwr_info.pwr_tx = FASTAUTO_MODE;
			temp_pwr_info.pwr_rx = FASTAUTO_MODE;
			pwr_mode_change = true;
		} else if (orig_pwr_info.pwr_tx == SLOW_MODE ||
		    orig_pwr_info.pwr_rx == SLOW_MODE) {
			temp_pwr_info.pwr_tx = SLOWAUTO_MODE;
			temp_pwr_info.pwr_rx = SLOWAUTO_MODE;
			pwr_mode_change = true;
		}
		if (pwr_mode_change) {
			ret = ufshcd_change_power_mode(hba, &temp_pwr_info);
			if (ret)
				goto out;
		}
	}

	uic_cmd.command = peer ?
		UIC_CMD_DME_PEER_GET : UIC_CMD_DME_GET;

	ufsdbg_error_inject_dispatcher(hba,
		ERR_INJECT_DME_ATTR, attr_sel, &attr_sel);

	uic_cmd.argument1 = attr_sel;

	do {
		/* for peer attributes we retry upon failure */
		ret = ufshcd_send_uic_cmd(hba, &uic_cmd);
		if (ret)
			dev_dbg(hba->dev, "%s: attr-id 0x%x error code %d\n",
				get, UIC_GET_ATTR_ID(attr_sel), ret);
	} while (ret && peer && --retries);

	if (ret)
		dev_err(hba->dev, "%s: attr-id 0x%x failed %d retries\n",
			get, UIC_GET_ATTR_ID(attr_sel),
			UFS_UIC_COMMAND_RETRIES - retries);

	if (mib_val && !ret)
		*mib_val = uic_cmd.argument3;

	if (peer && (hba->quirks & UFSHCD_QUIRK_DME_PEER_ACCESS_AUTO_MODE)
	    && pwr_mode_change)
		ufshcd_change_power_mode(hba, &orig_pwr_info);
out:
	return ret;
}
EXPORT_SYMBOL_GPL(ufshcd_dme_get_attr);

/**
 * ufshcd_uic_pwr_ctrl - executes UIC commands (which affects the link power
 * state) and waits for it to take effect.
 *
 * @hba: per adapter instance
 * @cmd: UIC command to execute
 *
 * DME operations like DME_SET(PA_PWRMODE), DME_HIBERNATE_ENTER &
 * DME_HIBERNATE_EXIT commands take some time to take its effect on both host
 * and device UniPro link and hence it's final completion would be indicated by
 * dedicated status bits in Interrupt Status register (UPMS, UHES, UHXS) in
 * addition to normal UIC command completion Status (UCCS). This function only
 * returns after the relevant status bits indicate the completion.
 *
 * Returns 0 on success, non-zero value on failure
 */
static int ufshcd_uic_pwr_ctrl(struct ufs_hba *hba, struct uic_command *cmd)
{
	struct completion uic_async_done;
	unsigned long flags;
	u8 status;
	int ret;
	bool reenable_intr = false;

	mutex_lock(&hba->uic_cmd_mutex);
	init_completion(&uic_async_done);
	ufshcd_add_delay_before_dme_cmd(hba);

	spin_lock_irqsave(hba->host->host_lock, flags);
	hba->uic_async_done = &uic_async_done;
	if (ufshcd_readl(hba, REG_INTERRUPT_ENABLE) & UIC_COMMAND_COMPL) {
		ufshcd_disable_intr(hba, UIC_COMMAND_COMPL);
		/*
		 * Make sure UIC command completion interrupt is disabled before
		 * issuing UIC command.
		 */
		wmb();
		reenable_intr = true;
	}
	ret = __ufshcd_send_uic_cmd(hba, cmd, false);
	spin_unlock_irqrestore(hba->host->host_lock, flags);
	if (ret) {
		dev_err(hba->dev,
			"pwr ctrl cmd 0x%x with mode 0x%x uic error %d\n",
			cmd->command, cmd->argument3, ret);
		goto out;
	}

	if (!wait_for_completion_timeout(hba->uic_async_done,
					 msecs_to_jiffies(UIC_CMD_TIMEOUT))) {
		dev_err(hba->dev,
			"pwr ctrl cmd 0x%x with mode 0x%x completion timeout\n",
			cmd->command, cmd->argument3);
		ret = -ETIMEDOUT;
		goto out;
	}

	status = ufshcd_get_upmcrs(hba);
	if (status != PWR_LOCAL) {
		dev_err(hba->dev,
			"pwr ctrl cmd 0x%0x failed, host umpcrs:0x%x\n",
			cmd->command, status);
		ret = (status != PWR_OK) ? status : -1;
	}
out:
	if (ret)
		ufsdbg_set_err_state(hba);

	ufshcd_save_tstamp_of_last_dme_cmd(hba);
	spin_lock_irqsave(hba->host->host_lock, flags);
	hba->active_uic_cmd = NULL;
	hba->uic_async_done = NULL;
	if (reenable_intr)
		ufshcd_enable_intr(hba, UIC_COMMAND_COMPL);
	spin_unlock_irqrestore(hba->host->host_lock, flags);
	mutex_unlock(&hba->uic_cmd_mutex);
	return ret;
}

int ufshcd_wait_for_doorbell_clr(struct ufs_hba *hba, u64 wait_timeout_us)
{
	unsigned long flags;
	int ret = 0;
	u32 tm_doorbell;
	u32 tr_doorbell;
	bool timeout = false, do_last_check = false;
	ktime_t start;

	ufshcd_hold_all(hba);
	spin_lock_irqsave(hba->host->host_lock, flags);
	if (hba->ufshcd_state != UFSHCD_STATE_OPERATIONAL) {
		ret = -EBUSY;
		goto out;
	}

	/*
	 * Wait for all the outstanding tasks/transfer requests.
	 * Verify by checking the doorbell registers are clear.
	 */
	start = ktime_get();
	do {
		tm_doorbell = ufshcd_readl(hba, REG_UTP_TASK_REQ_DOOR_BELL);
		tr_doorbell = ufshcd_readl(hba, REG_UTP_TRANSFER_REQ_DOOR_BELL);
		if (!tm_doorbell && !tr_doorbell) {
			timeout = false;
			break;
		} else if (do_last_check) {
			break;
		}

		spin_unlock_irqrestore(hba->host->host_lock, flags);
		schedule();
		if (ktime_to_us(ktime_sub(ktime_get(), start)) >
		    wait_timeout_us) {
			timeout = true;
			/*
			 * We might have scheduled out for long time so make
			 * sure to check if doorbells are cleared by this time
			 * or not.
			 */
			do_last_check = true;
		}
		spin_lock_irqsave(hba->host->host_lock, flags);
	} while (tm_doorbell || tr_doorbell);

	if (timeout) {
		dev_err(hba->dev,
			"%s: timedout waiting for doorbell to clear (tm=0x%x, tr=0x%x)\n",
			__func__, tm_doorbell, tr_doorbell);
		ret = -EBUSY;
	}
out:
	spin_unlock_irqrestore(hba->host->host_lock, flags);
	ufshcd_release_all(hba);
	return ret;
}

/**
 * ufshcd_uic_change_pwr_mode - Perform the UIC power mode chage
 *				using DME_SET primitives.
 * @hba: per adapter instance
 * @mode: powr mode value
 *
 * Returns 0 on success, non-zero value on failure
 */
static int ufshcd_uic_change_pwr_mode(struct ufs_hba *hba, u8 mode)
{
	struct uic_command uic_cmd = {0};
	int ret;

	if (hba->quirks & UFSHCD_QUIRK_BROKEN_PA_RXHSUNTERMCAP) {
		ret = ufshcd_dme_set(hba,
				UIC_ARG_MIB_SEL(PA_RXHSUNTERMCAP, 0), 1);
		if (ret) {
			dev_err(hba->dev, "%s: failed to enable PA_RXHSUNTERMCAP ret %d\n",
						__func__, ret);
			goto out;
		}
	}

	uic_cmd.command = UIC_CMD_DME_SET;
	uic_cmd.argument1 = UIC_ARG_MIB(PA_PWRMODE);
	uic_cmd.argument3 = mode;
	ufshcd_hold_all(hba);
	ret = ufshcd_uic_pwr_ctrl(hba, &uic_cmd);
	ufshcd_release_all(hba);
out:
	return ret;
}

static int ufshcd_link_recovery(struct ufs_hba *hba)
{
	int ret = 0;
	unsigned long flags;

	/*
	 * Check if there is any race with fatal error handling.
	 * If so, wait for it to complete. Even though fatal error
	 * handling does reset and restore in some cases, don't assume
	 * anything out of it. We are just avoiding race here.
	 */
	do {
		spin_lock_irqsave(hba->host->host_lock, flags);
		if (!(work_pending(&hba->eh_work) ||
				hba->ufshcd_state == UFSHCD_STATE_RESET))
			break;
		spin_unlock_irqrestore(hba->host->host_lock, flags);
		dev_dbg(hba->dev, "%s: reset in progress\n", __func__);
		flush_work(&hba->eh_work);
	} while (1);


	/*
	 * we don't know if previous reset had really reset the host controller
	 * or not. So let's force reset here to be sure.
	 */
	hba->ufshcd_state = UFSHCD_STATE_ERROR;
	hba->force_host_reset = true;
	schedule_work(&hba->eh_work);

	/* wait for the reset work to finish */
	do {
		if (!(work_pending(&hba->eh_work) ||
				hba->ufshcd_state == UFSHCD_STATE_RESET))
			break;
		spin_unlock_irqrestore(hba->host->host_lock, flags);
		dev_dbg(hba->dev, "%s: reset in progress\n", __func__);
		flush_work(&hba->eh_work);
		spin_lock_irqsave(hba->host->host_lock, flags);
	} while (1);

	if (!((hba->ufshcd_state == UFSHCD_STATE_OPERATIONAL) &&
	      ufshcd_is_link_active(hba)))
		ret = -ENOLINK;
	spin_unlock_irqrestore(hba->host->host_lock, flags);

	return ret;
}

static int __ufshcd_uic_hibern8_enter(struct ufs_hba *hba)
{
	int ret;
	struct uic_command uic_cmd = {0};
	ktime_t start = ktime_get();

	uic_cmd.command = UIC_CMD_DME_HIBER_ENTER;
	ret = ufshcd_uic_pwr_ctrl(hba, &uic_cmd);
	trace_ufshcd_profile_hibern8(dev_name(hba->dev), "enter",
			     ktime_to_us(ktime_sub(ktime_get(), start)), ret);

	if (ret) {
		ufshcd_update_error_stats(hba, UFS_ERR_HIBERN8_ENTER);
		dev_err(hba->dev, "%s: hibern8 enter failed. ret = %d",
			__func__, ret);
		/*
		 * If link recovery fails then return error so that caller
		 * don't retry the hibern8 enter again.
		 */
		ret = ufshcd_link_recovery(hba);
	} else {
		dev_dbg(hba->dev, "%s: Hibern8 Enter at %lld us", __func__,
			ktime_to_us(ktime_get()));
	}

	return ret;
}

static int ufshcd_uic_hibern8_enter(struct ufs_hba *hba)
{
	int ret = 0, retries;

	for (retries = UIC_HIBERN8_ENTER_RETRIES; retries > 0; retries--) {
		ret = __ufshcd_uic_hibern8_enter(hba);
		if (!ret || ret == -ENOLINK)
			goto out;
	}
out:
	return ret;
}

static int ufshcd_uic_hibern8_exit(struct ufs_hba *hba)
{
	struct uic_command uic_cmd = {0};
	int ret;
	ktime_t start = ktime_get();

	uic_cmd.command = UIC_CMD_DME_HIBER_EXIT;
	ret = ufshcd_uic_pwr_ctrl(hba, &uic_cmd);
	trace_ufshcd_profile_hibern8(dev_name(hba->dev), "exit",
			     ktime_to_us(ktime_sub(ktime_get(), start)), ret);

	if (ret) {
		ufshcd_update_error_stats(hba, UFS_ERR_HIBERN8_EXIT);
		dev_err(hba->dev, "%s: hibern8 exit failed. ret = %d",
			__func__, ret);
		ret = ufshcd_link_recovery(hba);
	} else {
		dev_dbg(hba->dev, "%s: Hibern8 Exit at %lld us", __func__,
			ktime_to_us(ktime_get()));
		hba->ufs_stats.last_hibern8_exit_tstamp = ktime_get();
		hba->ufs_stats.hibern8_exit_cnt++;
	}

	return ret;
}

 /**
 * ufshcd_init_pwr_info - setting the POR (power on reset)
 * values in hba power info
 * @hba: per-adapter instance
 */
static void ufshcd_init_pwr_info(struct ufs_hba *hba)
{
	hba->pwr_info.gear_rx = UFS_PWM_G1;
	hba->pwr_info.gear_tx = UFS_PWM_G1;
	hba->pwr_info.lane_rx = 1;
	hba->pwr_info.lane_tx = 1;
	hba->pwr_info.pwr_rx = SLOWAUTO_MODE;
	hba->pwr_info.pwr_tx = SLOWAUTO_MODE;
	hba->pwr_info.hs_rate = 0;
}

/**
 * ufshcd_get_max_pwr_mode - reads the max power mode negotiated with device
 * @hba: per-adapter instance
 */
static int ufshcd_get_max_pwr_mode(struct ufs_hba *hba)
{
	struct ufs_pa_layer_attr *pwr_info = &hba->max_pwr_info.info;

	if (hba->max_pwr_info.is_valid)
		return 0;

	pwr_info->pwr_tx = FAST_MODE;
	pwr_info->pwr_rx = FAST_MODE;
	pwr_info->hs_rate = PA_HS_MODE_B;

	/* Get the connected lane count */
	ufshcd_dme_get(hba, UIC_ARG_MIB(PA_CONNECTEDRXDATALANES),
			&pwr_info->lane_rx);
	ufshcd_dme_get(hba, UIC_ARG_MIB(PA_CONNECTEDTXDATALANES),
			&pwr_info->lane_tx);

	if (!pwr_info->lane_rx || !pwr_info->lane_tx) {
		dev_err(hba->dev, "%s: invalid connected lanes value. rx=%d, tx=%d\n",
				__func__,
				pwr_info->lane_rx,
				pwr_info->lane_tx);
		return -EINVAL;
	}

	/*
	 * First, get the maximum gears of HS speed.
	 * If a zero value, it means there is no HSGEAR capability.
	 * Then, get the maximum gears of PWM speed.
	 */
	ufshcd_dme_get(hba, UIC_ARG_MIB(PA_MAXRXHSGEAR), &pwr_info->gear_rx);
	if (!pwr_info->gear_rx) {
		ufshcd_dme_get(hba, UIC_ARG_MIB(PA_MAXRXPWMGEAR),
				&pwr_info->gear_rx);
		if (!pwr_info->gear_rx) {
			dev_err(hba->dev, "%s: invalid max pwm rx gear read = %d\n",
				__func__, pwr_info->gear_rx);
			return -EINVAL;
		}
		pwr_info->pwr_rx = SLOW_MODE;
	}

	ufshcd_dme_peer_get(hba, UIC_ARG_MIB(PA_MAXRXHSGEAR),
			&pwr_info->gear_tx);
	if (!pwr_info->gear_tx) {
		ufshcd_dme_peer_get(hba, UIC_ARG_MIB(PA_MAXRXPWMGEAR),
				&pwr_info->gear_tx);
		if (!pwr_info->gear_tx) {
			dev_err(hba->dev, "%s: invalid max pwm tx gear read = %d\n",
				__func__, pwr_info->gear_tx);
			return -EINVAL;
		}
		pwr_info->pwr_tx = SLOW_MODE;
	}

	hba->max_pwr_info.is_valid = true;
	return 0;
}

int ufshcd_change_power_mode(struct ufs_hba *hba,
			     struct ufs_pa_layer_attr *pwr_mode)
{
	int ret = 0;

	/* if already configured to the requested pwr_mode */
	if (pwr_mode->gear_rx == hba->pwr_info.gear_rx &&
	    pwr_mode->gear_tx == hba->pwr_info.gear_tx &&
	    pwr_mode->lane_rx == hba->pwr_info.lane_rx &&
	    pwr_mode->lane_tx == hba->pwr_info.lane_tx &&
	    pwr_mode->pwr_rx == hba->pwr_info.pwr_rx &&
	    pwr_mode->pwr_tx == hba->pwr_info.pwr_tx &&
	    pwr_mode->hs_rate == hba->pwr_info.hs_rate) {
		dev_dbg(hba->dev, "%s: power already configured\n", __func__);
		return 0;
	}

	ufsdbg_error_inject_dispatcher(hba, ERR_INJECT_PWR_CHANGE, 0, &ret);
	if (ret)
		return ret;

	/*
	 * Configure attributes for power mode change with below.
	 * - PA_RXGEAR, PA_ACTIVERXDATALANES, PA_RXTERMINATION,
	 * - PA_TXGEAR, PA_ACTIVETXDATALANES, PA_TXTERMINATION,
	 * - PA_HSSERIES
	 */
	ufshcd_dme_set(hba, UIC_ARG_MIB(PA_RXGEAR), pwr_mode->gear_rx);
	ufshcd_dme_set(hba, UIC_ARG_MIB(PA_ACTIVERXDATALANES),
			pwr_mode->lane_rx);
	if (pwr_mode->pwr_rx == FASTAUTO_MODE ||
			pwr_mode->pwr_rx == FAST_MODE)
		ufshcd_dme_set(hba, UIC_ARG_MIB(PA_RXTERMINATION), TRUE);
	else
		ufshcd_dme_set(hba, UIC_ARG_MIB(PA_RXTERMINATION), FALSE);

	ufshcd_dme_set(hba, UIC_ARG_MIB(PA_TXGEAR), pwr_mode->gear_tx);
	ufshcd_dme_set(hba, UIC_ARG_MIB(PA_ACTIVETXDATALANES),
			pwr_mode->lane_tx);
	if (pwr_mode->pwr_tx == FASTAUTO_MODE ||
			pwr_mode->pwr_tx == FAST_MODE)
		ufshcd_dme_set(hba, UIC_ARG_MIB(PA_TXTERMINATION), TRUE);
	else
		ufshcd_dme_set(hba, UIC_ARG_MIB(PA_TXTERMINATION), FALSE);

	if (pwr_mode->pwr_rx == FASTAUTO_MODE ||
	    pwr_mode->pwr_tx == FASTAUTO_MODE ||
	    pwr_mode->pwr_rx == FAST_MODE ||
	    pwr_mode->pwr_tx == FAST_MODE)
		ufshcd_dme_set(hba, UIC_ARG_MIB(PA_HSSERIES),
						pwr_mode->hs_rate);

	ufshcd_dme_set(hba, UIC_ARG_MIB(PA_PWRMODEUSERDATA0),
			DL_FC0ProtectionTimeOutVal_Default);
	ufshcd_dme_set(hba, UIC_ARG_MIB(PA_PWRMODEUSERDATA1),
			DL_TC0ReplayTimeOutVal_Default);
	ufshcd_dme_set(hba, UIC_ARG_MIB(PA_PWRMODEUSERDATA2),
			DL_AFC0ReqTimeOutVal_Default);

	ufshcd_dme_set(hba, UIC_ARG_MIB(DME_LocalFC0ProtectionTimeOutVal),
			DL_FC0ProtectionTimeOutVal_Default);
	ufshcd_dme_set(hba, UIC_ARG_MIB(DME_LocalTC0ReplayTimeOutVal),
			DL_TC0ReplayTimeOutVal_Default);
	ufshcd_dme_set(hba, UIC_ARG_MIB(DME_LocalAFC0ReqTimeOutVal),
			DL_AFC0ReqTimeOutVal_Default);

	ret = ufshcd_uic_change_pwr_mode(hba, pwr_mode->pwr_rx << 4
			| pwr_mode->pwr_tx);

	if (ret) {
		ufshcd_update_error_stats(hba, UFS_ERR_POWER_MODE_CHANGE);
		dev_err(hba->dev,
			"%s: power mode change failed %d\n", __func__, ret);
	} else {
		ufshcd_vops_pwr_change_notify(hba, POST_CHANGE, NULL,
						pwr_mode);

		memcpy(&hba->pwr_info, pwr_mode,
			sizeof(struct ufs_pa_layer_attr));
	}

	return ret;
}

/**
 * ufshcd_config_pwr_mode - configure a new power mode
 * @hba: per-adapter instance
 * @desired_pwr_mode: desired power configuration
 */
static int ufshcd_config_pwr_mode(struct ufs_hba *hba,
		struct ufs_pa_layer_attr *desired_pwr_mode)
{
	struct ufs_pa_layer_attr final_params = { 0 };
	int ret;

	/* Get the connected lane count */
	if (hba->var && hba->var->vops && hba->var->vops->pwr_change_notify)
		ufshcd_vops_pwr_change_notify(hba, PRE_CHANGE,
					desired_pwr_mode, &final_params);
	else
		memcpy(&final_params, desired_pwr_mode, sizeof(final_params));

	ret = ufshcd_change_power_mode(hba, &final_params);
	if (!ret)
		ufshcd_print_pwr_info(hba);

	return ret;
}

/**
 * ufshcd_complete_dev_init() - checks device readiness
 * hba: per-adapter instance
 *
 * Set fDeviceInit flag and poll until device toggles it.
 */
static int ufshcd_complete_dev_init(struct ufs_hba *hba)
{
	int i;
	int err;
	bool flag_res = 1;

	err = ufshcd_query_flag_retry(hba, UPIU_QUERY_OPCODE_SET_FLAG,
		QUERY_FLAG_IDN_FDEVICEINIT, NULL);
	if (err) {
		dev_err(hba->dev,
			"%s setting fDeviceInit flag failed with error %d\n",
			__func__, err);
		goto out;
	}

	/* poll for max. 1000 iterations for fDeviceInit flag to clear */
	for (i = 0; i < 1000 && !err && flag_res; i++)
		err = ufshcd_query_flag_retry(hba, UPIU_QUERY_OPCODE_READ_FLAG,
			QUERY_FLAG_IDN_FDEVICEINIT, &flag_res);

	if (err)
		dev_err(hba->dev,
			"%s reading fDeviceInit flag failed with error %d\n",
			__func__, err);
	else if (flag_res)
		dev_err(hba->dev,
			"%s fDeviceInit was not cleared by the device\n",
			__func__);

out:
	return err;
}

/**
 * ufshcd_make_hba_operational - Make UFS controller operational
 * @hba: per adapter instance
 *
 * To bring UFS host controller to operational state,
 * 1. Enable required interrupts
 * 2. Configure interrupt aggregation
 * 3. Program UTRL and UTMRL base address
 * 4. Configure run-stop-registers
 *
 * Returns 0 on success, non-zero value on failure
 */
static int ufshcd_make_hba_operational(struct ufs_hba *hba)
{
	int err = 0;
	u32 reg;

	/* Enable required interrupts */
	ufshcd_enable_intr(hba, UFSHCD_ENABLE_INTRS);

	/* Configure interrupt aggregation */
	if (ufshcd_is_intr_aggr_allowed(hba))
		ufshcd_config_intr_aggr(hba, hba->nutrs - 1, INT_AGGR_DEF_TO);
	else
		ufshcd_disable_intr_aggr(hba);

	/* Configure UTRL and UTMRL base address registers */
	ufshcd_writel(hba, lower_32_bits(hba->utrdl_dma_addr),
			REG_UTP_TRANSFER_REQ_LIST_BASE_L);
	ufshcd_writel(hba, upper_32_bits(hba->utrdl_dma_addr),
			REG_UTP_TRANSFER_REQ_LIST_BASE_H);
	ufshcd_writel(hba, lower_32_bits(hba->utmrdl_dma_addr),
			REG_UTP_TASK_REQ_LIST_BASE_L);
	ufshcd_writel(hba, upper_32_bits(hba->utmrdl_dma_addr),
			REG_UTP_TASK_REQ_LIST_BASE_H);

	/*
	 * Make sure base address and interrupt setup are updated before
	 * enabling the run/stop registers below.
	 */
	wmb();

	/*
	 * UCRDY, UTMRLDY and UTRLRDY bits must be 1
	 */
	reg = ufshcd_readl(hba, REG_CONTROLLER_STATUS);
	if (!(ufshcd_get_lists_status(reg))) {
		ufshcd_enable_run_stop_reg(hba);
	} else {
		dev_err(hba->dev,
			"Host controller not ready to process requests");
		err = -EIO;
		goto out;
	}

out:
	return err;
}

/**
 * ufshcd_hba_stop - Send controller to reset state
 * @hba: per adapter instance
 * @can_sleep: perform sleep or just spin
 */
static inline void ufshcd_hba_stop(struct ufs_hba *hba, bool can_sleep)
{
	int err;

	ufshcd_writel(hba, CONTROLLER_DISABLE,  REG_CONTROLLER_ENABLE);
	err = ufshcd_wait_for_register(hba, REG_CONTROLLER_ENABLE,
					CONTROLLER_ENABLE, CONTROLLER_DISABLE,
					10, 1, can_sleep);
	if (err)
		dev_err(hba->dev, "%s: Controller disable failed\n", __func__);
}

/**
 * ufshcd_hba_enable - initialize the controller
 * @hba: per adapter instance
 *
 * The controller resets itself and controller firmware initialization
 * sequence kicks off. When controller is ready it will set
 * the Host Controller Enable bit to 1.
 *
 * Returns 0 on success, non-zero value on failure
 */
static int ufshcd_hba_enable(struct ufs_hba *hba)
{
	int retry;

	/*
	 * msleep of 1 and 5 used in this function might result in msleep(20),
	 * but it was necessary to send the UFS FPGA to reset mode during
	 * development and testing of this driver. msleep can be changed to
	 * mdelay and retry count can be reduced based on the controller.
	 */
	if (!ufshcd_is_hba_active(hba))
		/* change controller state to "reset state" */
		ufshcd_hba_stop(hba, true);

	/* UniPro link is disabled at this point */
	ufshcd_set_link_off(hba);

	ufshcd_vops_hce_enable_notify(hba, PRE_CHANGE);

	/* start controller initialization sequence */
	ufshcd_hba_start(hba);

	/*
	 * To initialize a UFS host controller HCE bit must be set to 1.
	 * During initialization the HCE bit value changes from 1->0->1.
	 * When the host controller completes initialization sequence
	 * it sets the value of HCE bit to 1. The same HCE bit is read back
	 * to check if the controller has completed initialization sequence.
	 * So without this delay the value HCE = 1, set in the previous
	 * instruction might be read back.
	 * This delay can be changed based on the controller.
	 */
	msleep(1);

	/* wait for the host controller to complete initialization */
	retry = 10;
	while (ufshcd_is_hba_active(hba)) {
		if (retry) {
			retry--;
		} else {
			dev_err(hba->dev,
				"Controller enable failed\n");
			return -EIO;
		}
		msleep(5);
	}

	/* enable UIC related interrupts */
	ufshcd_enable_intr(hba, UFSHCD_UIC_MASK);

	ufshcd_vops_hce_enable_notify(hba, POST_CHANGE);

	return 0;
}

static int ufshcd_disable_tx_lcc(struct ufs_hba *hba, bool peer)
{
	int tx_lanes, i, err = 0;

	if (!peer)
		ufshcd_dme_get(hba, UIC_ARG_MIB(PA_CONNECTEDTXDATALANES),
			       &tx_lanes);
	else
		ufshcd_dme_peer_get(hba, UIC_ARG_MIB(PA_CONNECTEDTXDATALANES),
				    &tx_lanes);
	for (i = 0; i < tx_lanes; i++) {
		if (!peer)
			err = ufshcd_dme_set(hba,
				UIC_ARG_MIB_SEL(TX_LCC_ENABLE,
					UIC_ARG_MPHY_TX_GEN_SEL_INDEX(i)),
					0);
		else
			err = ufshcd_dme_peer_set(hba,
				UIC_ARG_MIB_SEL(TX_LCC_ENABLE,
					UIC_ARG_MPHY_TX_GEN_SEL_INDEX(i)),
					0);
		if (err) {
			dev_err(hba->dev, "%s: TX LCC Disable failed, peer = %d, lane = %d, err = %d",
				__func__, peer, i, err);
			break;
		}
	}

	return err;
}

static inline int ufshcd_disable_host_tx_lcc(struct ufs_hba *hba)
{
	return ufshcd_disable_tx_lcc(hba, false);
}

static inline int ufshcd_disable_device_tx_lcc(struct ufs_hba *hba)
{
	return ufshcd_disable_tx_lcc(hba, true);
}

/**
 * ufshcd_link_startup - Initialize unipro link startup
 * @hba: per adapter instance
 *
 * Returns 0 for success, non-zero in case of failure
 */
static int ufshcd_link_startup(struct ufs_hba *hba)
{
	int ret;
	int retries = DME_LINKSTARTUP_RETRIES;
	bool link_startup_again = false;

	/*
	 * If UFS device isn't active then we will have to issue link startup
	 * 2 times to make sure the device state move to active.
	 */
	if (!ufshcd_is_ufs_dev_active(hba))
		link_startup_again = true;

link_startup:
	do {
		ufshcd_vops_link_startup_notify(hba, PRE_CHANGE);

		ret = ufshcd_dme_link_startup(hba);
		if (ret)
			ufshcd_update_error_stats(hba, UFS_ERR_LINKSTARTUP);

		/* check if device is detected by inter-connect layer */
		if (!ret && !ufshcd_is_device_present(hba)) {
			ufshcd_update_error_stats(hba, UFS_ERR_LINKSTARTUP);
			dev_err(hba->dev, "%s: Device not present\n", __func__);
			ret = -ENXIO;
			goto out;
		}

		/*
		 * DME link lost indication is only received when link is up,
		 * but we can't be sure if the link is up until link startup
		 * succeeds. So reset the local Uni-Pro and try again.
		 */
		if (ret && ufshcd_hba_enable(hba))
			goto out;
	} while (ret && retries--);

	if (ret)
		/* failed to get the link up... retire */
		goto out;

	if (link_startup_again) {
		link_startup_again = false;
		retries = DME_LINKSTARTUP_RETRIES;
		goto link_startup;
	}

	/* Mark that link is up in PWM-G1, 1-lane, SLOW-AUTO mode */
	ufshcd_init_pwr_info(hba);
	ufshcd_print_pwr_info(hba);

	if (hba->quirks & UFSHCD_QUIRK_BROKEN_LCC) {
		ret = ufshcd_disable_device_tx_lcc(hba);
		if (ret)
			goto out;
	}

	if (hba->dev_quirks & UFS_DEVICE_QUIRK_BROKEN_LCC) {
		ret = ufshcd_disable_host_tx_lcc(hba);
		if (ret)
			goto out;
	}

	/* Include any host controller configuration via UIC commands */
	ret = ufshcd_vops_link_startup_notify(hba, POST_CHANGE);
	if (ret)
		goto out;

	ret = ufshcd_make_hba_operational(hba);
out:
	if (ret)
		dev_err(hba->dev, "link startup failed %d\n", ret);
	return ret;
}

/**
 * ufshcd_verify_dev_init() - Verify device initialization
 * @hba: per-adapter instance
 *
 * Send NOP OUT UPIU and wait for NOP IN response to check whether the
 * device Transport Protocol (UTP) layer is ready after a reset.
 * If the UTP layer at the device side is not initialized, it may
 * not respond with NOP IN UPIU within timeout of %NOP_OUT_TIMEOUT
 * and we retry sending NOP OUT for %NOP_OUT_RETRIES iterations.
 */
static int ufshcd_verify_dev_init(struct ufs_hba *hba)
{
	int err = 0;
	int retries;

	ufshcd_hold_all(hba);
	mutex_lock(&hba->dev_cmd.lock);
	for (retries = NOP_OUT_RETRIES; retries > 0; retries--) {
		err = ufshcd_exec_dev_cmd(hba, DEV_CMD_TYPE_NOP,
					       NOP_OUT_TIMEOUT);

		if (!err || err == -ETIMEDOUT)
			break;

		dev_dbg(hba->dev, "%s: error %d retrying\n", __func__, err);
	}
	mutex_unlock(&hba->dev_cmd.lock);
	ufshcd_release_all(hba);

	if (err)
		dev_err(hba->dev, "%s: NOP OUT failed %d\n", __func__, err);
	return err;
}

/**
 * ufshcd_set_queue_depth - set lun queue depth
 * @sdev: pointer to SCSI device
 *
 * Read bLUQueueDepth value and activate scsi tagged command
 * queueing. For WLUN, queue depth is set to 1. For best-effort
 * cases (bLUQueueDepth = 0) the queue depth is set to a maximum
 * value that host can queue.
 */
static void ufshcd_set_queue_depth(struct scsi_device *sdev)
{
	int ret = 0;
	u8 lun_qdepth;
	struct ufs_hba *hba;

	hba = shost_priv(sdev->host);

	lun_qdepth = hba->nutrs;
	ret = ufshcd_read_unit_desc_param(hba,
			  ufshcd_scsi_to_upiu_lun(sdev->lun),
			  UNIT_DESC_PARAM_LU_Q_DEPTH,
			  &lun_qdepth,
			  sizeof(lun_qdepth));

	/* Some WLUN doesn't support unit descriptor */
	if (ret == -EOPNOTSUPP)
		lun_qdepth = 1;
	else if (!lun_qdepth)
		/* eventually, we can figure out the real queue depth */
		lun_qdepth = hba->nutrs;
	else
		lun_qdepth = min_t(int, lun_qdepth, hba->nutrs);

	dev_dbg(hba->dev, "%s: activate tcq with queue depth %d\n",
			__func__, lun_qdepth);
	scsi_activate_tcq(sdev, lun_qdepth);
}

/*
 * ufshcd_get_lu_wp - returns the "b_lu_write_protect" from UNIT DESCRIPTOR
 * @hba: per-adapter instance
 * @lun: UFS device lun id
 * @b_lu_write_protect: pointer to buffer to hold the LU's write protect info
 *
 * Returns 0 in case of success and b_lu_write_protect status would be returned
 * @b_lu_write_protect parameter.
 * Returns -ENOTSUPP if reading b_lu_write_protect is not supported.
 * Returns -EINVAL in case of invalid parameters passed to this function.
 */
static int ufshcd_get_lu_wp(struct ufs_hba *hba,
			    u8 lun,
			    u8 *b_lu_write_protect)
{
	int ret;

	if (!b_lu_write_protect)
		ret = -EINVAL;
	/*
	 * According to UFS device spec, RPMB LU can't be write
	 * protected so skip reading bLUWriteProtect parameter for
	 * it. For other W-LUs, UNIT DESCRIPTOR is not available.
	 */
	else if (lun >= UFS_UPIU_MAX_GENERAL_LUN)
		ret = -ENOTSUPP;
	else
		ret = ufshcd_read_unit_desc_param(hba,
					  lun,
					  UNIT_DESC_PARAM_LU_WR_PROTECT,
					  b_lu_write_protect,
					  sizeof(*b_lu_write_protect));
	return ret;
}

/**
 * ufshcd_get_lu_power_on_wp_status - get LU's power on write protect
 * status
 * @hba: per-adapter instance
 * @sdev: pointer to SCSI device
 *
 */
static inline void ufshcd_get_lu_power_on_wp_status(struct ufs_hba *hba,
						    struct scsi_device *sdev)
{
	if (hba->dev_info.f_power_on_wp_en &&
	    !hba->dev_info.is_lu_power_on_wp) {
		u8 b_lu_write_protect;

		if (!ufshcd_get_lu_wp(hba, ufshcd_scsi_to_upiu_lun(sdev->lun),
				      &b_lu_write_protect) &&
		    (b_lu_write_protect == UFS_LU_POWER_ON_WP))
			hba->dev_info.is_lu_power_on_wp = true;
	}
}

/**
 * ufshcd_slave_alloc - handle initial SCSI device configurations
 * @sdev: pointer to SCSI device
 *
 * Returns success
 */
static int ufshcd_slave_alloc(struct scsi_device *sdev)
{
	struct ufs_hba *hba;

	hba = shost_priv(sdev->host);
	sdev->tagged_supported = 1;

	/* Mode sense(6) is not supported by UFS, so use Mode sense(10) */
	sdev->use_10_for_ms = 1;
	scsi_set_tag_type(sdev, MSG_SIMPLE_TAG);

	/* allow SCSI layer to restart the device in case of errors */
	sdev->allow_restart = 1;

	/* REPORT SUPPORTED OPERATION CODES is not supported */
	sdev->no_report_opcodes = 1;

	/* WRITE_SAME command is not supported*/
	sdev->no_write_same = 1;

	ufshcd_set_queue_depth(sdev);

	ufshcd_get_lu_power_on_wp_status(hba, sdev);

	return 0;
}

/**
 * ufshcd_change_queue_depth - change queue depth
 * @sdev: pointer to SCSI device
 * @depth: required depth to set
 * @reason: reason for changing the depth
 *
 * Change queue depth according to the reason and make sure
 * the max. limits are not crossed.
 */
static int ufshcd_change_queue_depth(struct scsi_device *sdev,
		int depth, int reason)
{
	struct ufs_hba *hba = shost_priv(sdev->host);

	if (depth > hba->nutrs)
		depth = hba->nutrs;

	switch (reason) {
	case SCSI_QDEPTH_DEFAULT:
	case SCSI_QDEPTH_RAMP_UP:
		if (!sdev->tagged_supported)
			depth = 1;
		scsi_adjust_queue_depth(sdev, scsi_get_tag_type(sdev), depth);
		break;
	case SCSI_QDEPTH_QFULL:
		scsi_track_queue_full(sdev, depth);
		break;
	default:
		return -EOPNOTSUPP;
	}

	return depth;
}

/**
 * ufshcd_slave_configure - adjust SCSI device configurations
 * @sdev: pointer to SCSI device
 */
static int ufshcd_slave_configure(struct scsi_device *sdev)
{
	struct request_queue *q = sdev->request_queue;

	blk_queue_update_dma_pad(q, PRDT_DATA_BYTE_COUNT_PAD - 1);
	blk_queue_max_segment_size(q, PRDT_DATA_BYTE_COUNT_MAX);

	sdev->autosuspend_delay = UFSHCD_AUTO_SUSPEND_DELAY_MS;
	sdev->use_rpm_auto = 1;

	return 0;
}

/**
 * ufshcd_slave_destroy - remove SCSI device configurations
 * @sdev: pointer to SCSI device
 */
static void ufshcd_slave_destroy(struct scsi_device *sdev)
{
	struct ufs_hba *hba;

	hba = shost_priv(sdev->host);
	scsi_deactivate_tcq(sdev, hba->nutrs);
	/* Drop the reference as it won't be needed anymore */
	if (ufshcd_scsi_to_upiu_lun(sdev->lun) == UFS_UPIU_UFS_DEVICE_WLUN) {
		unsigned long flags;

		spin_lock_irqsave(hba->host->host_lock, flags);
		hba->sdev_ufs_device = NULL;
		spin_unlock_irqrestore(hba->host->host_lock, flags);
	}
}

/**
 * ufshcd_task_req_compl - handle task management request completion
 * @hba: per adapter instance
 * @index: index of the completed request
 * @resp: task management service response
 *
 * Returns non-zero value on error, zero on success
 */
static int ufshcd_task_req_compl(struct ufs_hba *hba, u32 index, u8 *resp)
{
	struct utp_task_req_desc *task_req_descp;
	struct utp_upiu_task_rsp *task_rsp_upiup;
	unsigned long flags;
	int ocs_value;
	int task_result;

	spin_lock_irqsave(hba->host->host_lock, flags);

	/* Clear completed tasks from outstanding_tasks */
	__clear_bit(index, &hba->outstanding_tasks);

	task_req_descp = hba->utmrdl_base_addr;
	ocs_value = ufshcd_get_tmr_ocs(&task_req_descp[index]);

	if (ocs_value == OCS_SUCCESS) {
		task_rsp_upiup = (struct utp_upiu_task_rsp *)
				task_req_descp[index].task_rsp_upiu;
		task_result = be32_to_cpu(task_rsp_upiup->header.dword_1);
		task_result = ((task_result & MASK_TASK_RESPONSE) >> 8);
		if (resp)
			*resp = (u8)task_result;
	} else {
		dev_err(hba->dev, "%s: failed, ocs = 0x%x\n",
				__func__, ocs_value);
	}
	spin_unlock_irqrestore(hba->host->host_lock, flags);

	return ocs_value;
}

/**
 * ufshcd_scsi_cmd_status - Update SCSI command result based on SCSI status
 * @lrb: pointer to local reference block of completed command
 * @scsi_status: SCSI command status
 *
 * Returns value base on SCSI command status
 */
static inline int
ufshcd_scsi_cmd_status(struct ufshcd_lrb *lrbp, int scsi_status)
{
	int result = 0;

	switch (scsi_status) {
	case SAM_STAT_CHECK_CONDITION:
		ufshcd_copy_sense_data(lrbp);
	case SAM_STAT_GOOD:
		result |= DID_OK << 16 |
			  COMMAND_COMPLETE << 8 |
			  scsi_status;
		break;
	case SAM_STAT_TASK_SET_FULL:
	case SAM_STAT_BUSY:
	case SAM_STAT_TASK_ABORTED:
		ufshcd_copy_sense_data(lrbp);
		result |= scsi_status;
		break;
	default:
		result |= DID_ERROR << 16;
		break;
	} /* end of switch */

	return result;
}

/**
 * ufshcd_transfer_rsp_status - Get overall status of the response
 * @hba: per adapter instance
 * @lrb: pointer to local reference block of completed command
 *
 * Returns result of the command to notify SCSI midlayer
 */
static inline int
ufshcd_transfer_rsp_status(struct ufs_hba *hba, struct ufshcd_lrb *lrbp)
{
	int result = 0;
	int scsi_status;
	int ocs;
	bool print_prdt;

	/* overall command status of utrd */
	ocs = ufshcd_get_tr_ocs(lrbp);

	switch (ocs) {
	case OCS_SUCCESS:
		result = ufshcd_get_req_rsp(lrbp->ucd_rsp_ptr);
		hba->ufs_stats.last_hibern8_exit_tstamp = ktime_set(0, 0);
		switch (result) {
		case UPIU_TRANSACTION_RESPONSE:
			/*
			 * get the response UPIU result to extract
			 * the SCSI command status
			 */
			result = ufshcd_get_rsp_upiu_result(lrbp->ucd_rsp_ptr);

			/*
			 * get the result based on SCSI status response
			 * to notify the SCSI midlayer of the command status
			 */
			scsi_status = result & MASK_SCSI_STATUS;
			result = ufshcd_scsi_cmd_status(lrbp, scsi_status);

			/*
			 * Currently we are only supporting BKOPs exception
			 * events hence we can ignore BKOPs exception event
			 * during power management callbacks. BKOPs exception
			 * event is not expected to be raised in runtime suspend
			 * callback as it allows the urgent bkops.
			 * During system suspend, we are anyway forcefully
			 * disabling the bkops and if urgent bkops is needed
			 * it will be enabled on system resume. Long term
			 * solution could be to abort the system suspend if
			 * UFS device needs urgent BKOPs.
			 */
			if (!hba->pm_op_in_progress &&
			    ufshcd_is_exception_event(lrbp->ucd_rsp_ptr))
				schedule_work(&hba->eeh_work);
			break;
		case UPIU_TRANSACTION_REJECT_UPIU:
			/* TODO: handle Reject UPIU Response */
			result = DID_ERROR << 16;
			dev_err(hba->dev,
				"Reject UPIU not fully implemented\n");
			break;
		default:
			result = DID_ERROR << 16;
			dev_err(hba->dev,
				"Unexpected request response code = %x\n",
				result);
			break;
		}
		break;
	case OCS_ABORTED:
		result |= DID_ABORT << 16;
		break;
	case OCS_INVALID_COMMAND_STATUS:
		result |= DID_REQUEUE << 16;
		break;
	case OCS_INVALID_CMD_TABLE_ATTR:
	case OCS_INVALID_PRDT_ATTR:
	case OCS_MISMATCH_DATA_BUF_SIZE:
	case OCS_MISMATCH_RESP_UPIU_SIZE:
	case OCS_PEER_COMM_FAILURE:
	case OCS_FATAL_ERROR:
	case OCS_DEVICE_FATAL_ERROR:
	case OCS_INVALID_CRYPTO_CONFIG:
	case OCS_GENERAL_CRYPTO_ERROR:
	default:
		result |= DID_ERROR << 16;
		dev_err(hba->dev,
				"OCS error from controller = %x for tag %d\n",
				ocs, lrbp->task_tag);
		ufshcd_print_host_regs(hba);
		ufshcd_print_host_state(hba);
		break;
	} /* end of switch */

	if ((host_byte(result) != DID_OK) && !hba->silence_err_logs) {
		print_prdt = (ocs == OCS_INVALID_PRDT_ATTR ||
			ocs == OCS_MISMATCH_DATA_BUF_SIZE);
		ufshcd_print_trs(hba, 1 << lrbp->task_tag, print_prdt);
	}

	if ((host_byte(result) == DID_ERROR) ||
	    (host_byte(result) == DID_ABORT))
		ufsdbg_set_err_state(hba);

	return result;
}

/**
 * ufshcd_uic_cmd_compl - handle completion of uic command
 * @hba: per adapter instance
 * @intr_status: interrupt status generated by the controller
 */
static void ufshcd_uic_cmd_compl(struct ufs_hba *hba, u32 intr_status)
{
	if ((intr_status & UIC_COMMAND_COMPL) && hba->active_uic_cmd) {
		hba->active_uic_cmd->argument2 |=
			ufshcd_get_uic_cmd_result(hba);
		hba->active_uic_cmd->argument3 =
			ufshcd_get_dme_attr_val(hba);
		complete(&hba->active_uic_cmd->done);
	}

	if ((intr_status & UFSHCD_UIC_PWR_MASK) && hba->uic_async_done)
		complete(hba->uic_async_done);
}

/**
 * ufshcd_abort_outstanding_requests - abort all outstanding transfer requests.
 * @hba: per adapter instance
 * @result: error result to inform scsi layer about
 */
void ufshcd_abort_outstanding_transfer_requests(struct ufs_hba *hba, int result)
{
	u8 index;
	struct ufshcd_lrb *lrbp;
	struct scsi_cmnd *cmd;

	if (!hba->outstanding_reqs)
		return;

	for_each_set_bit(index, &hba->outstanding_reqs, hba->nutrs) {
		lrbp = &hba->lrb[index];
		cmd = lrbp->cmd;
		if (cmd) {
			ufshcd_cond_add_cmd_trace(hba, index, "failed");
			ufshcd_update_error_stats(hba,
					UFS_ERR_INT_FATAL_ERRORS);
			scsi_dma_unmap(cmd);
			cmd->result = result;
			/* Clear pending transfer requests */
			ufshcd_clear_cmd(hba, index);
			ufshcd_outstanding_req_clear(hba, index);
			clear_bit_unlock(index, &hba->lrb_in_use);
			lrbp->complete_time_stamp = ktime_get();
			update_req_stats(hba, lrbp);
			/* Mark completed command as NULL in LRB */
			lrbp->cmd = NULL;
			ufshcd_release_all(hba);
			if (cmd->request) {
				/*
				 * As we are accessing the "request" structure,
				 * this must be called before calling
				 * ->scsi_done() callback.
				 */
				ufshcd_vops_pm_qos_req_end(hba, cmd->request,
					true);
				ufshcd_vops_crypto_engine_cfg_end(hba,
						lrbp, cmd->request);
			}
			/* Do not touch lrbp after scsi done */
			cmd->scsi_done(cmd);
		} else if (lrbp->command_type == UTP_CMD_TYPE_DEV_MANAGE) {
			if (hba->dev_cmd.complete) {
				ufshcd_cond_add_cmd_trace(hba, index,
							"dev_failed");
				ufshcd_outstanding_req_clear(hba, index);
				complete(hba->dev_cmd.complete);
			}
		}
		if (ufshcd_is_clkscaling_supported(hba))
			hba->clk_scaling.active_reqs--;
	}
}

/**
 * __ufshcd_transfer_req_compl - handle SCSI and query command completion
 * @hba: per adapter instance
 * @completed_reqs: requests to complete
 */
static void __ufshcd_transfer_req_compl(struct ufs_hba *hba,
					unsigned long completed_reqs)
{
	struct ufshcd_lrb *lrbp;
	struct scsi_cmnd *cmd;
	int result;
	int index;
	struct request *req;

	for_each_set_bit(index, &completed_reqs, hba->nutrs) {
		lrbp = &hba->lrb[index];
		cmd = lrbp->cmd;
		if (cmd) {
			ufshcd_cond_add_cmd_trace(hba, index, "complete");
			ufshcd_update_tag_stats_completion(hba, cmd);
			result = ufshcd_transfer_rsp_status(hba, lrbp);
			scsi_dma_unmap(cmd);
			cmd->result = result;
			clear_bit_unlock(index, &hba->lrb_in_use);
			lrbp->complete_time_stamp = ktime_get();
			update_req_stats(hba, lrbp);
			/* Mark completed command as NULL in LRB */
			lrbp->cmd = NULL;
			__ufshcd_release(hba, false);
			__ufshcd_hibern8_release(hba, false);
			if (cmd->request) {
				/*
				 * As we are accessing the "request" structure,
				 * this must be called before calling
				 * ->scsi_done() callback.
				 */
				ufshcd_vops_pm_qos_req_end(hba, cmd->request,
					false);
				ufshcd_vops_crypto_engine_cfg_end(hba,
					lrbp, cmd->request);
			}
			clear_bit_unlock(index, &hba->lrb_in_use);
			req = cmd->request;
			if (req) {
				/* Update IO svc time latency histogram */
				if (req->lat_hist_enabled) {
					ktime_t completion;
					u_int64_t delta_us;

					completion = ktime_get();
					delta_us = ktime_us_delta(completion,
						  req->lat_hist_io_start);
					blk_update_latency_hist(
						(rq_data_dir(req) == READ) ?
						&hba->io_lat_read :
						&hba->io_lat_write, delta_us);
				}
			}
			/* Do not touch lrbp after scsi done */
			cmd->scsi_done(cmd);
		} else if (lrbp->command_type == UTP_CMD_TYPE_DEV_MANAGE) {
			if (hba->dev_cmd.complete) {
				ufshcd_cond_add_cmd_trace(hba, index,
						"dev_complete");
				complete(hba->dev_cmd.complete);
			}
		}
		if (ufshcd_is_clkscaling_supported(hba))
			hba->clk_scaling.active_reqs--;
	}

	/* clear corresponding bits of completed commands */
	hba->outstanding_reqs ^= completed_reqs;

	ufshcd_clk_scaling_update_busy(hba);

	/* we might have free'd some tags above */
	wake_up(&hba->dev_cmd.tag_wq);
}

/**
 * ufshcd_transfer_req_compl - handle SCSI and query command completion
 * @hba: per adapter instance
 */
static void ufshcd_transfer_req_compl(struct ufs_hba *hba)
{
	unsigned long completed_reqs;
	u32 tr_doorbell;

	/* Resetting interrupt aggregation counters first and reading the
	 * DOOR_BELL afterward allows us to handle all the completed requests.
	 * In order to prevent other interrupts starvation the DB is read once
	 * after reset. The down side of this solution is the possibility of
	 * false interrupt if device completes another request after resetting
	 * aggregation and before reading the DB.
	 */
	if (ufshcd_is_intr_aggr_allowed(hba))
		ufshcd_reset_intr_aggr(hba);

	tr_doorbell = ufshcd_readl(hba, REG_UTP_TRANSFER_REQ_DOOR_BELL);
	completed_reqs = tr_doorbell ^ hba->outstanding_reqs;

	__ufshcd_transfer_req_compl(hba, completed_reqs);
}

/**
 * ufshcd_disable_ee - disable exception event
 * @hba: per-adapter instance
 * @mask: exception event to disable
 *
 * Disables exception event in the device so that the EVENT_ALERT
 * bit is not set.
 *
 * Returns zero on success, non-zero error value on failure.
 */
static int ufshcd_disable_ee(struct ufs_hba *hba, u16 mask)
{
	int err = 0;
	u32 val;

	if (!(hba->ee_ctrl_mask & mask))
		goto out;

	val = hba->ee_ctrl_mask & ~mask;
	val &= 0xFFFF; /* 2 bytes */
	err = ufshcd_query_attr_retry(hba, UPIU_QUERY_OPCODE_WRITE_ATTR,
			QUERY_ATTR_IDN_EE_CONTROL, 0, 0, &val);
	if (!err)
		hba->ee_ctrl_mask &= ~mask;
out:
	return err;
}

/**
 * ufshcd_enable_ee - enable exception event
 * @hba: per-adapter instance
 * @mask: exception event to enable
 *
 * Enable corresponding exception event in the device to allow
 * device to alert host in critical scenarios.
 *
 * Returns zero on success, non-zero error value on failure.
 */
static int ufshcd_enable_ee(struct ufs_hba *hba, u16 mask)
{
	int err = 0;
	u32 val;

	if (hba->ee_ctrl_mask & mask)
		goto out;

	val = hba->ee_ctrl_mask | mask;
	val &= 0xFFFF; /* 2 bytes */
	err = ufshcd_query_attr_retry(hba, UPIU_QUERY_OPCODE_WRITE_ATTR,
			QUERY_ATTR_IDN_EE_CONTROL, 0, 0, &val);
	if (!err)
		hba->ee_ctrl_mask |= mask;
out:
	return err;
}

/**
 * ufshcd_enable_auto_bkops - Allow device managed BKOPS
 * @hba: per-adapter instance
 *
 * Allow device to manage background operations on its own. Enabling
 * this might lead to inconsistent latencies during normal data transfers
 * as the device is allowed to manage its own way of handling background
 * operations.
 *
 * Returns zero on success, non-zero on failure.
 */
static int ufshcd_enable_auto_bkops(struct ufs_hba *hba)
{
	int err = 0;

	if (hba->auto_bkops_enabled)
		goto out;

	err = ufshcd_query_flag_retry(hba, UPIU_QUERY_OPCODE_SET_FLAG,
			QUERY_FLAG_IDN_BKOPS_EN, NULL);
	if (err) {
		dev_err(hba->dev, "%s: failed to enable bkops %d\n",
				__func__, err);
		goto out;
	}

	hba->auto_bkops_enabled = true;
	trace_ufshcd_auto_bkops_state(dev_name(hba->dev), 1);

	/* No need of URGENT_BKOPS exception from the device */
	err = ufshcd_disable_ee(hba, MASK_EE_URGENT_BKOPS);
	if (err)
		dev_err(hba->dev, "%s: failed to disable exception event %d\n",
				__func__, err);
out:
	return err;
}

/**
 * ufshcd_disable_auto_bkops - block device in doing background operations
 * @hba: per-adapter instance
 *
 * Disabling background operations improves command response latency but
 * has drawback of device moving into critical state where the device is
 * not-operable. Make sure to call ufshcd_enable_auto_bkops() whenever the
 * host is idle so that BKOPS are managed effectively without any negative
 * impacts.
 *
 * Returns zero on success, non-zero on failure.
 */
static int ufshcd_disable_auto_bkops(struct ufs_hba *hba)
{
	int err = 0;

	if (!hba->auto_bkops_enabled)
		goto out;

	/*
	 * If host assisted BKOPs is to be enabled, make sure
	 * urgent bkops exception is allowed.
	 */
	err = ufshcd_enable_ee(hba, MASK_EE_URGENT_BKOPS);
	if (err) {
		dev_err(hba->dev, "%s: failed to enable exception event %d\n",
				__func__, err);
		goto out;
	}

	err = ufshcd_query_flag_retry(hba, UPIU_QUERY_OPCODE_CLEAR_FLAG,
			QUERY_FLAG_IDN_BKOPS_EN, NULL);
	if (err) {
		dev_err(hba->dev, "%s: failed to disable bkops %d\n",
				__func__, err);
		ufshcd_disable_ee(hba, MASK_EE_URGENT_BKOPS);
		goto out;
	}

	hba->auto_bkops_enabled = false;
	trace_ufshcd_auto_bkops_state(dev_name(hba->dev), 0);
out:
	return err;
}

/**
 * ufshcd_force_reset_auto_bkops - force reset auto bkops state
 * @hba: per adapter instance
 *
 * After a device reset the device may toggle the BKOPS_EN flag
 * to default value. The s/w tracking variables should be updated
 * as well. This function would change the auto-bkops state based on
 * UFSHCD_CAP_KEEP_AUTO_BKOPS_ENABLED_EXCEPT_SUSPEND.
 */
static void ufshcd_force_reset_auto_bkops(struct ufs_hba *hba)
{
	if (ufshcd_keep_autobkops_enabled_except_suspend(hba)) {
		hba->auto_bkops_enabled = false;
		hba->ee_ctrl_mask |= MASK_EE_URGENT_BKOPS;
		ufshcd_enable_auto_bkops(hba);
	} else {
		hba->auto_bkops_enabled = true;
		hba->ee_ctrl_mask &= ~MASK_EE_URGENT_BKOPS;
		ufshcd_disable_auto_bkops(hba);
	}
}

static inline int ufshcd_get_bkops_status(struct ufs_hba *hba, u32 *status)
{
	return ufshcd_query_attr_retry(hba, UPIU_QUERY_OPCODE_READ_ATTR,
			QUERY_ATTR_IDN_BKOPS_STATUS, 0, 0, status);
}

/**
 * ufshcd_bkops_ctrl - control the auto bkops based on current bkops status
 * @hba: per-adapter instance
 * @status: bkops_status value
 *
 * Read the bkops_status from the UFS device and Enable fBackgroundOpsEn
 * flag in the device to permit background operations if the device
 * bkops_status is greater than or equal to "status" argument passed to
 * this function, disable otherwise.
 *
 * Returns 0 for success, non-zero in case of failure.
 *
 * NOTE: Caller of this function can check the "hba->auto_bkops_enabled" flag
 * to know whether auto bkops is enabled or disabled after this function
 * returns control to it.
 */
static int ufshcd_bkops_ctrl(struct ufs_hba *hba,
			     enum bkops_status status)
{
	int err;
	u32 curr_status = 0;

	err = ufshcd_get_bkops_status(hba, &curr_status);
	if (err) {
		dev_err(hba->dev, "%s: failed to get BKOPS status %d\n",
				__func__, err);
		goto out;
	} else if (curr_status > BKOPS_STATUS_MAX) {
		dev_err(hba->dev, "%s: invalid BKOPS status %d\n",
				__func__, curr_status);
		err = -EINVAL;
		goto out;
	}

	if (curr_status >= status)
		err = ufshcd_enable_auto_bkops(hba);
	else
		err = ufshcd_disable_auto_bkops(hba);
out:
	return err;
}

/**
 * ufshcd_urgent_bkops - handle urgent bkops exception event
 * @hba: per-adapter instance
 *
 * Enable fBackgroundOpsEn flag in the device to permit background
 * operations.
 *
 * If BKOPs is enabled, this function returns 0, 1 if the bkops in not enabled
 * and negative error value for any other failure.
 */
static int ufshcd_urgent_bkops(struct ufs_hba *hba)
{
	return ufshcd_bkops_ctrl(hba, hba->urgent_bkops_lvl);
}

static inline int ufshcd_get_ee_status(struct ufs_hba *hba, u32 *status)
{
	return ufshcd_query_attr_retry(hba, UPIU_QUERY_OPCODE_READ_ATTR,
			QUERY_ATTR_IDN_EE_STATUS, 0, 0, status);
}

static void ufshcd_bkops_exception_event_handler(struct ufs_hba *hba)
{
	int err;
	u32 curr_status = 0;

	if (hba->is_urgent_bkops_lvl_checked)
		goto enable_auto_bkops;

	err = ufshcd_get_bkops_status(hba, &curr_status);
	if (err) {
		dev_err(hba->dev, "%s: failed to get BKOPS status %d\n",
				__func__, err);
		goto out;
	}

	/*
	 * We are seeing that some devices are raising the urgent bkops
	 * exception events even when BKOPS status doesn't indicate performace
	 * impacted or critical. Handle these device by determining their urgent
	 * bkops status at runtime.
	 */
	if (curr_status < BKOPS_STATUS_PERF_IMPACT) {
		dev_err(hba->dev, "%s: device raised urgent BKOPS exception for bkops status %d\n",
				__func__, curr_status);
		/* update the current status as the urgent bkops level */
		hba->urgent_bkops_lvl = curr_status;
		hba->is_urgent_bkops_lvl_checked = true;
	}

enable_auto_bkops:
	err = ufshcd_enable_auto_bkops(hba);
out:
	if (err < 0)
		dev_err(hba->dev, "%s: failed to handle urgent bkops %d\n",
				__func__, err);
}

/**
 * ufshcd_exception_event_handler - handle exceptions raised by device
 * @work: pointer to work data
 *
 * Read bExceptionEventStatus attribute from the device and handle the
 * exception event accordingly.
 */
static void ufshcd_exception_event_handler(struct work_struct *work)
{
	struct ufs_hba *hba;
	int err;
	u32 status = 0;
	hba = container_of(work, struct ufs_hba, eeh_work);

	pm_runtime_get_sync(hba->dev);

	ufshcd_scsi_block_requests(hba);



	err = ufshcd_get_ee_status(hba, &status);
	if (err) {
		dev_err(hba->dev, "%s: failed to get exception status %d\n",
				__func__, err);
		goto out;
	}

	status &= hba->ee_ctrl_mask;

	if (status & MASK_EE_URGENT_BKOPS)
		ufshcd_bkops_exception_event_handler(hba);

out:

	ufshcd_scsi_unblock_requests(hba);



	pm_runtime_put_sync(hba->dev);
	return;
}

/* Complete requests that have door-bell cleared */
static void ufshcd_complete_requests(struct ufs_hba *hba)
{
	ufshcd_transfer_req_compl(hba);
	ufshcd_tmc_handler(hba);
}

/**
 * ufshcd_quirk_dl_nac_errors - This function checks if error handling is
 *				to recover from the DL NAC errors or not.
 * @hba: per-adapter instance
 *
 * Returns true if error handling is required, false otherwise
 */
static bool ufshcd_quirk_dl_nac_errors(struct ufs_hba *hba)
{
	unsigned long flags;
	bool err_handling = true;

	spin_lock_irqsave(hba->host->host_lock, flags);
	/*
	 * UFS_DEVICE_QUIRK_RECOVERY_FROM_DL_NAC_ERRORS only workaround the
	 * device fatal error and/or DL NAC & REPLAY timeout errors.
	 */
	if (hba->saved_err & (CONTROLLER_FATAL_ERROR | SYSTEM_BUS_FATAL_ERROR))
		goto out;

	if ((hba->saved_err & DEVICE_FATAL_ERROR) ||
	    ((hba->saved_err & UIC_ERROR) &&
	     (hba->saved_uic_err & UFSHCD_UIC_DL_TCx_REPLAY_ERROR))) {
		/*
		 * we have to do error recovery but atleast silence the error
		 * logs.
		 */
		hba->silence_err_logs = true;
		goto out;
	}

	if ((hba->saved_err & UIC_ERROR) &&
	    (hba->saved_uic_err & UFSHCD_UIC_DL_NAC_RECEIVED_ERROR)) {
		int err;
		/*
		 * wait for 50ms to see if we can get any other errors or not.
		 */
		spin_unlock_irqrestore(hba->host->host_lock, flags);
		msleep(50);
		spin_lock_irqsave(hba->host->host_lock, flags);

		/*
		 * now check if we have got any other severe errors other than
		 * DL NAC error?
		 */
		if ((hba->saved_err & INT_FATAL_ERRORS) ||
		    ((hba->saved_err & UIC_ERROR) &&
		    (hba->saved_uic_err & ~UFSHCD_UIC_DL_NAC_RECEIVED_ERROR))) {
			if (((hba->saved_err & INT_FATAL_ERRORS) ==
				DEVICE_FATAL_ERROR) || (hba->saved_uic_err &
					~UFSHCD_UIC_DL_NAC_RECEIVED_ERROR))
				hba->silence_err_logs = true;
			goto out;
		}

		/*
		 * As DL NAC is the only error received so far, send out NOP
		 * command to confirm if link is still active or not.
		 *   - If we don't get any response then do error recovery.
		 *   - If we get response then clear the DL NAC error bit.
		 */

		/* silence the error logs from NOP command */
		hba->silence_err_logs = true;
		spin_unlock_irqrestore(hba->host->host_lock, flags);
		err = ufshcd_verify_dev_init(hba);
		spin_lock_irqsave(hba->host->host_lock, flags);
		hba->silence_err_logs = false;

		if (err) {
			hba->silence_err_logs = true;
			goto out;
		}

		/* Link seems to be alive hence ignore the DL NAC errors */
		if (hba->saved_uic_err == UFSHCD_UIC_DL_NAC_RECEIVED_ERROR)
			hba->saved_err &= ~UIC_ERROR;
		/* clear NAC error */
		hba->saved_uic_err &= ~UFSHCD_UIC_DL_NAC_RECEIVED_ERROR;
		if (!hba->saved_uic_err) {
			err_handling = false;
			goto out;
		}
		/*
		 * there seems to be some errors other than NAC, so do error
		 * recovery
		 */
		hba->silence_err_logs = true;
	}
out:
	spin_unlock_irqrestore(hba->host->host_lock, flags);
	return err_handling;
}

/**
 * ufshcd_err_handler - handle UFS errors that require s/w attention
 * @work: pointer to work structure
 */
static void ufshcd_err_handler(struct work_struct *work)
{
	struct ufs_hba *hba;
	unsigned long flags;
	bool err_xfer = false, err_tm = false;
	int err = 0;
	int tag;
	bool needs_reset = false;

	hba = container_of(work, struct ufs_hba, eh_work);

	spin_lock_irqsave(hba->host->host_lock, flags);
	ufsdbg_set_err_state(hba);

	if (hba->ufshcd_state == UFSHCD_STATE_RESET)
		goto out;

	hba->ufshcd_state = UFSHCD_STATE_RESET;
	ufshcd_set_eh_in_progress(hba);

	/* Complete requests that have door-bell cleared by h/w */
	ufshcd_complete_requests(hba);

	if (hba->dev_quirks & UFS_DEVICE_QUIRK_RECOVERY_FROM_DL_NAC_ERRORS) {
		bool ret;

		spin_unlock_irqrestore(hba->host->host_lock, flags);
		/* release the lock as ufshcd_quirk_dl_nac_errors() may sleep */
		ret = ufshcd_quirk_dl_nac_errors(hba);
		spin_lock_irqsave(hba->host->host_lock, flags);
		if (!ret)
			goto skip_err_handling;
	}

	/*
	 * Dump controller state before resetting. Transfer requests state
	 * will be dump as part of the request completion.
	 */
	if (hba->saved_err & (INT_FATAL_ERRORS | UIC_ERROR)) {
		dev_err(hba->dev, "%s: saved_err 0x%x saved_uic_err 0x%x",
			__func__, hba->saved_err, hba->saved_uic_err);
		if (!hba->silence_err_logs) {
			ufshcd_print_host_regs(hba);
			ufshcd_print_host_state(hba);
			ufshcd_print_pwr_info(hba);
			ufshcd_print_tmrs(hba, hba->outstanding_tasks);
		}
	}

	if ((hba->saved_err & INT_FATAL_ERRORS)
	    || hba->saved_ce_err || hba->force_host_reset ||
	    ((hba->saved_err & UIC_ERROR) &&
	    (hba->saved_uic_err & (UFSHCD_UIC_DL_PA_INIT_ERROR |
				   UFSHCD_UIC_DL_NAC_RECEIVED_ERROR |
				   UFSHCD_UIC_DL_TCx_REPLAY_ERROR))))
		needs_reset = true;

	/*
	 * if host reset is required then skip clearing the pending
	 * transfers forcefully because they will automatically get
	 * cleared after link startup.
	 */
	if (needs_reset)
		goto skip_pending_xfer_clear;

	/* release lock as clear command might sleep */
	spin_unlock_irqrestore(hba->host->host_lock, flags);
	/* Clear pending transfer requests */
	for_each_set_bit(tag, &hba->outstanding_reqs, hba->nutrs) {
		if (ufshcd_clear_cmd(hba, tag)) {
			err_xfer = true;
			goto lock_skip_pending_xfer_clear;
		}
	}

	/* Clear pending task management requests */
	for_each_set_bit(tag, &hba->outstanding_tasks, hba->nutmrs) {
		if (ufshcd_clear_tm_cmd(hba, tag)) {
			err_tm = true;
			goto lock_skip_pending_xfer_clear;
		}
	}

lock_skip_pending_xfer_clear:
	spin_lock_irqsave(hba->host->host_lock, flags);

	/* Complete the requests that are cleared by s/w */
	ufshcd_complete_requests(hba);

	if (err_xfer || err_tm)
		needs_reset = true;

skip_pending_xfer_clear:
	/* Fatal errors need reset */
	if (needs_reset) {
		unsigned long max_doorbells = (1UL << hba->nutrs) - 1;

		if (hba->saved_err & INT_FATAL_ERRORS)
			ufshcd_update_error_stats(hba,
						  UFS_ERR_INT_FATAL_ERRORS);
		if (hba->saved_ce_err)
			ufshcd_update_error_stats(hba, UFS_ERR_CRYPTO_ENGINE);

		if (hba->saved_err & UIC_ERROR)
			ufshcd_update_error_stats(hba,
						  UFS_ERR_INT_UIC_ERROR);

		if (err_xfer || err_tm)
			ufshcd_update_error_stats(hba,
						  UFS_ERR_CLEAR_PEND_XFER_TM);

		/*
		 * ufshcd_reset_and_restore() does the link reinitialization
		 * which will need atleast one empty doorbell slot to send the
		 * device management commands (NOP and query commands).
		 * If there is no slot empty at this moment then free up last
		 * slot forcefully.
		 */
		if (hba->outstanding_reqs == max_doorbells)
			__ufshcd_transfer_req_compl(hba,
						    (1UL << (hba->nutrs - 1)));

		spin_unlock_irqrestore(hba->host->host_lock, flags);
		err = ufshcd_reset_and_restore(hba);
		spin_lock_irqsave(hba->host->host_lock, flags);
		if (err) {
			dev_err(hba->dev, "%s: reset and restore failed\n",
					__func__);
			hba->ufshcd_state = UFSHCD_STATE_ERROR;
		}
		/*
		 * Inform scsi mid-layer that we did reset and allow to handle
		 * Unit Attention properly.
		 */
		scsi_report_bus_reset(hba->host, 0);
		hba->saved_err = 0;
		hba->saved_uic_err = 0;
		hba->saved_ce_err = 0;
		hba->force_host_reset = false;
	}

skip_err_handling:
	if (!needs_reset) {
		hba->ufshcd_state = UFSHCD_STATE_OPERATIONAL;
		if (hba->saved_err || hba->saved_uic_err)
			dev_err_ratelimited(hba->dev, "%s: exit: saved_err 0x%x saved_uic_err 0x%x",
			    __func__, hba->saved_err, hba->saved_uic_err);
	}

	hba->silence_err_logs = false;
out:
	ufshcd_clear_eh_in_progress(hba);
	spin_unlock_irqrestore(hba->host->host_lock, flags);
}

static void ufshcd_update_uic_reg_hist(struct ufs_uic_err_reg_hist *reg_hist,
		u32 reg)
{
	reg_hist->reg[reg_hist->pos] = reg;
	reg_hist->tstamp[reg_hist->pos] = ktime_get();
	reg_hist->pos = (reg_hist->pos + 1) % UIC_ERR_REG_HIST_LENGTH;
}

/**
 * ufshcd_update_uic_error - check and set fatal UIC error flags.
 * @hba: per-adapter instance
 */
static void ufshcd_update_uic_error(struct ufs_hba *hba)
{
	u32 reg;

	/* PHY layer lane error */
	reg = ufshcd_readl(hba, REG_UIC_ERROR_CODE_PHY_ADAPTER_LAYER);
	/* Ignore LINERESET indication, as this is not an error */
	if ((reg & UIC_PHY_ADAPTER_LAYER_ERROR) &&
			(reg & UIC_PHY_ADAPTER_LAYER_LANE_ERR_MASK)) {
		/*
		 * To know whether this error is fatal or not, DB timeout
		 * must be checked but this error is handled separately.
		 */
		dev_dbg(hba->dev, "%s: UIC Lane error reported, reg 0x%x\n",
				__func__, reg);
		ufshcd_update_uic_reg_hist(&hba->ufs_stats.pa_err, reg);
	}

	/* PA_INIT_ERROR is fatal and needs UIC reset */
	reg = ufshcd_readl(hba, REG_UIC_ERROR_CODE_DATA_LINK_LAYER);
	if (reg)
		ufshcd_update_uic_reg_hist(&hba->ufs_stats.dl_err, reg);

	if (reg & UIC_DATA_LINK_LAYER_ERROR_PA_INIT) {
		hba->uic_error |= UFSHCD_UIC_DL_PA_INIT_ERROR;
	} else if (hba->dev_quirks &
		   UFS_DEVICE_QUIRK_RECOVERY_FROM_DL_NAC_ERRORS) {
		if (reg & UIC_DATA_LINK_LAYER_ERROR_NAC_RECEIVED)
			hba->uic_error |=
				UFSHCD_UIC_DL_NAC_RECEIVED_ERROR;
		else if (reg & UIC_DATA_LINK_LAYER_ERROR_TCx_REPLAY_TIMEOUT)
			hba->uic_error |= UFSHCD_UIC_DL_TCx_REPLAY_ERROR;
	}

	/* UIC NL/TL/DME errors needs software retry */
	reg = ufshcd_readl(hba, REG_UIC_ERROR_CODE_NETWORK_LAYER);
	if (reg) {
		ufshcd_update_uic_reg_hist(&hba->ufs_stats.nl_err, reg);
		hba->uic_error |= UFSHCD_UIC_NL_ERROR;
	}

	reg = ufshcd_readl(hba, REG_UIC_ERROR_CODE_TRANSPORT_LAYER);
	if (reg) {
		ufshcd_update_uic_reg_hist(&hba->ufs_stats.tl_err, reg);
		hba->uic_error |= UFSHCD_UIC_TL_ERROR;
	}

	reg = ufshcd_readl(hba, REG_UIC_ERROR_CODE_DME);
	if (reg) {
		ufshcd_update_uic_reg_hist(&hba->ufs_stats.dme_err, reg);
		hba->uic_error |= UFSHCD_UIC_DME_ERROR;
	}

	dev_dbg(hba->dev, "%s: UIC error flags = 0x%08x\n",
			__func__, hba->uic_error);
}

/**
 * ufshcd_check_errors - Check for errors that need s/w attention
 * @hba: per-adapter instance
 */
static void ufshcd_check_errors(struct ufs_hba *hba)
{
	bool queue_eh_work = false;

	if (hba->errors & INT_FATAL_ERRORS || hba->ce_error)
		queue_eh_work = true;

	if (hba->errors & UIC_ERROR) {
		hba->uic_error = 0;
		ufshcd_update_uic_error(hba);
		if (hba->uic_error)
			queue_eh_work = true;
	}

	if (queue_eh_work) {
		/*
		 * update the transfer error masks to sticky bits, let's do this
		 * irrespective of current ufshcd_state.
		 */
		hba->saved_err |= hba->errors;
		hba->saved_uic_err |= hba->uic_error;
		hba->saved_ce_err |= hba->ce_error;

		/* handle fatal errors only when link is functional */
		if (hba->ufshcd_state == UFSHCD_STATE_OPERATIONAL) {
			/*
			 * Set error handling in progress flag early so that we
			 * don't issue new requests any more.
			 */
			ufshcd_set_eh_in_progress(hba);

			hba->ufshcd_state = UFSHCD_STATE_ERROR;
			schedule_work(&hba->eh_work);
		}
	}
	/*
	 * if (!queue_eh_work) -
	 * Other errors are either non-fatal where host recovers
	 * itself without s/w intervention or errors that will be
	 * handled by the SCSI core layer.
	 */
}

/**
 * ufshcd_tmc_handler - handle task management function completion
 * @hba: per adapter instance
 */
static void ufshcd_tmc_handler(struct ufs_hba *hba)
{
	u32 tm_doorbell;

	tm_doorbell = ufshcd_readl(hba, REG_UTP_TASK_REQ_DOOR_BELL);
	hba->tm_condition = tm_doorbell ^ hba->outstanding_tasks;
	wake_up(&hba->tm_wq);
}

/**
 * ufshcd_sl_intr - Interrupt service routine
 * @hba: per adapter instance
 * @intr_status: contains interrupts generated by the controller
 */
static void ufshcd_sl_intr(struct ufs_hba *hba, u32 intr_status)
{
	ufsdbg_error_inject_dispatcher(hba,
		ERR_INJECT_INTR, intr_status, &intr_status);

	ufshcd_vops_crypto_engine_get_status(hba, &hba->ce_error);

	hba->errors = UFSHCD_ERROR_MASK & intr_status;
	if (hba->errors || hba->ce_error)
		ufshcd_check_errors(hba);

	if (intr_status & UFSHCD_UIC_MASK)
		ufshcd_uic_cmd_compl(hba, intr_status);

	if (intr_status & UTP_TASK_REQ_COMPL)
		ufshcd_tmc_handler(hba);

	if (intr_status & UTP_TRANSFER_REQ_COMPL)
		ufshcd_transfer_req_compl(hba);
}

/**
 * ufshcd_intr - Main interrupt service routine
 * @irq: irq number
 * @__hba: pointer to adapter instance
 *
 * Returns IRQ_HANDLED - If interrupt is valid
 *		IRQ_NONE - If invalid interrupt
 */
static irqreturn_t ufshcd_intr(int irq, void *__hba)
{
	u32 intr_status, enabled_intr_status;
	irqreturn_t retval = IRQ_NONE;
	struct ufs_hba *hba = __hba;

	spin_lock(hba->host->host_lock);
	intr_status = ufshcd_readl(hba, REG_INTERRUPT_STATUS);
	enabled_intr_status =
		intr_status & ufshcd_readl(hba, REG_INTERRUPT_ENABLE);

	if (intr_status)
		ufshcd_writel(hba, intr_status, REG_INTERRUPT_STATUS);

	if (enabled_intr_status) {
		ufshcd_sl_intr(hba, enabled_intr_status);
		retval = IRQ_HANDLED;
	}
	spin_unlock(hba->host->host_lock);
	return retval;
}

static int ufshcd_clear_tm_cmd(struct ufs_hba *hba, int tag)
{
	int err = 0;
	u32 mask = 1 << tag;
	unsigned long flags;

	if (!test_bit(tag, &hba->outstanding_tasks))
		goto out;

	spin_lock_irqsave(hba->host->host_lock, flags);
	ufshcd_writel(hba, ~(1 << tag), REG_UTP_TASK_REQ_LIST_CLEAR);
	spin_unlock_irqrestore(hba->host->host_lock, flags);

	/* poll for max. 1 sec to clear door bell register by h/w */
	err = ufshcd_wait_for_register(hba,
			REG_UTP_TASK_REQ_DOOR_BELL,
			mask, 0, 1000, 1000, true);
out:
	return err;
}

/**
 * ufshcd_issue_tm_cmd - issues task management commands to controller
 * @hba: per adapter instance
 * @lun_id: LUN ID to which TM command is sent
 * @task_id: task ID to which the TM command is applicable
 * @tm_function: task management function opcode
 * @tm_response: task management service response return value
 *
 * Returns non-zero value on error, zero on success.
 */
static int ufshcd_issue_tm_cmd(struct ufs_hba *hba, int lun_id, int task_id,
		u8 tm_function, u8 *tm_response)
{
	struct utp_task_req_desc *task_req_descp;
	struct utp_upiu_task_req *task_req_upiup;
	struct Scsi_Host *host;
	unsigned long flags;
	int free_slot;
	int err;
	int task_tag;

	host = hba->host;

	/*
	 * Get free slot, sleep if slots are unavailable.
	 * Even though we use wait_event() which sleeps indefinitely,
	 * the maximum wait time is bounded by %TM_CMD_TIMEOUT.
	 */
	wait_event(hba->tm_tag_wq, ufshcd_get_tm_free_slot(hba, &free_slot));
	ufshcd_hold_all(hba);

	spin_lock_irqsave(host->host_lock, flags);
	task_req_descp = hba->utmrdl_base_addr;
	task_req_descp += free_slot;

	/* Configure task request descriptor */
	task_req_descp->header.dword_0 = cpu_to_le32(UTP_REQ_DESC_INT_CMD);
	task_req_descp->header.dword_2 =
			cpu_to_le32(OCS_INVALID_COMMAND_STATUS);

	/* Configure task request UPIU */
	task_req_upiup =
		(struct utp_upiu_task_req *) task_req_descp->task_req_upiu;
	task_tag = hba->nutrs + free_slot;
	task_req_upiup->header.dword_0 =
		UPIU_HEADER_DWORD(UPIU_TRANSACTION_TASK_REQ, 0,
					      lun_id, task_tag);
	task_req_upiup->header.dword_1 =
		UPIU_HEADER_DWORD(0, tm_function, 0, 0);
	/*
	 * The host shall provide the same value for LUN field in the basic
	 * header and for Input Parameter.
	 */
	task_req_upiup->input_param1 = cpu_to_be32(lun_id);
	task_req_upiup->input_param2 = cpu_to_be32(task_id);

	/* send command to the controller */
	__set_bit(free_slot, &hba->outstanding_tasks);

	/* Make sure descriptors are ready before ringing the task doorbell */
	wmb();

	ufshcd_writel(hba, 1 << free_slot, REG_UTP_TASK_REQ_DOOR_BELL);
	/* Make sure that doorbell is committed immediately */
	wmb();

	spin_unlock_irqrestore(host->host_lock, flags);

	/* wait until the task management command is completed */
	err = wait_event_timeout(hba->tm_wq,
			test_bit(free_slot, &hba->tm_condition),
			msecs_to_jiffies(TM_CMD_TIMEOUT));
	if (!err) {
		dev_err(hba->dev, "%s: task management cmd 0x%.2x timed-out\n",
				__func__, tm_function);
		if (ufshcd_clear_tm_cmd(hba, free_slot))
			dev_WARN(hba->dev, "%s: unable clear tm cmd (slot %d) after timeout\n",
					__func__, free_slot);
		err = -ETIMEDOUT;
	} else {
		err = ufshcd_task_req_compl(hba, free_slot, tm_response);
	}

	clear_bit(free_slot, &hba->tm_condition);
	ufshcd_put_tm_slot(hba, free_slot);
	wake_up(&hba->tm_tag_wq);

	ufshcd_release_all(hba);
	return err;
}

/**
 * ufshcd_eh_device_reset_handler - device reset handler registered to
 *                                    scsi layer.
 * @cmd: SCSI command pointer
 *
 * Returns SUCCESS/FAILED
 */
static int ufshcd_eh_device_reset_handler(struct scsi_cmnd *cmd)
{
	struct Scsi_Host *host;
	struct ufs_hba *hba;
	unsigned int tag;
	u32 pos;
	int err;
	u8 resp = 0xF;
	struct ufshcd_lrb *lrbp;
	unsigned long flags;

	host = cmd->device->host;
	hba = shost_priv(host);
	tag = cmd->request->tag;

	lrbp = &hba->lrb[tag];
	err = ufshcd_issue_tm_cmd(hba, lrbp->lun, 0, UFS_LOGICAL_RESET, &resp);
	if (err || resp != UPIU_TASK_MANAGEMENT_FUNC_COMPL) {
		if (!err)
			err = resp;
		goto out;
	}

	/* clear the commands that were pending for corresponding LUN */
	for_each_set_bit(pos, &hba->outstanding_reqs, hba->nutrs) {
		if (hba->lrb[pos].lun == lrbp->lun) {
			err = ufshcd_clear_cmd(hba, pos);
			if (err)
				break;
		}
	}
	spin_lock_irqsave(host->host_lock, flags);
	ufshcd_transfer_req_compl(hba);
	spin_unlock_irqrestore(host->host_lock, flags);

out:
	hba->req_abort_count = 0;
	if (!err) {
		err = SUCCESS;
	} else {
		dev_err(hba->dev, "%s: failed with err %d\n", __func__, err);
		err = FAILED;
	}
	return err;
}

static void ufshcd_set_req_abort_skip(struct ufs_hba *hba, unsigned long bitmap)
{
	struct ufshcd_lrb *lrbp;
	int tag;

	for_each_set_bit(tag, &bitmap, hba->nutrs) {
		lrbp = &hba->lrb[tag];
		lrbp->req_abort_skip = true;
	}
}

/**
 * ufshcd_abort - abort a specific command
 * @cmd: SCSI command pointer
 *
 * Abort the pending command in device by sending UFS_ABORT_TASK task management
 * command, and in host controller by clearing the door-bell register. There can
 * be race between controller sending the command to the device while abort is
 * issued. To avoid that, first issue UFS_QUERY_TASK to check if the command is
 * really issued and then try to abort it.
 *
 * Returns SUCCESS/FAILED
 */
static int ufshcd_abort(struct scsi_cmnd *cmd)
{
	struct Scsi_Host *host;
	struct ufs_hba *hba;
	unsigned long flags;
	unsigned int tag;
	int err = 0;
	int poll_cnt;
	u8 resp = 0xF;
	struct ufshcd_lrb *lrbp;
	u32 reg;

	host = cmd->device->host;
	hba = shost_priv(host);
	tag = cmd->request->tag;
	if (!ufshcd_valid_tag(hba, tag)) {
		dev_err(hba->dev,
			"%s: invalid command tag %d: cmd=0x%p, cmd->request=0x%p",
			__func__, tag, cmd, cmd->request);
		BUG();
	}

	lrbp = &hba->lrb[tag];

	ufshcd_update_error_stats(hba, UFS_ERR_TASK_ABORT);

	/*
	 * Task abort to the device W-LUN is illegal. When this command
	 * will fail, due to spec violation, scsi err handling next step
	 * will be to send LU reset which, again, is a spec violation.
	 * To avoid these unnecessary/illegal step we skip to the last error
	 * handling stage: reset and restore.
	 */
	if (lrbp->lun == UFS_UPIU_UFS_DEVICE_WLUN)
		return ufshcd_eh_host_reset_handler(cmd);

	ufshcd_hold_all(hba);
	reg = ufshcd_readl(hba, REG_UTP_TRANSFER_REQ_DOOR_BELL);
	/* If command is already aborted/completed, return SUCCESS */
	if (!(test_bit(tag, &hba->outstanding_reqs))) {
		dev_err(hba->dev,
			"%s: cmd at tag %d already completed, outstanding=0x%lx, doorbell=0x%x\n",
			__func__, tag, hba->outstanding_reqs, reg);
		goto out;
	}

	if (!(reg & (1 << tag))) {
		dev_err(hba->dev,
		"%s: cmd was completed, but without a notifying intr, tag = %d",
		__func__, tag);
	}

	/* Print Transfer Request of aborted task */
	dev_err(hba->dev, "%s: Device abort task at tag %d", __func__, tag);

	/*
	 * Print detailed info about aborted request.
	 * As more than one request might get aborted at the same time,
	 * print full information only for the first aborted request in order
	 * to reduce repeated printouts. For other aborted requests only print
	 * basic details.
	 */
	scsi_print_command(cmd);
	if (!hba->req_abort_count) {
		ufshcd_print_host_regs(hba);
		ufshcd_print_host_state(hba);
		ufshcd_print_pwr_info(hba);
		ufshcd_print_trs(hba, 1 << tag, true);
	} else {
		ufshcd_print_trs(hba, 1 << tag, false);
	}
	hba->req_abort_count++;


	/* Skip task abort in case previous aborts failed and report failure */
	if (lrbp->req_abort_skip) {
		err = -EIO;
		goto out;
	}

	for (poll_cnt = 100; poll_cnt; poll_cnt--) {
		err = ufshcd_issue_tm_cmd(hba, lrbp->lun, lrbp->task_tag,
				UFS_QUERY_TASK, &resp);
		if (!err && resp == UPIU_TASK_MANAGEMENT_FUNC_SUCCEEDED) {
			/* cmd pending in the device */
			dev_err(hba->dev, "%s: cmd pending in the device. tag = %d",
				__func__, tag);
			break;
		} else if (!err && resp == UPIU_TASK_MANAGEMENT_FUNC_COMPL) {
			/*
			 * cmd not pending in the device, check if it is
			 * in transition.
			 */
			dev_err(hba->dev, "%s: cmd at tag %d not pending in the device.",
				__func__, tag);
			reg = ufshcd_readl(hba, REG_UTP_TRANSFER_REQ_DOOR_BELL);
			if (reg & (1 << tag)) {
				/* sleep for max. 200us to stabilize */
				usleep_range(100, 200);
				continue;
			}
			/* command completed already */
			dev_err(hba->dev, "%s: cmd at tag %d successfully cleared from DB.",
				__func__, tag);
			goto out;
		} else {
			dev_err(hba->dev,
				"%s: no response from device. tag = %d, err %d",
				__func__, tag, err);
			if (!err)
				err = resp; /* service response error */
			goto out;
		}
	}

	if (!poll_cnt) {
		err = -EBUSY;
		goto out;
	}

	err = ufshcd_issue_tm_cmd(hba, lrbp->lun, lrbp->task_tag,
			UFS_ABORT_TASK, &resp);
	if (err || resp != UPIU_TASK_MANAGEMENT_FUNC_COMPL) {
		if (!err) {
			err = resp; /* service response error */
			dev_err(hba->dev, "%s: issued. tag = %d, err %d",
				__func__, tag, err);
		}
		goto out;
	}

	err = ufshcd_clear_cmd(hba, tag);
	if (err) {
		dev_err(hba->dev, "%s: Failed clearing cmd at tag %d, err %d",
			__func__, tag, err);
		goto out;
	}

	scsi_dma_unmap(cmd);

	spin_lock_irqsave(host->host_lock, flags);
	ufshcd_outstanding_req_clear(hba, tag);
	hba->lrb[tag].cmd = NULL;
	spin_unlock_irqrestore(host->host_lock, flags);

	clear_bit_unlock(tag, &hba->lrb_in_use);
	wake_up(&hba->dev_cmd.tag_wq);

out:
	if (!err) {
		err = SUCCESS;
	} else {
		dev_err(hba->dev, "%s: failed with err %d\n", __func__, err);
		ufshcd_set_req_abort_skip(hba, hba->outstanding_reqs);
		err = FAILED;
	}

	/*
	 * This ufshcd_release_all() corresponds to the original scsi cmd that
	 * got aborted here (as we won't get any IRQ for it).
	 */
	ufshcd_release_all(hba);
	return err;
}

/**
 * ufshcd_host_reset_and_restore - reset and restore host controller
 * @hba: per-adapter instance
 *
 * Note that host controller reset may issue DME_RESET to
 * local and remote (device) Uni-Pro stack and the attributes
 * are reset to default state.
 *
 * Returns zero on success, non-zero on failure
 */
static int ufshcd_host_reset_and_restore(struct ufs_hba *hba)
{
	int err;
	unsigned long flags;

	/* Reset the host controller */
	spin_lock_irqsave(hba->host->host_lock, flags);
	ufshcd_hba_stop(hba, false);
	spin_unlock_irqrestore(hba->host->host_lock, flags);

	/* scale up clocks to max frequency before full reinitialization */
	ufshcd_set_clk_freq(hba, true);

	err = ufshcd_hba_enable(hba);
	if (err)
		goto out;

	/* Establish the link again and restore the device */
	err = ufshcd_probe_hba(hba);

	if (!err && (hba->ufshcd_state != UFSHCD_STATE_OPERATIONAL)) {
		err = -EIO;
		goto out;
	}

	if (!err) {
		err = ufshcd_vops_crypto_engine_reset(hba);
		if (err) {
			dev_err(hba->dev,
				"%s: failed to reset crypto engine %d\n",
				__func__, err);
			goto out;
		}
	}

out:
	if (err)
		dev_err(hba->dev, "%s: Host init failed %d\n", __func__, err);

	return err;
}

/**
 * ufshcd_reset_and_restore - reset and re-initialize host/device
 * @hba: per-adapter instance
 *
 * Reset and recover device, host and re-establish link. This
 * is helpful to recover the communication in fatal error conditions.
 *
 * Returns zero on success, non-zero on failure
 */
static int ufshcd_reset_and_restore(struct ufs_hba *hba)
{
	int err = 0;
	unsigned long flags;
	int retries = MAX_HOST_RESET_RETRIES;

	do {
		err = ufshcd_vops_full_reset(hba);
		if (err)
			dev_warn(hba->dev, "%s: full reset returned %d\n",
				 __func__, err);

		err = ufshcd_host_reset_and_restore(hba);
	} while (err && --retries);

	/*
	 * After reset the door-bell might be cleared, complete
	 * outstanding requests in s/w here.
	 */
	spin_lock_irqsave(hba->host->host_lock, flags);
	ufshcd_transfer_req_compl(hba);
	ufshcd_tmc_handler(hba);
	spin_unlock_irqrestore(hba->host->host_lock, flags);

	return err;
}

/**
 * ufshcd_eh_host_reset_handler - host reset handler registered to scsi layer
 * @cmd - SCSI command pointer
 *
 * Returns SUCCESS/FAILED
 */
static int ufshcd_eh_host_reset_handler(struct scsi_cmnd *cmd)
{
	int err = SUCCESS;
	unsigned long flags;
	struct ufs_hba *hba;

	hba = shost_priv(cmd->device->host);

	/*
	 * Check if there is any race with fatal error handling.
	 * If so, wait for it to complete. Even though fatal error
	 * handling does reset and restore in some cases, don't assume
	 * anything out of it. We are just avoiding race here.
	 */
	do {
		spin_lock_irqsave(hba->host->host_lock, flags);
		if (!(work_pending(&hba->eh_work) ||
				hba->ufshcd_state == UFSHCD_STATE_RESET))
			break;
		spin_unlock_irqrestore(hba->host->host_lock, flags);
		dev_err(hba->dev, "%s: reset in progress - 1\n", __func__);
		flush_work(&hba->eh_work);
	} while (1);

	/*
	 * we don't know if previous reset had really reset the host controller
	 * or not. So let's force reset here to be sure.
	 */
	hba->ufshcd_state = UFSHCD_STATE_ERROR;
	hba->force_host_reset = true;
	schedule_work(&hba->eh_work);

	/* wait for the reset work to finish */
	do {
		if (!(work_pending(&hba->eh_work) ||
				hba->ufshcd_state == UFSHCD_STATE_RESET))
			break;
		spin_unlock_irqrestore(hba->host->host_lock, flags);
		dev_err(hba->dev, "%s: reset in progress - 2\n", __func__);
		flush_work(&hba->eh_work);
		spin_lock_irqsave(hba->host->host_lock, flags);
	} while (1);

	if (!((hba->ufshcd_state == UFSHCD_STATE_OPERATIONAL) &&
	      ufshcd_is_link_active(hba))) {
		err = FAILED;
		hba->ufshcd_state = UFSHCD_STATE_ERROR;
	}

	spin_unlock_irqrestore(hba->host->host_lock, flags);

	return err;
}

/**
 * ufshcd_get_max_icc_level - calculate the ICC level
 * @sup_curr_uA: max. current supported by the regulator
 * @start_scan: row at the desc table to start scan from
 * @buff: power descriptor buffer
 *
 * Returns calculated max ICC level for specific regulator
 */
static u32 ufshcd_get_max_icc_level(int sup_curr_uA, u32 start_scan, char *buff)
{
	int i;
	int curr_uA;
	u16 data;
	u16 unit;

	for (i = start_scan; i >= 0; i--) {
		data = be16_to_cpu(*((u16 *)(buff + 2*i)));
		unit = (data & ATTR_ICC_LVL_UNIT_MASK) >>
						ATTR_ICC_LVL_UNIT_OFFSET;
		curr_uA = data & ATTR_ICC_LVL_VALUE_MASK;
		switch (unit) {
		case UFSHCD_NANO_AMP:
			curr_uA = curr_uA / 1000;
			break;
		case UFSHCD_MILI_AMP:
			curr_uA = curr_uA * 1000;
			break;
		case UFSHCD_AMP:
			curr_uA = curr_uA * 1000 * 1000;
			break;
		case UFSHCD_MICRO_AMP:
		default:
			break;
		}
		if (sup_curr_uA >= curr_uA)
			break;
	}
	if (i < 0) {
		i = 0;
		pr_err("%s: Couldn't find valid icc_level = %d", __func__, i);
	}

	return (u32)i;
}

/**
 * ufshcd_calc_icc_level - calculate the max ICC level
 * In case regulators are not initialized we'll return 0
 * @hba: per-adapter instance
 * @desc_buf: power descriptor buffer to extract ICC levels from.
 * @len: length of desc_buff
 *
 * Returns calculated ICC level
 */
static u32 ufshcd_find_max_sup_active_icc_level(struct ufs_hba *hba,
							u8 *desc_buf, int len)
{
	u32 icc_level = 0;

	if (!hba->vreg_info.vcc || !hba->vreg_info.vccq ||
						!hba->vreg_info.vccq2) {
		dev_err(hba->dev,
			"%s: Regulator capability was not set, actvIccLevel=%d",
							__func__, icc_level);
		goto out;
	}

	if (hba->vreg_info.vcc)
		icc_level = ufshcd_get_max_icc_level(
				hba->vreg_info.vcc->max_uA,
				POWER_DESC_MAX_ACTV_ICC_LVLS - 1,
				&desc_buf[PWR_DESC_ACTIVE_LVLS_VCC_0]);

	if (hba->vreg_info.vccq)
		icc_level = ufshcd_get_max_icc_level(
				hba->vreg_info.vccq->max_uA,
				icc_level,
				&desc_buf[PWR_DESC_ACTIVE_LVLS_VCCQ_0]);

	if (hba->vreg_info.vccq2)
		icc_level = ufshcd_get_max_icc_level(
				hba->vreg_info.vccq2->max_uA,
				icc_level,
				&desc_buf[PWR_DESC_ACTIVE_LVLS_VCCQ2_0]);
out:
	return icc_level;
}

static void ufshcd_init_icc_levels(struct ufs_hba *hba)
{
	int ret;
	int buff_len = QUERY_DESC_POWER_MAX_SIZE;
	u8 desc_buf[QUERY_DESC_POWER_MAX_SIZE];

	ret = ufshcd_read_power_desc(hba, desc_buf, buff_len);
	if (ret) {
		dev_err(hba->dev,
			"%s: Failed reading power descriptor.len = %d ret = %d",
			__func__, buff_len, ret);
		return;
	}

	hba->init_prefetch_data.icc_level =
			ufshcd_find_max_sup_active_icc_level(hba,
			desc_buf, buff_len);
	dev_dbg(hba->dev, "%s: setting icc_level 0x%x",
			__func__, hba->init_prefetch_data.icc_level);

	ret = ufshcd_query_attr_retry(hba, UPIU_QUERY_OPCODE_WRITE_ATTR,
		QUERY_ATTR_IDN_ACTIVE_ICC_LVL, 0, 0,
		&hba->init_prefetch_data.icc_level);

	if (ret)
		dev_err(hba->dev,
			"%s: Failed configuring bActiveICCLevel = %d ret = %d",
			__func__, hba->init_prefetch_data.icc_level , ret);

}

/**
 * ufshcd_scsi_add_wlus - Adds required W-LUs
 * @hba: per-adapter instance
 *
 * UFS device specification requires the UFS devices to support 4 well known
 * logical units:
 *	"REPORT_LUNS" (address: 01h)
 *	"UFS Device" (address: 50h)
 *	"RPMB" (address: 44h)
 *	"BOOT" (address: 30h)
 * UFS device's power management needs to be controlled by "POWER CONDITION"
 * field of SSU (START STOP UNIT) command. But this "power condition" field
 * will take effect only when its sent to "UFS device" well known logical unit
 * hence we require the scsi_device instance to represent this logical unit in
 * order for the UFS host driver to send the SSU command for power management.

 * We also require the scsi_device instance for "RPMB" (Replay Protected Memory
 * Block) LU so user space process can control this LU. User space may also
 * want to have access to BOOT LU.

 * This function adds scsi device instances for each of all well known LUs
 * (except "REPORT LUNS" LU).
 *
 * Returns zero on success (all required W-LUs are added successfully),
 * non-zero error value on failure (if failed to add any of the required W-LU).
 */
static int ufshcd_scsi_add_wlus(struct ufs_hba *hba)
{
	int ret = 0;
	struct scsi_device *sdev_rpmb;
	struct scsi_device *sdev_boot;

	hba->sdev_ufs_device = __scsi_add_device(hba->host, 0, 0,
		ufshcd_upiu_wlun_to_scsi_wlun(UFS_UPIU_UFS_DEVICE_WLUN), NULL);
	if (IS_ERR(hba->sdev_ufs_device)) {
		ret = PTR_ERR(hba->sdev_ufs_device);
		hba->sdev_ufs_device = NULL;
		goto out;
	}
	scsi_device_put(hba->sdev_ufs_device);

	sdev_boot = __scsi_add_device(hba->host, 0, 0,
		ufshcd_upiu_wlun_to_scsi_wlun(UFS_UPIU_BOOT_WLUN), NULL);
	if (IS_ERR(sdev_boot)) {
		ret = PTR_ERR(sdev_boot);
		goto remove_sdev_ufs_device;
	}
	scsi_device_put(sdev_boot);

	sdev_rpmb = __scsi_add_device(hba->host, 0, 0,
		ufshcd_upiu_wlun_to_scsi_wlun(UFS_UPIU_RPMB_WLUN), NULL);
	if (IS_ERR(sdev_rpmb)) {
		ret = PTR_ERR(sdev_rpmb);
		goto remove_sdev_boot;
	}
	scsi_device_put(sdev_rpmb);
	goto out;

remove_sdev_boot:
	scsi_remove_device(sdev_boot);
remove_sdev_ufs_device:
	scsi_remove_device(hba->sdev_ufs_device);
out:
	return ret;
}

/**
 * ufshcd_tune_pa_tactivate - Tunes PA_TActivate of local UniPro
 * @hba: per-adapter instance
 *
 * PA_TActivate parameter can be tuned manually if UniPro version is less than
 * 1.61. PA_TActivate needs to be greater than or equal to peerM-PHY's
 * RX_MIN_ACTIVATETIME_CAPABILITY attribute. This optimal value can help reduce
 * the hibern8 exit latency.
 *
 * Returns zero on success, non-zero error value on failure.
 */
static int ufshcd_tune_pa_tactivate(struct ufs_hba *hba)
{
	int ret = 0;
	u32 peer_rx_min_activatetime = 0, tuned_pa_tactivate;

	if (!ufshcd_is_unipro_pa_params_tuning_req(hba))
		return 0;

	ret = ufshcd_dme_peer_get(hba,
				  UIC_ARG_MIB_SEL(
					RX_MIN_ACTIVATETIME_CAPABILITY,
					UIC_ARG_MPHY_RX_GEN_SEL_INDEX(0)),
				  &peer_rx_min_activatetime);
	if (ret)
		goto out;

	/* make sure proper unit conversion is applied */
	tuned_pa_tactivate =
		((peer_rx_min_activatetime * RX_MIN_ACTIVATETIME_UNIT_US)
		 / PA_TACTIVATE_TIME_UNIT_US);
	ret = ufshcd_dme_set(hba, UIC_ARG_MIB(PA_TACTIVATE),
			     tuned_pa_tactivate);

out:
	return ret;
}

/**
 * ufshcd_tune_pa_hibern8time - Tunes PA_Hibern8Time of local UniPro
 * @hba: per-adapter instance
 *
 * PA_Hibern8Time parameter can be tuned manually if UniPro version is less than
 * 1.61. PA_Hibern8Time needs to be maximum of local M-PHY's
 * TX_HIBERN8TIME_CAPABILITY & peer M-PHY's RX_HIBERN8TIME_CAPABILITY.
 * This optimal value can help reduce the hibern8 exit latency.
 *
 * Returns zero on success, non-zero error value on failure.
 */
static int ufshcd_tune_pa_hibern8time(struct ufs_hba *hba)
{
	int ret = 0;
	u32 local_tx_hibern8_time_cap = 0, peer_rx_hibern8_time_cap = 0;
	u32 max_hibern8_time, tuned_pa_hibern8time;

	ret = ufshcd_dme_get(hba,
			     UIC_ARG_MIB_SEL(TX_HIBERN8TIME_CAPABILITY,
					UIC_ARG_MPHY_TX_GEN_SEL_INDEX(0)),
				  &local_tx_hibern8_time_cap);
	if (ret)
		goto out;

	ret = ufshcd_dme_peer_get(hba,
				  UIC_ARG_MIB_SEL(RX_HIBERN8TIME_CAPABILITY,
					UIC_ARG_MPHY_RX_GEN_SEL_INDEX(0)),
				  &peer_rx_hibern8_time_cap);
	if (ret)
		goto out;

	max_hibern8_time = max(local_tx_hibern8_time_cap,
			       peer_rx_hibern8_time_cap);
	/* make sure proper unit conversion is applied */
	tuned_pa_hibern8time = ((max_hibern8_time * HIBERN8TIME_UNIT_US)
				/ PA_HIBERN8_TIME_UNIT_US);
	ret = ufshcd_dme_set(hba, UIC_ARG_MIB(PA_HIBERN8TIME),
			     tuned_pa_hibern8time);
out:
	return ret;
}

/**
 * ufshcd_quirk_tune_host_pa_tactivate - Ensures that host PA_TACTIVATE is
 * more than device PA_TACTIVATE time.
 * @hba: per-adapter instance
 *
 * Some UFS devices require host PA_TACTIVATE to be lower than device
 * PA_TACTIVATE, we need to enable UFS_DEVICE_QUIRK_HOST_PA_TACTIVATE quirk
 * for such devices.
 *
 * Returns zero on success, non-zero error value on failure.
 */
static int ufshcd_quirk_tune_host_pa_tactivate(struct ufs_hba *hba)
{
	int ret = 0;
	u32 granularity, peer_granularity;
	u32 pa_tactivate, peer_pa_tactivate;
	u32 pa_tactivate_us, peer_pa_tactivate_us;
	u8 gran_to_us_table[] = {1, 4, 8, 16, 32, 100};

	ret = ufshcd_dme_get(hba, UIC_ARG_MIB(PA_GRANULARITY),
				  &granularity);
	if (ret)
		goto out;

	ret = ufshcd_dme_peer_get(hba, UIC_ARG_MIB(PA_GRANULARITY),
				  &peer_granularity);
	if (ret)
		goto out;

	if ((granularity < PA_GRANULARITY_MIN_VAL) ||
	    (granularity > PA_GRANULARITY_MAX_VAL)) {
		dev_err(hba->dev, "%s: invalid host PA_GRANULARITY %d",
			__func__, granularity);
		return -EINVAL;
	}

	if ((peer_granularity < PA_GRANULARITY_MIN_VAL) ||
	    (peer_granularity > PA_GRANULARITY_MAX_VAL)) {
		dev_err(hba->dev, "%s: invalid device PA_GRANULARITY %d",
			__func__, peer_granularity);
		return -EINVAL;
	}

	ret = ufshcd_dme_get(hba, UIC_ARG_MIB(PA_TACTIVATE), &pa_tactivate);
	if (ret)
		goto out;

	ret = ufshcd_dme_peer_get(hba, UIC_ARG_MIB(PA_TACTIVATE),
				  &peer_pa_tactivate);
	if (ret)
		goto out;

	pa_tactivate_us = pa_tactivate * gran_to_us_table[granularity - 1];
	peer_pa_tactivate_us = peer_pa_tactivate *
			     gran_to_us_table[peer_granularity - 1];

	if (pa_tactivate_us > peer_pa_tactivate_us) {
		u32 new_peer_pa_tactivate;

		new_peer_pa_tactivate = pa_tactivate_us /
				      gran_to_us_table[peer_granularity - 1];
		new_peer_pa_tactivate++;
		ret = ufshcd_dme_peer_set(hba, UIC_ARG_MIB(PA_TACTIVATE),
					  new_peer_pa_tactivate);
	}

out:
	return ret;
}

static void ufshcd_tune_unipro_params(struct ufs_hba *hba)
{
	if (ufshcd_is_unipro_pa_params_tuning_req(hba)) {
		ufshcd_tune_pa_tactivate(hba);
		ufshcd_tune_pa_hibern8time(hba);
	}

	if (hba->dev_quirks & UFS_DEVICE_QUIRK_PA_TACTIVATE)
		/* set 1ms timeout for PA_TACTIVATE */
		ufshcd_dme_set(hba, UIC_ARG_MIB(PA_TACTIVATE), 10);

	if (hba->dev_quirks & UFS_DEVICE_QUIRK_HOST_PA_TACTIVATE)
		ufshcd_quirk_tune_host_pa_tactivate(hba);

	ufshcd_vops_apply_dev_quirks(hba);
}

static void ufshcd_clear_dbg_ufs_stats(struct ufs_hba *hba)
{
	int err_reg_hist_size = sizeof(struct ufs_uic_err_reg_hist);

	hba->ufs_stats.hibern8_exit_cnt = 0;
	hba->ufs_stats.last_hibern8_exit_tstamp = ktime_set(0, 0);

	memset(&hba->ufs_stats.pa_err, 0, err_reg_hist_size);
	memset(&hba->ufs_stats.dl_err, 0, err_reg_hist_size);
	memset(&hba->ufs_stats.nl_err, 0, err_reg_hist_size);
	memset(&hba->ufs_stats.tl_err, 0, err_reg_hist_size);
	memset(&hba->ufs_stats.dme_err, 0, err_reg_hist_size);

	hba->req_abort_count = 0;
}

static void ufshcd_apply_pm_quirks(struct ufs_hba *hba)
{
	if (hba->dev_quirks & UFS_DEVICE_QUIRK_NO_LINK_OFF) {
		if (ufs_get_pm_lvl_to_link_pwr_state(hba->rpm_lvl) ==
		    UIC_LINK_OFF_STATE) {
			hba->rpm_lvl =
				ufs_get_desired_pm_lvl_for_dev_link_state(
						UFS_SLEEP_PWR_MODE,
						UIC_LINK_HIBERN8_STATE);
			dev_info(hba->dev, "UFS_DEVICE_QUIRK_NO_LINK_OFF enabled, changed rpm_lvl to %d\n",
				hba->rpm_lvl);
		}
		if (ufs_get_pm_lvl_to_link_pwr_state(hba->spm_lvl) ==
		    UIC_LINK_OFF_STATE) {
			hba->spm_lvl =
				ufs_get_desired_pm_lvl_for_dev_link_state(
						UFS_SLEEP_PWR_MODE,
						UIC_LINK_HIBERN8_STATE);
			dev_info(hba->dev, "UFS_DEVICE_QUIRK_NO_LINK_OFF enabled, changed spm_lvl to %d\n",
				hba->spm_lvl);
		}
	}
}

/**
 * ufshcd_probe_hba - probe hba to detect device and initialize
 * @hba: per-adapter instance
 *
 * Execute link-startup and verify device initialization
 */
static int ufshcd_probe_hba(struct ufs_hba *hba)
{
	int ret;
	ktime_t start = ktime_get();

	ret = ufshcd_link_startup(hba);
	if (ret)
		goto out;

	/* Debug counters initialization */
	ufshcd_clear_dbg_ufs_stats(hba);
	/* set the default level for urgent bkops */
	hba->urgent_bkops_lvl = BKOPS_STATUS_PERF_IMPACT;
	hba->is_urgent_bkops_lvl_checked = false;

	/* UniPro link is active now */
	ufshcd_set_link_active(hba);

	ret = ufshcd_verify_dev_init(hba);
	if (ret)
		goto out;

	ret = ufshcd_complete_dev_init(hba);
	if (ret)
		goto out;

	ufs_advertise_fixup_device(hba);
	ufshcd_tune_unipro_params(hba);

	ufshcd_apply_pm_quirks(hba);
	ret = ufshcd_set_vccq_rail_unused(hba,
		(hba->dev_quirks & UFS_DEVICE_NO_VCCQ) ? true : false);
	if (ret)
		goto out;

	/* UFS device is also active now */
	ufshcd_set_ufs_dev_active(hba);
	ufshcd_force_reset_auto_bkops(hba);
	hba->wlun_dev_clr_ua = true;

	if (ufshcd_get_max_pwr_mode(hba)) {
		dev_err(hba->dev,
			"%s: Failed getting max supported power mode\n",
			__func__);
	} else {
		ret = ufshcd_config_pwr_mode(hba, &hba->max_pwr_info.info);
		if (ret) {
			dev_err(hba->dev, "%s: Failed setting power mode, err = %d\n",
					__func__, ret);
			goto out;
		}
	}

	/* set the state as operational after switching to desired gear */
	hba->ufshcd_state = UFSHCD_STATE_OPERATIONAL;
	/*
	 * If we are in error handling context or in power management callbacks
	 * context, no need to scan the host
	 */
	if (!ufshcd_eh_in_progress(hba) && !hba->pm_op_in_progress) {
		bool flag;

		/* clear any previous UFS device information */
		memset(&hba->dev_info, 0, sizeof(hba->dev_info));
		if (!ufshcd_query_flag_retry(hba, UPIU_QUERY_OPCODE_READ_FLAG,
				QUERY_FLAG_IDN_PWR_ON_WPE, &flag))
			hba->dev_info.f_power_on_wp_en = flag;

		if (!hba->is_init_prefetch)
			ufshcd_init_icc_levels(hba);

		/* Add required well known logical units to scsi mid layer */
		if (ufshcd_scsi_add_wlus(hba))
			goto out;

		/* Initialize devfreq after UFS device is detected */
		if (ufshcd_is_clkscaling_supported(hba)) {
			memcpy(&hba->clk_scaling.saved_pwr_info.info,
			    &hba->pwr_info, sizeof(struct ufs_pa_layer_attr));
			hba->clk_scaling.saved_pwr_info.is_valid = true;
			hba->clk_scaling.is_scaled_up = true;
			if (!hba->devfreq) {
				hba->devfreq = devfreq_add_device(hba->dev,
							&ufs_devfreq_profile,
							"simple_ondemand",
							gov_data);
				if (IS_ERR(hba->devfreq)) {
					ret = PTR_ERR(hba->devfreq);
					dev_err(hba->dev, "Unable to register with devfreq %d\n",
						ret);
					goto out;
				}
			}
			hba->clk_scaling.is_allowed = true;
		}

		scsi_scan_host(hba->host);
		pm_runtime_put_sync(hba->dev);
	}

	if (!hba->is_init_prefetch)
		hba->is_init_prefetch = true;

out:
	/*
	 * If we failed to initialize the device or the device is not
	 * present, turn off the power/clocks etc.
	 */
	if (ret && !ufshcd_eh_in_progress(hba) && !hba->pm_op_in_progress) {
		pm_runtime_put_sync(hba->dev);
		ufshcd_hba_exit(hba);
	}

	trace_ufshcd_init(dev_name(hba->dev), ret,
		ktime_to_us(ktime_sub(ktime_get(), start)),
		hba->curr_dev_pwr_mode, hba->uic_link_state);
	return ret;
}

/**
 * ufshcd_async_scan - asynchronous execution for probing hba
 * @data: data pointer to pass to this function
 * @cookie: cookie data
 */
static void ufshcd_async_scan(void *data, async_cookie_t cookie)
{
	struct ufs_hba *hba = (struct ufs_hba *)data;

	/*
	 * Don't allow clock gating and hibern8 enter for faster device
	 * detection.
	 */
	ufshcd_hold_all(hba);
	ufshcd_probe_hba(hba);
	ufshcd_release_all(hba);
}

/**
 * ufshcd_query_ioctl - perform user read queries
 * @hba: per-adapter instance
 * @lun: used for lun specific queries
 * @buffer: user space buffer for reading and submitting query data and params
 * @return: 0 for success negative error code otherwise
 *
 * Expected/Submitted buffer structure is struct ufs_ioctl_query_data.
 * It will read the opcode, idn and buf_length parameters, and, put the
 * response in the buffer field while updating the used size in buf_length.
 */
static int ufshcd_query_ioctl(struct ufs_hba *hba, u8 lun, void __user *buffer)
{
	struct ufs_ioctl_query_data *ioctl_data;
	int err = 0;
	int length = 0;
	void *data_ptr;
	bool flag;
	u32 att;
	u8 index;
	u8 *desc = NULL;

	ioctl_data = kzalloc(sizeof(struct ufs_ioctl_query_data), GFP_KERNEL);
	if (!ioctl_data) {
		dev_err(hba->dev, "%s: Failed allocating %zu bytes\n", __func__,
				sizeof(struct ufs_ioctl_query_data));
		err = -ENOMEM;
		goto out;
	}

	/* extract params from user buffer */
	err = copy_from_user(ioctl_data, buffer,
			sizeof(struct ufs_ioctl_query_data));
	if (err) {
		dev_err(hba->dev,
			"%s: Failed copying buffer from user, err %d\n",
			__func__, err);
		goto out_release_mem;
	}

	/* verify legal parameters & send query */
	switch (ioctl_data->opcode) {
	case UPIU_QUERY_OPCODE_READ_DESC:
		switch (ioctl_data->idn) {
		case QUERY_DESC_IDN_DEVICE:
		case QUERY_DESC_IDN_CONFIGURAION:
		case QUERY_DESC_IDN_INTERCONNECT:
		case QUERY_DESC_IDN_GEOMETRY:
		case QUERY_DESC_IDN_POWER:
			index = 0;
			break;
		case QUERY_DESC_IDN_UNIT:
			if (!ufs_is_valid_unit_desc_lun(lun)) {
				dev_err(hba->dev,
					"%s: No unit descriptor for lun 0x%x\n",
					__func__, lun);
				err = -EINVAL;
				goto out_release_mem;
			}
			index = lun;
			break;
		default:
			goto out_einval;
		}
		length = min_t(int, QUERY_DESC_MAX_SIZE,
				ioctl_data->buf_size);
		desc = kzalloc(length, GFP_KERNEL);
		if (!desc) {
			dev_err(hba->dev, "%s: Failed allocating %d bytes\n",
					__func__, length);
			err = -ENOMEM;
			goto out_release_mem;
		}
		err = ufshcd_query_descriptor(hba, ioctl_data->opcode,
				ioctl_data->idn, index, 0, desc, &length);
		break;
	case UPIU_QUERY_OPCODE_READ_ATTR:
		switch (ioctl_data->idn) {
		case QUERY_ATTR_IDN_BOOT_LU_EN:
		case QUERY_ATTR_IDN_POWER_MODE:
		case QUERY_ATTR_IDN_ACTIVE_ICC_LVL:
		case QUERY_ATTR_IDN_OOO_DATA_EN:
		case QUERY_ATTR_IDN_BKOPS_STATUS:
		case QUERY_ATTR_IDN_PURGE_STATUS:
		case QUERY_ATTR_IDN_MAX_DATA_IN:
		case QUERY_ATTR_IDN_MAX_DATA_OUT:
		case QUERY_ATTR_IDN_REF_CLK_FREQ:
		case QUERY_ATTR_IDN_CONF_DESC_LOCK:
		case QUERY_ATTR_IDN_MAX_NUM_OF_RTT:
		case QUERY_ATTR_IDN_EE_CONTROL:
		case QUERY_ATTR_IDN_EE_STATUS:
		case QUERY_ATTR_IDN_SECONDS_PASSED:
			index = 0;
			break;
		case QUERY_ATTR_IDN_DYN_CAP_NEEDED:
		case QUERY_ATTR_IDN_CORR_PRG_BLK_NUM:
			index = lun;
			break;
		default:
			goto out_einval;
		}
		err = ufshcd_query_attr(hba, ioctl_data->opcode, ioctl_data->idn,
					index, 0, &att);
		break;

	case UPIU_QUERY_OPCODE_WRITE_ATTR:
		err = copy_from_user(&att,
				buffer + sizeof(struct ufs_ioctl_query_data),
				sizeof(u32));
		if (err) {
			dev_err(hba->dev,
				"%s: Failed copying buffer from user, err %d\n",
				__func__, err);
			goto out_release_mem;
		}

		switch (ioctl_data->idn) {
		case QUERY_ATTR_IDN_BOOT_LU_EN:
			index = 0;
			if (att > QUERY_ATTR_IDN_BOOT_LU_EN_MAX) {
				dev_err(hba->dev,
					"%s: Illegal ufs query ioctl data, opcode 0x%x, idn 0x%x, att 0x%x\n",
					__func__, ioctl_data->opcode,
					(unsigned int)ioctl_data->idn, att);
				err = -EINVAL;
				goto out_release_mem;
			}
			break;
		default:
			goto out_einval;
		}
		err = ufshcd_query_attr(hba, ioctl_data->opcode,
					ioctl_data->idn, index, 0, &att);
		break;

	case UPIU_QUERY_OPCODE_READ_FLAG:
		switch (ioctl_data->idn) {
		case QUERY_FLAG_IDN_FDEVICEINIT:
		case QUERY_FLAG_IDN_PERMANENT_WPE:
		case QUERY_FLAG_IDN_PWR_ON_WPE:
		case QUERY_FLAG_IDN_BKOPS_EN:
		case QUERY_FLAG_IDN_PURGE_ENABLE:
		case QUERY_FLAG_IDN_FPHYRESOURCEREMOVAL:
		case QUERY_FLAG_IDN_BUSY_RTC:
			break;
		default:
			goto out_einval;
		}
		err = ufshcd_query_flag_retry(hba, ioctl_data->opcode,
				ioctl_data->idn, &flag);
		break;
	default:
		goto out_einval;
	}

	if (err) {
		dev_err(hba->dev, "%s: Query for idn %d failed\n", __func__,
				ioctl_data->idn);
		goto out_release_mem;
	}

	/*
	 * copy response data
	 * As we might end up reading less data then what is specified in
	 * "ioctl_data->buf_size". So we are updating "ioctl_data->
	 * buf_size" to what exactly we have read.
	 */
	switch (ioctl_data->opcode) {
	case UPIU_QUERY_OPCODE_READ_DESC:
		ioctl_data->buf_size = min_t(int, ioctl_data->buf_size, length);
		data_ptr = desc;
		break;
	case UPIU_QUERY_OPCODE_READ_ATTR:
		ioctl_data->buf_size = sizeof(u32);
		data_ptr = &att;
		break;
	case UPIU_QUERY_OPCODE_READ_FLAG:
		ioctl_data->buf_size = 1;
		data_ptr = &flag;
		break;
	case UPIU_QUERY_OPCODE_WRITE_ATTR:
		goto out_release_mem;
	default:
		goto out_einval;
	}

	/* copy to user */
	err = copy_to_user(buffer, ioctl_data,
			sizeof(struct ufs_ioctl_query_data));
	if (err)
		dev_err(hba->dev, "%s: Failed copying back to user.\n",
			__func__);
	err = copy_to_user(buffer + sizeof(struct ufs_ioctl_query_data),
			data_ptr, ioctl_data->buf_size);
	if (err)
		dev_err(hba->dev, "%s: err %d copying back to user.\n",
				__func__, err);
	goto out_release_mem;

out_einval:
	dev_err(hba->dev,
		"%s: illegal ufs query ioctl data, opcode 0x%x, idn 0x%x\n",
		__func__, ioctl_data->opcode, (unsigned int)ioctl_data->idn);
	err = -EINVAL;
out_release_mem:
	kfree(ioctl_data);
	kfree(desc);
out:
	return err;
}

/**
 * ufshcd_ioctl - ufs ioctl callback registered in scsi_host
 * @dev: scsi device required for per LUN queries
 * @cmd: command opcode
 * @buffer: user space buffer for transferring data
 *
 * Supported commands:
 * UFS_IOCTL_QUERY
 */
static int ufshcd_ioctl(struct scsi_device *dev, int cmd, void __user *buffer)
{
	struct ufs_hba *hba = shost_priv(dev->host);
	int err = 0;

	BUG_ON(!hba);
	if (!buffer) {
		dev_err(hba->dev, "%s: User buffer is NULL!\n", __func__);
		return -EINVAL;
	}

	switch (cmd) {
	case UFS_IOCTL_QUERY:
		pm_runtime_get_sync(hba->dev);
		err = ufshcd_query_ioctl(hba, ufshcd_scsi_to_upiu_lun(dev->lun),
				buffer);
		pm_runtime_put_sync(hba->dev);
		break;
	default:
		err = -ENOIOCTLCMD;
		dev_dbg(hba->dev, "%s: Unsupported ioctl cmd %d\n", __func__,
			cmd);
		break;
	}

	return err;
}

static enum blk_eh_timer_return ufshcd_eh_timed_out(struct scsi_cmnd *scmd)
{
	unsigned long flags;
	struct Scsi_Host *host;
	struct ufs_hba *hba;
	int index;
	bool found = false;

	if (!scmd || !scmd->device || !scmd->device->host)
		return BLK_EH_NOT_HANDLED;

	host = scmd->device->host;
	hba = shost_priv(host);
	if (!hba)
		return BLK_EH_NOT_HANDLED;

	spin_lock_irqsave(host->host_lock, flags);

	for_each_set_bit(index, &hba->outstanding_reqs, hba->nutrs) {
		if (hba->lrb[index].cmd == scmd) {
			found = true;
			break;
		}
	}

	spin_unlock_irqrestore(host->host_lock, flags);

	/*
	 * Bypass SCSI error handling and reset the block layer timer if this
	 * SCSI command was not actually dispatched to UFS driver, otherwise
	 * let SCSI layer handle the error as usual.
	 */
	return found ? BLK_EH_NOT_HANDLED : BLK_EH_RESET_TIMER;
}

static struct scsi_host_template ufshcd_driver_template = {
	.module			= THIS_MODULE,
	.name			= UFSHCD,
	.proc_name		= UFSHCD,
	.queuecommand		= ufshcd_queuecommand,
	.slave_alloc		= ufshcd_slave_alloc,
	.slave_configure	= ufshcd_slave_configure,
	.slave_destroy		= ufshcd_slave_destroy,
	.change_queue_depth	= ufshcd_change_queue_depth,
	.eh_abort_handler	= ufshcd_abort,
	.eh_device_reset_handler = ufshcd_eh_device_reset_handler,
	.eh_host_reset_handler   = ufshcd_eh_host_reset_handler,
	.eh_timed_out		= ufshcd_eh_timed_out,
	.ioctl			= ufshcd_ioctl,
#ifdef CONFIG_COMPAT
	.compat_ioctl		= ufshcd_ioctl,
#endif
	.this_id		= -1,
	.sg_tablesize		= SG_ALL,
	.cmd_per_lun		= UFSHCD_CMD_PER_LUN,
	.can_queue		= UFSHCD_CAN_QUEUE,
	.max_host_blocked	= 1,
};

static int ufshcd_config_vreg_load(struct device *dev, struct ufs_vreg *vreg,
				   int ua)
{
	int ret = 0;
	struct regulator *reg = vreg->reg;
	const char *name = vreg->name;

	BUG_ON(!vreg);

	ret = regulator_set_optimum_mode(reg, ua);
	if (ret >= 0) {
		/*
		 * regulator_set_optimum_mode() returns new regulator
		 * mode upon success.
		 */
		ret = 0;
	} else {
		dev_err(dev, "%s: %s set optimum mode(ua=%d) failed, err=%d\n",
				__func__, name, ua, ret);
	}

	return ret;
}

static inline int ufshcd_config_vreg_lpm(struct ufs_hba *hba,
					 struct ufs_vreg *vreg)
{
	if (!vreg)
		return 0;
	else if (vreg->unused)
		return 0;
	else
		return ufshcd_config_vreg_load(hba->dev, vreg,
					       UFS_VREG_LPM_LOAD_UA);
}

static inline int ufshcd_config_vreg_hpm(struct ufs_hba *hba,
					 struct ufs_vreg *vreg)
{
	if (!vreg)
		return 0;
	else if (vreg->unused)
		return 0;
	else
		return ufshcd_config_vreg_load(hba->dev, vreg, vreg->max_uA);
}

static int ufshcd_config_vreg(struct device *dev,
		struct ufs_vreg *vreg, bool on)
{
	int ret = 0;
	struct regulator *reg;
	const char *name;
	int min_uV, uA_load;

	BUG_ON(!vreg);

	reg = vreg->reg;
	name = vreg->name;

	if (regulator_count_voltages(reg) > 0) {
		min_uV = on ? vreg->min_uV : 0;
		ret = regulator_set_voltage(reg, min_uV, vreg->max_uV);
		if (ret) {
			dev_err(dev, "%s: %s set voltage failed, err=%d\n",
					__func__, name, ret);
			goto out;
		}

		uA_load = on ? vreg->max_uA : 0;
		ret = ufshcd_config_vreg_load(dev, vreg, uA_load);
		if (ret)
			goto out;
	}
out:
	return ret;
}

static int ufshcd_enable_vreg(struct device *dev, struct ufs_vreg *vreg)
{
	int ret = 0;

	if (!vreg)
		goto out;
	else if (vreg->enabled || vreg->unused)
		goto out;

	ret = ufshcd_config_vreg(dev, vreg, true);
	if (!ret)
		ret = regulator_enable(vreg->reg);

	if (!ret)
		vreg->enabled = true;
	else
		dev_err(dev, "%s: %s enable failed, err=%d\n",
				__func__, vreg->name, ret);
out:
	return ret;
}

static int ufshcd_disable_vreg(struct device *dev, struct ufs_vreg *vreg)
{
	int ret = 0;

	if (!vreg)
		goto out;
	else if (!vreg->enabled || vreg->unused)
		goto out;

	ret = regulator_disable(vreg->reg);

	if (!ret) {
		/* ignore errors on applying disable config */
		ufshcd_config_vreg(dev, vreg, false);
		vreg->enabled = false;
	} else {
		dev_err(dev, "%s: %s disable failed, err=%d\n",
				__func__, vreg->name, ret);
	}
out:
	return ret;
}

static int ufshcd_setup_vreg(struct ufs_hba *hba, bool on)
{
	int ret = 0;
	struct device *dev = hba->dev;
	struct ufs_vreg_info *info = &hba->vreg_info;

	if (!info)
		goto out;

	ret = ufshcd_toggle_vreg(dev, info->vcc, on);
	if (ret)
		goto out;

	ret = ufshcd_toggle_vreg(dev, info->vccq, on);
	if (ret)
		goto out;

	ret = ufshcd_toggle_vreg(dev, info->vccq2, on);
	if (ret)
		goto out;

out:
	if (ret) {
		ufshcd_toggle_vreg(dev, info->vccq2, false);
		ufshcd_toggle_vreg(dev, info->vccq, false);
		ufshcd_toggle_vreg(dev, info->vcc, false);
	}
	return ret;
}

static int ufshcd_setup_hba_vreg(struct ufs_hba *hba, bool on)
{
	struct ufs_vreg_info *info = &hba->vreg_info;
	int ret = 0;

	if (info->vdd_hba) {
		ret = ufshcd_toggle_vreg(hba->dev, info->vdd_hba, on);

		if (!ret)
			ufshcd_vops_update_sec_cfg(hba, on);
	}

	return ret;
}

static int ufshcd_get_vreg(struct device *dev, struct ufs_vreg *vreg)
{
	int ret = 0;

	if (!vreg)
		goto out;

	vreg->reg = devm_regulator_get(dev, vreg->name);
	if (IS_ERR(vreg->reg)) {
		ret = PTR_ERR(vreg->reg);
		dev_err(dev, "%s: %s get failed, err=%d\n",
				__func__, vreg->name, ret);
	}
out:
	return ret;
}

static int ufshcd_init_vreg(struct ufs_hba *hba)
{
	int ret = 0;
	struct device *dev = hba->dev;
	struct ufs_vreg_info *info = &hba->vreg_info;

	if (!info)
		goto out;

	ret = ufshcd_get_vreg(dev, info->vcc);
	if (ret)
		goto out;

	ret = ufshcd_get_vreg(dev, info->vccq);
	if (ret)
		goto out;

	ret = ufshcd_get_vreg(dev, info->vccq2);
out:
	return ret;
}

static int ufshcd_init_hba_vreg(struct ufs_hba *hba)
{
	struct ufs_vreg_info *info = &hba->vreg_info;

	if (info)
		return ufshcd_get_vreg(hba->dev, info->vdd_hba);

	return 0;
}

static int ufshcd_set_vccq_rail_unused(struct ufs_hba *hba, bool unused)
{
	int ret = 0;
	struct ufs_vreg_info *info = &hba->vreg_info;

	if (!info)
		goto out;
	else if (!info->vccq)
		goto out;

	if (unused) {
		/* shut off the rail here */
		ret = ufshcd_toggle_vreg(hba->dev, info->vccq, false);
		/*
		 * Mark this rail as no longer used, so it doesn't get enabled
		 * later by mistake
		 */
		if (!ret)
			info->vccq->unused = true;
	} else {
		/*
		 * rail should have been already enabled hence just make sure
		 * that unused flag is cleared.
		 */
		info->vccq->unused = false;
	}
out:
	return ret;
}

static int ufshcd_setup_clocks(struct ufs_hba *hba, bool on,
			       bool skip_ref_clk, bool is_gating_context)
{
	int ret = 0;
	struct ufs_clk_info *clki;
	struct list_head *head = &hba->clk_list_head;
	unsigned long flags;
	ktime_t start = ktime_get();
	bool clk_state_changed = false;

	if (!head || list_empty(head))
		goto out;

	/*
	 * vendor specific setup_clocks ops may depend on clocks managed by
	 * this standard driver hence call the vendor specific setup_clocks
	 * before disabling the clocks managed here.
	 */
	if (!on) {
		ret = ufshcd_vops_setup_clocks(hba, on, is_gating_context);
		if (ret)
			return ret;
	}

	list_for_each_entry(clki, head, list) {
		if (!IS_ERR_OR_NULL(clki->clk)) {
			if (skip_ref_clk && !strcmp(clki->name, "ref_clk"))
				continue;

			clk_state_changed = on ^ clki->enabled;
			if (on && !clki->enabled) {
				ret = clk_prepare_enable(clki->clk);
				if (ret) {
					dev_err(hba->dev, "%s: %s prepare enable failed, %d\n",
						__func__, clki->name, ret);
					goto out;
				}
			} else if (!on && clki->enabled) {
				clk_disable_unprepare(clki->clk);
			}
			clki->enabled = on;
			dev_dbg(hba->dev, "%s: clk: %s %sabled\n", __func__,
					clki->name, on ? "en" : "dis");
		}
	}

	/*
	 * vendor specific setup_clocks ops may depend on clocks managed by
	 * this standard driver hence call the vendor specific setup_clocks
	 * after enabling the clocks managed here.
	 */
	if (on)
		ret = ufshcd_vops_setup_clocks(hba, on, is_gating_context);

out:
	if (ret) {
		list_for_each_entry(clki, head, list) {
			if (!IS_ERR_OR_NULL(clki->clk) && clki->enabled)
				clk_disable_unprepare(clki->clk);
		}
	} else if (!ret && on) {
		spin_lock_irqsave(hba->host->host_lock, flags);
		hba->clk_gating.state = CLKS_ON;
		trace_ufshcd_clk_gating(dev_name(hba->dev),
			hba->clk_gating.state);
		spin_unlock_irqrestore(hba->host->host_lock, flags);
		/* restore the secure configuration as clocks are enabled */
		ufshcd_vops_update_sec_cfg(hba, true);
	}

	if (clk_state_changed)
		trace_ufshcd_profile_clk_gating(dev_name(hba->dev),
			(on ? "on" : "off"),
			ktime_to_us(ktime_sub(ktime_get(), start)), ret);
	return ret;
}

static int ufshcd_enable_clocks(struct ufs_hba *hba)
{
	return  ufshcd_setup_clocks(hba, true, false, false);
}

static int ufshcd_disable_clocks(struct ufs_hba *hba,
				 bool is_gating_context)
{
	return  ufshcd_setup_clocks(hba, false, false, is_gating_context);
}

static int ufshcd_disable_clocks_skip_ref_clk(struct ufs_hba *hba,
					      bool is_gating_context)
{
	return  ufshcd_setup_clocks(hba, false, true, is_gating_context);
}

static int ufshcd_init_clocks(struct ufs_hba *hba)
{
	int ret = 0;
	struct ufs_clk_info *clki;
	struct device *dev = hba->dev;
	struct list_head *head = &hba->clk_list_head;

	if (!head || list_empty(head))
		goto out;

	list_for_each_entry(clki, head, list) {
		if (!clki->name)
			continue;

		clki->clk = devm_clk_get(dev, clki->name);
		if (IS_ERR(clki->clk)) {
			ret = PTR_ERR(clki->clk);
			dev_err(dev, "%s: %s clk get failed, %d\n",
					__func__, clki->name, ret);
			goto out;
		}

		if (clki->max_freq) {
			ret = clk_set_rate(clki->clk, clki->max_freq);
			if (ret) {
				dev_err(hba->dev, "%s: %s clk set rate(%dHz) failed, %d\n",
					__func__, clki->name,
					clki->max_freq, ret);
				goto out;
			}
			clki->curr_freq = clki->max_freq;
		}
		dev_dbg(dev, "%s: clk: %s, rate: %lu\n", __func__,
				clki->name, clk_get_rate(clki->clk));
	}
out:
	return ret;
}

static int ufshcd_variant_hba_init(struct ufs_hba *hba)
{
	int err = 0;

	if (!hba->var || !hba->var->vops)
		goto out;

	err = ufshcd_vops_init(hba);
	if (err)
		goto out;

	err = ufshcd_vops_setup_regulators(hba, true);
	if (err)
		goto out_exit;

	goto out;

out_exit:
	ufshcd_vops_exit(hba);
out:
	if (err)
		dev_err(hba->dev, "%s: variant %s init failed err %d\n",
			__func__, ufshcd_get_var_name(hba), err);
	return err;
}

static void ufshcd_variant_hba_exit(struct ufs_hba *hba)
{
	if (!hba->var || !hba->var->vops)
		return;

	ufshcd_vops_setup_regulators(hba, false);

	ufshcd_vops_exit(hba);
}

static int ufshcd_hba_init(struct ufs_hba *hba)
{
	int err;

	/*
	 * Handle host controller power separately from the UFS device power
	 * rails as it will help controlling the UFS host controller power
	 * collapse easily which is different than UFS device power collapse.
	 * Also, enable the host controller power before we go ahead with rest
	 * of the initialization here.
	 */
	err = ufshcd_init_hba_vreg(hba);
	if (err)
		goto out;

	err = ufshcd_setup_hba_vreg(hba, true);
	if (err)
		goto out;

	err = ufshcd_init_clocks(hba);
	if (err)
		goto out_disable_hba_vreg;

	err = ufshcd_enable_clocks(hba);
	if (err)
		goto out_disable_hba_vreg;

	err = ufshcd_init_vreg(hba);
	if (err)
		goto out_disable_clks;

	err = ufshcd_setup_vreg(hba, true);
	if (err)
		goto out_disable_clks;

	err = ufshcd_variant_hba_init(hba);
	if (err)
		goto out_disable_vreg;

	hba->is_powered = true;
	goto out;

out_disable_vreg:
	ufshcd_setup_vreg(hba, false);
out_disable_clks:
	ufshcd_disable_clocks(hba, false);
out_disable_hba_vreg:
	ufshcd_setup_hba_vreg(hba, false);
out:
	return err;
}

static void ufshcd_hba_exit(struct ufs_hba *hba)
{
	if (hba->is_powered) {
		ufshcd_variant_hba_exit(hba);
		ufshcd_setup_vreg(hba, false);
		if (ufshcd_is_clkscaling_supported(hba)) {
			if (hba->devfreq)
				ufshcd_suspend_clkscaling(hba);
			destroy_workqueue(hba->clk_scaling.workq);
		}
		ufshcd_disable_clocks(hba, false);
		ufshcd_setup_hba_vreg(hba, false);
		hba->is_powered = false;
	}
}

static int
ufshcd_send_request_sense(struct ufs_hba *hba, struct scsi_device *sdp)
{
	unsigned char cmd[6] = {REQUEST_SENSE,
				0,
				0,
				0,
				UFSHCD_REQ_SENSE_SIZE,
				0};
	char *buffer;
	int ret;

	buffer = kzalloc(UFSHCD_REQ_SENSE_SIZE, GFP_KERNEL);
	if (!buffer) {
		ret = -ENOMEM;
		goto out;
	}

	ret = scsi_execute_req_flags(sdp, cmd, DMA_FROM_DEVICE, buffer,
				UFSHCD_REQ_SENSE_SIZE, NULL,
				msecs_to_jiffies(1000), 3, NULL, REQ_PM);
	if (ret)
		pr_err("%s: failed with err %d\n", __func__, ret);

	kfree(buffer);
out:
	return ret;
}

/**
 * ufshcd_set_dev_pwr_mode - sends START STOP UNIT command to set device
 *			     power mode
 * @hba: per adapter instance
 * @pwr_mode: device power mode to set
 *
 * Returns 0 if requested power mode is set successfully
 * Returns non-zero if failed to set the requested power mode
 */
static int ufshcd_set_dev_pwr_mode(struct ufs_hba *hba,
				     enum ufs_dev_pwr_mode pwr_mode)
{
	unsigned char cmd[6] = { START_STOP };
	struct scsi_sense_hdr sshdr;
	struct scsi_device *sdp;
	unsigned long flags;
	int ret;

	spin_lock_irqsave(hba->host->host_lock, flags);
	sdp = hba->sdev_ufs_device;
	if (sdp) {
		ret = scsi_device_get(sdp);
		if (!ret && !scsi_device_online(sdp)) {
			ret = -ENODEV;
			scsi_device_put(sdp);
		}
	} else {
		ret = -ENODEV;
	}
	spin_unlock_irqrestore(hba->host->host_lock, flags);

	if (ret)
		return ret;

	/*
	 * If scsi commands fail, the scsi mid-layer schedules scsi error-
	 * handling, which would wait for host to be resumed. Since we know
	 * we are functional while we are here, skip host resume in error
	 * handling context.
	 */
	hba->host->eh_noresume = 1;
	if (hba->wlun_dev_clr_ua) {
		ret = ufshcd_send_request_sense(hba, sdp);
		if (ret)
			goto out;
		/* Unit attention condition is cleared now */
		hba->wlun_dev_clr_ua = false;
	}

	cmd[4] = pwr_mode << 4;

	/*
	 * Current function would be generally called from the power management
	 * callbacks hence set the REQ_PM flag so that it doesn't resume the
	 * already suspended childs.
	 */
	ret = scsi_execute_req_flags(sdp, cmd, DMA_NONE, NULL, 0, &sshdr,
				     START_STOP_TIMEOUT, 0, NULL, REQ_PM);
	if (ret) {
		sdev_printk(KERN_WARNING, sdp,
			  "START_STOP failed for power mode: %d\n", pwr_mode);
		scsi_show_result(ret);
		if (driver_byte(ret) & DRIVER_SENSE) {
			scsi_show_sense_hdr(&sshdr);
			scsi_show_extd_sense(sshdr.asc, sshdr.ascq);
		}
	}

	if (!ret)
		hba->curr_dev_pwr_mode = pwr_mode;
out:
	scsi_device_put(sdp);
	hba->host->eh_noresume = 0;
	return ret;
}

static int ufshcd_link_state_transition(struct ufs_hba *hba,
					enum uic_link_state req_link_state,
					int check_for_bkops)
{
	int ret = 0;

	if (req_link_state == hba->uic_link_state)
		return 0;

	if (req_link_state == UIC_LINK_HIBERN8_STATE) {
		ret = ufshcd_uic_hibern8_enter(hba);
		if (!ret)
			ufshcd_set_link_hibern8(hba);
		else
			goto out;
	}
	/*
	 * If autobkops is enabled, link can't be turned off because
	 * turning off the link would also turn off the device.
	 */
	else if ((req_link_state == UIC_LINK_OFF_STATE) &&
		   (!check_for_bkops || (check_for_bkops &&
		    !hba->auto_bkops_enabled))) {
		/*
		 * Let's make sure that link is in low power mode, we are doing
		 * this currently by putting the link in Hibern8. Otherway to
		 * put the link in low power mode is to send the DME end point
		 * to device and then send the DME reset command to local
		 * unipro. But putting the link in hibern8 is much faster.
		 */
		ret = ufshcd_uic_hibern8_enter(hba);
		if (ret)
			goto out;
		/*
		 * Change controller state to "reset state" which
		 * should also put the link in off/reset state
		 */
		ufshcd_hba_stop(hba, true);
		/*
		 * TODO: Check if we need any delay to make sure that
		 * controller is reset
		 */
		ufshcd_set_link_off(hba);
	}

out:
	return ret;
}

static void ufshcd_vreg_set_lpm(struct ufs_hba *hba)
{
	/*
	 * It seems some UFS devices may keep drawing more than sleep current
	 * (atleast for 500us) from UFS rails (especially from VCCQ rail).
	 * To avoid this situation, add 2ms delay before putting these UFS
	 * rails in LPM mode.
	 */
	if (!ufshcd_is_link_active(hba))
		usleep_range(2000, 2100);

	/*
	 * If UFS device is either in UFS_Sleep turn off VCC rail to save some
	 * power.
	 *
	 * If UFS device and link is in OFF state, all power supplies (VCC,
	 * VCCQ, VCCQ2) can be turned off if power on write protect is not
	 * required. If UFS link is inactive (Hibern8 or OFF state) and device
	 * is in sleep state, put VCCQ & VCCQ2 rails in LPM mode.
	 *
	 * Ignore the error returned by ufshcd_toggle_vreg() as device is anyway
	 * in low power state which would save some power.
	 */
	if (ufshcd_is_ufs_dev_poweroff(hba) && ufshcd_is_link_off(hba) &&
	    !hba->dev_info.is_lu_power_on_wp) {
		ufshcd_setup_vreg(hba, false);
	} else if (!ufshcd_is_ufs_dev_active(hba)) {
		ufshcd_toggle_vreg(hba->dev, hba->vreg_info.vcc, false);
		if (!ufshcd_is_link_active(hba)) {
			ufshcd_config_vreg_lpm(hba, hba->vreg_info.vccq);
			ufshcd_config_vreg_lpm(hba, hba->vreg_info.vccq2);
		}
	}
}

static int ufshcd_vreg_set_hpm(struct ufs_hba *hba)
{
	int ret = 0;

	if (ufshcd_is_ufs_dev_poweroff(hba) && ufshcd_is_link_off(hba) &&
	    !hba->dev_info.is_lu_power_on_wp) {
		ret = ufshcd_setup_vreg(hba, true);
	} else if (!ufshcd_is_ufs_dev_active(hba)) {
		if (!ret && !ufshcd_is_link_active(hba)) {
			ret = ufshcd_config_vreg_hpm(hba, hba->vreg_info.vccq);
			if (ret)
				goto vcc_disable;
			ret = ufshcd_config_vreg_hpm(hba, hba->vreg_info.vccq2);
			if (ret)
				goto vccq_lpm;
		}
		ret = ufshcd_toggle_vreg(hba->dev, hba->vreg_info.vcc, true);
	}
	goto out;

vccq_lpm:
	ufshcd_config_vreg_lpm(hba, hba->vreg_info.vccq);
vcc_disable:
	ufshcd_toggle_vreg(hba->dev, hba->vreg_info.vcc, false);
out:
	return ret;
}

static void ufshcd_hba_vreg_set_lpm(struct ufs_hba *hba)
{
	if (ufshcd_is_link_off(hba) ||
	    (ufshcd_is_link_hibern8(hba)
	     && ufshcd_is_power_collapse_during_hibern8_allowed(hba)))
		ufshcd_setup_hba_vreg(hba, false);
}

static void ufshcd_hba_vreg_set_hpm(struct ufs_hba *hba)
{
	if (ufshcd_is_link_off(hba) ||
	    (ufshcd_is_link_hibern8(hba)
	     && ufshcd_is_power_collapse_during_hibern8_allowed(hba)))
		ufshcd_setup_hba_vreg(hba, true);
}

/**
 * ufshcd_suspend - helper function for suspend operations
 * @hba: per adapter instance
 * @pm_op: desired low power operation type
 *
 * This function will try to put the UFS device and link into low power
 * mode based on the "rpm_lvl" (Runtime PM level) or "spm_lvl"
 * (System PM level).
 *
 * If this function is called during shutdown, it will make sure that
 * both UFS device and UFS link is powered off.
 *
 * NOTE: UFS device & link must be active before we enter in this function.
 *
 * Returns 0 for success and non-zero for failure
 */
static int ufshcd_suspend(struct ufs_hba *hba, enum ufs_pm_op pm_op)
{
	int ret = 0;
	enum ufs_pm_level pm_lvl;
	enum ufs_dev_pwr_mode req_dev_pwr_mode;
	enum uic_link_state req_link_state;

	hba->pm_op_in_progress = 1;
	if (!ufshcd_is_shutdown_pm(pm_op)) {
		pm_lvl = ufshcd_is_runtime_pm(pm_op) ?
			 hba->rpm_lvl : hba->spm_lvl;
		req_dev_pwr_mode = ufs_get_pm_lvl_to_dev_pwr_mode(pm_lvl);
		req_link_state = ufs_get_pm_lvl_to_link_pwr_state(pm_lvl);
	} else {
		req_dev_pwr_mode = UFS_POWERDOWN_PWR_MODE;
		req_link_state = UIC_LINK_OFF_STATE;
	}

	/*
	 * If we can't transition into any of the low power modes
	 * just gate the clocks.
	 */
	WARN_ON(hba->hibern8_on_idle.is_enabled &&
		hba->hibern8_on_idle.active_reqs);
	ufshcd_hold_all(hba);
	hba->clk_gating.is_suspended = true;
	hba->hibern8_on_idle.is_suspended = true;

	if (hba->clk_scaling.is_allowed) {
		cancel_work_sync(&hba->clk_scaling.suspend_work);
		cancel_work_sync(&hba->clk_scaling.resume_work);
		ufshcd_suspend_clkscaling(hba);
	}

	if (req_dev_pwr_mode == UFS_ACTIVE_PWR_MODE &&
			req_link_state == UIC_LINK_ACTIVE_STATE) {
		goto disable_clks;
	}

	if ((req_dev_pwr_mode == hba->curr_dev_pwr_mode) &&
	    (req_link_state == hba->uic_link_state))
		goto enable_gating;

	/* UFS device & link must be active before we enter in this function */
	if (!ufshcd_is_ufs_dev_active(hba) || !ufshcd_is_link_active(hba)) {
		ret = -EINVAL;
		goto enable_gating;
	}

	if (ufshcd_is_runtime_pm(pm_op)) {
		if (ufshcd_can_autobkops_during_suspend(hba)) {
			/*
			 * The device is idle with no requests in the queue,
			 * allow background operations if bkops status shows
			 * that performance might be impacted.
			 */
			ret = ufshcd_urgent_bkops(hba);
			if (ret)
				goto enable_gating;
		} else {
			/* make sure that auto bkops is disabled */
			ufshcd_disable_auto_bkops(hba);
		}
	}

	if ((req_dev_pwr_mode != hba->curr_dev_pwr_mode) &&
	     ((ufshcd_is_runtime_pm(pm_op) && !hba->auto_bkops_enabled) ||
	       !ufshcd_is_runtime_pm(pm_op))) {
		/* ensure that bkops is disabled */
		ufshcd_disable_auto_bkops(hba);
		ret = ufshcd_set_dev_pwr_mode(hba, req_dev_pwr_mode);
		if (ret)
			goto enable_gating;
	}

	ret = ufshcd_link_state_transition(hba, req_link_state, 1);
	if (ret)
		goto set_dev_active;

	if (ufshcd_is_link_hibern8(hba) &&
	    ufshcd_is_hibern8_on_idle_allowed(hba))
		hba->hibern8_on_idle.state = HIBERN8_ENTERED;

	ufshcd_vreg_set_lpm(hba);

disable_clks:
	/*
	 * Call vendor specific suspend callback. As these callbacks may access
	 * vendor specific host controller register space call them before the
	 * host clocks are ON.
	 */
	ret = ufshcd_vops_suspend(hba, pm_op);
	if (ret)
		goto set_link_active;

	if (!ufshcd_is_link_active(hba))
		ret = ufshcd_disable_clocks(hba, false);
	else
		/* If link is active, device ref_clk can't be switched off */
		ret = ufshcd_disable_clocks_skip_ref_clk(hba, false);
	if (ret)
		goto set_link_active;

	if (ufshcd_is_clkgating_allowed(hba)) {
		hba->clk_gating.state = CLKS_OFF;
		trace_ufshcd_clk_gating(dev_name(hba->dev),
					hba->clk_gating.state);
	}
	/*
	 * Disable the host irq as host controller as there won't be any
	 * host controller transaction expected till resume.
	 */
	ufshcd_disable_irq(hba);
	/* Put the host controller in low power mode if possible */
	ufshcd_hba_vreg_set_lpm(hba);
	goto out;

set_link_active:
	if (hba->clk_scaling.is_allowed)
		ufshcd_resume_clkscaling(hba);
	ufshcd_vreg_set_hpm(hba);
	if (ufshcd_is_link_hibern8(hba) && !ufshcd_uic_hibern8_exit(hba)) {
		ufshcd_set_link_active(hba);
	} else if (ufshcd_is_link_off(hba)) {
		ufshcd_update_error_stats(hba, UFS_ERR_VOPS_SUSPEND);
		ufshcd_host_reset_and_restore(hba);
	}
set_dev_active:
	if (!ufshcd_set_dev_pwr_mode(hba, UFS_ACTIVE_PWR_MODE))
		ufshcd_disable_auto_bkops(hba);
enable_gating:
	if (hba->clk_scaling.is_allowed)
		ufshcd_resume_clkscaling(hba);
	hba->hibern8_on_idle.is_suspended = false;
	hba->clk_gating.is_suspended = false;
	ufshcd_release_all(hba);
out:
	hba->pm_op_in_progress = 0;

	if (ret)
		ufshcd_update_error_stats(hba, UFS_ERR_SUSPEND);

	return ret;
}

/**
 * ufshcd_resume - helper function for resume operations
 * @hba: per adapter instance
 * @pm_op: runtime PM or system PM
 *
 * This function basically brings the UFS device, UniPro link and controller
 * to active state.
 *
 * Returns 0 for success and non-zero for failure
 */
static int ufshcd_resume(struct ufs_hba *hba, enum ufs_pm_op pm_op)
{
	int ret;
	enum uic_link_state old_link_state;

	hba->pm_op_in_progress = 1;
	old_link_state = hba->uic_link_state;

	ufshcd_hba_vreg_set_hpm(hba);
	/* Make sure clocks are enabled before accessing controller */
	ret = ufshcd_enable_clocks(hba);
	if (ret)
		goto out;

	/* enable the host irq as host controller would be active soon */
	ufshcd_enable_irq(hba);

	ret = ufshcd_vreg_set_hpm(hba);
	if (ret)
		goto disable_irq_and_vops_clks;

	/*
	 * Call vendor specific resume callback. As these callbacks may access
	 * vendor specific host controller register space call them when the
	 * host clocks are ON.
	 */
	ret = ufshcd_vops_resume(hba, pm_op);
	if (ret)
		goto disable_vreg;

	if (ufshcd_is_link_hibern8(hba)) {
		ret = ufshcd_uic_hibern8_exit(hba);
		if (!ret) {
			ufshcd_set_link_active(hba);
			if (ufshcd_is_hibern8_on_idle_allowed(hba))
				hba->hibern8_on_idle.state = HIBERN8_EXITED;
		} else {
			goto vendor_suspend;
		}
	} else if (ufshcd_is_link_off(hba)) {
		ret = ufshcd_host_reset_and_restore(hba);
		/*
		 * ufshcd_host_reset_and_restore() should have already
		 * set the link state as active
		 */
		if (ret || !ufshcd_is_link_active(hba))
			goto vendor_suspend;
		/* mark link state as hibern8 exited */
		if (ufshcd_is_hibern8_on_idle_allowed(hba))
			hba->hibern8_on_idle.state = HIBERN8_EXITED;
	}

	if (!ufshcd_is_ufs_dev_active(hba)) {
		ret = ufshcd_set_dev_pwr_mode(hba, UFS_ACTIVE_PWR_MODE);
		if (ret)
			goto set_old_link_state;
	}

	if (ufshcd_keep_autobkops_enabled_except_suspend(hba))
		ufshcd_enable_auto_bkops(hba);
	else
		/*
		 * If BKOPs operations are urgently needed at this moment then
		 * keep auto-bkops enabled or else disable it.
		 */
		ufshcd_urgent_bkops(hba);

	hba->clk_gating.is_suspended = false;
	hba->hibern8_on_idle.is_suspended = false;

	if (hba->clk_scaling.is_allowed)
		ufshcd_resume_clkscaling(hba);

	/* Schedule clock gating in case of no access to UFS device yet */
	ufshcd_release_all(hba);
	goto out;

set_old_link_state:
	ufshcd_link_state_transition(hba, old_link_state, 0);
	if (ufshcd_is_link_hibern8(hba) &&
	    ufshcd_is_hibern8_on_idle_allowed(hba))
		hba->hibern8_on_idle.state = HIBERN8_ENTERED;
vendor_suspend:
	ufshcd_vops_suspend(hba, pm_op);
disable_vreg:
	ufshcd_vreg_set_lpm(hba);
disable_irq_and_vops_clks:
	ufshcd_disable_irq(hba);
	if (hba->clk_scaling.is_allowed)
		ufshcd_suspend_clkscaling(hba);
	ufshcd_disable_clocks(hba, false);
	if (ufshcd_is_clkgating_allowed(hba))
		hba->clk_gating.state = CLKS_OFF;
out:
	hba->pm_op_in_progress = 0;

	if (ret)
		ufshcd_update_error_stats(hba, UFS_ERR_RESUME);

	return ret;
}

/**
 * ufshcd_system_suspend - system suspend routine
 * @hba: per adapter instance
 * @pm_op: runtime PM or system PM
 *
 * Check the description of ufshcd_suspend() function for more details.
 *
 * Returns 0 for success and non-zero for failure
 */
int ufshcd_system_suspend(struct ufs_hba *hba)
{
	int ret = 0;
	ktime_t start = ktime_get();

	if (!hba || !hba->is_powered)
		return 0;

	if ((ufs_get_pm_lvl_to_dev_pwr_mode(hba->spm_lvl) ==
	     hba->curr_dev_pwr_mode) &&
	    (ufs_get_pm_lvl_to_link_pwr_state(hba->spm_lvl) ==
	     hba->uic_link_state))
		goto out;

	if (pm_runtime_suspended(hba->dev)) {
		/*
		 * UFS device and/or UFS link low power states during runtime
		 * suspend seems to be different than what is expected during
		 * system suspend. Hence runtime resume the devic & link and
		 * let the system suspend low power states to take effect.
		 * TODO: If resume takes longer time, we might have optimize
		 * it in future by not resuming everything if possible.
		 */
		ret = ufshcd_runtime_resume(hba);
		if (ret)
			goto out;
	}

	ret = ufshcd_suspend(hba, UFS_SYSTEM_PM);
out:
	trace_ufshcd_system_suspend(dev_name(hba->dev), ret,
		ktime_to_us(ktime_sub(ktime_get(), start)),
		hba->curr_dev_pwr_mode, hba->uic_link_state);
	if (!ret)
		hba->is_sys_suspended = true;
	return ret;
}
EXPORT_SYMBOL(ufshcd_system_suspend);

/**
 * ufshcd_system_resume - system resume routine
 * @hba: per adapter instance
 *
 * Returns 0 for success and non-zero for failure
 */

int ufshcd_system_resume(struct ufs_hba *hba)
{
<<<<<<< HEAD
	int ret = 0;
	ktime_t start = ktime_get();

=======
>>>>>>> 6b1ae527
	if (!hba)
		return -EINVAL;

	if (!hba->is_powered || pm_runtime_suspended(hba->dev))
		/*
		 * Let the runtime resume take care of resuming
		 * if runtime suspended.
		 */
		goto out;
	else
		ret = ufshcd_resume(hba, UFS_SYSTEM_PM);
out:
	trace_ufshcd_system_resume(dev_name(hba->dev), ret,
		ktime_to_us(ktime_sub(ktime_get(), start)),
		hba->curr_dev_pwr_mode, hba->uic_link_state);
	return ret;
}
EXPORT_SYMBOL(ufshcd_system_resume);

/**
 * ufshcd_runtime_suspend - runtime suspend routine
 * @hba: per adapter instance
 *
 * Check the description of ufshcd_suspend() function for more details.
 *
 * Returns 0 for success and non-zero for failure
 */
int ufshcd_runtime_suspend(struct ufs_hba *hba)
{
<<<<<<< HEAD
	int ret = 0;
	ktime_t start = ktime_get();

=======
>>>>>>> 6b1ae527
	if (!hba)
		return -EINVAL;

	if (!hba->is_powered)
<<<<<<< HEAD
		goto out;
	else
		ret = ufshcd_suspend(hba, UFS_RUNTIME_PM);
out:
	trace_ufshcd_runtime_suspend(dev_name(hba->dev), ret,
		ktime_to_us(ktime_sub(ktime_get(), start)),
		hba->curr_dev_pwr_mode,
		hba->uic_link_state);
	return ret;
=======
		return 0;
>>>>>>> 6b1ae527

}
EXPORT_SYMBOL(ufshcd_runtime_suspend);

/**
 * ufshcd_runtime_resume - runtime resume routine
 * @hba: per adapter instance
 *
 * This function basically brings the UFS device, UniPro link and controller
 * to active state. Following operations are done in this function:
 *
 * 1. Turn on all the controller related clocks
 * 2. Bring the UniPro link out of Hibernate state
 * 3. If UFS device is in sleep state, turn ON VCC rail and bring the UFS device
 *    to active state.
 * 4. If auto-bkops is enabled on the device, disable it.
 *
 * So following would be the possible power state after this function return
 * successfully:
 *	S1: UFS device in Active state with VCC rail ON
 *	    UniPro link in Active state
 *	    All the UFS/UniPro controller clocks are ON
 *
 * Returns 0 for success and non-zero for failure
 */
int ufshcd_runtime_resume(struct ufs_hba *hba)
{
<<<<<<< HEAD
	int ret = 0;
	ktime_t start = ktime_get();

=======
>>>>>>> 6b1ae527
	if (!hba)
		return -EINVAL;

	if (!hba->is_powered)
<<<<<<< HEAD
		goto out;
	else
		ret = ufshcd_resume(hba, UFS_RUNTIME_PM);
out:
	trace_ufshcd_runtime_resume(dev_name(hba->dev), ret,
		ktime_to_us(ktime_sub(ktime_get(), start)),
		hba->curr_dev_pwr_mode,
		hba->uic_link_state);
	return ret;
=======
		return 0;

	return ufshcd_resume(hba, UFS_RUNTIME_PM);
>>>>>>> 6b1ae527
}
EXPORT_SYMBOL(ufshcd_runtime_resume);

int ufshcd_runtime_idle(struct ufs_hba *hba)
{
	return 0;
}
EXPORT_SYMBOL(ufshcd_runtime_idle);

static inline ssize_t ufshcd_pm_lvl_store(struct device *dev,
					   struct device_attribute *attr,
					   const char *buf, size_t count,
					   bool rpm)
{
	struct ufs_hba *hba = dev_get_drvdata(dev);
	unsigned long flags, value;

	if (kstrtoul(buf, 0, &value))
		return -EINVAL;

	if (value >= UFS_PM_LVL_MAX)
		return -EINVAL;

	spin_lock_irqsave(hba->host->host_lock, flags);
	if (rpm)
		hba->rpm_lvl = value;
	else
		hba->spm_lvl = value;
	ufshcd_apply_pm_quirks(hba);
	spin_unlock_irqrestore(hba->host->host_lock, flags);
	return count;
}

static ssize_t ufshcd_rpm_lvl_show(struct device *dev,
		struct device_attribute *attr, char *buf)
{
	struct ufs_hba *hba = dev_get_drvdata(dev);
	int curr_len;
	u8 lvl;

	curr_len = snprintf(buf, PAGE_SIZE,
			    "\nCurrent Runtime PM level [%d] => dev_state [%s] link_state [%s]\n",
			    hba->rpm_lvl,
			    ufschd_ufs_dev_pwr_mode_to_string(
				ufs_pm_lvl_states[hba->rpm_lvl].dev_state),
			    ufschd_uic_link_state_to_string(
				ufs_pm_lvl_states[hba->rpm_lvl].link_state));

	curr_len += snprintf((buf + curr_len), (PAGE_SIZE - curr_len),
			     "\nAll available Runtime PM levels info:\n");
	for (lvl = UFS_PM_LVL_0; lvl < UFS_PM_LVL_MAX; lvl++)
		curr_len += snprintf((buf + curr_len), (PAGE_SIZE - curr_len),
				     "\tRuntime PM level [%d] => dev_state [%s] link_state [%s]\n",
				    lvl,
				    ufschd_ufs_dev_pwr_mode_to_string(
					ufs_pm_lvl_states[lvl].dev_state),
				    ufschd_uic_link_state_to_string(
					ufs_pm_lvl_states[lvl].link_state));

	return curr_len;
}

static ssize_t ufshcd_rpm_lvl_store(struct device *dev,
		struct device_attribute *attr, const char *buf, size_t count)
{
	return ufshcd_pm_lvl_store(dev, attr, buf, count, true);
}

static void ufshcd_add_rpm_lvl_sysfs_nodes(struct ufs_hba *hba)
{
	hba->rpm_lvl_attr.show = ufshcd_rpm_lvl_show;
	hba->rpm_lvl_attr.store = ufshcd_rpm_lvl_store;
	sysfs_attr_init(&hba->rpm_lvl_attr.attr);
	hba->rpm_lvl_attr.attr.name = "rpm_lvl";
	hba->rpm_lvl_attr.attr.mode = S_IRUGO | S_IWUSR;
	if (device_create_file(hba->dev, &hba->rpm_lvl_attr))
		dev_err(hba->dev, "Failed to create sysfs for rpm_lvl\n");
}

static ssize_t ufshcd_spm_lvl_show(struct device *dev,
		struct device_attribute *attr, char *buf)
{
	struct ufs_hba *hba = dev_get_drvdata(dev);
	int curr_len;
	u8 lvl;

	curr_len = snprintf(buf, PAGE_SIZE,
			    "\nCurrent System PM level [%d] => dev_state [%s] link_state [%s]\n",
			    hba->spm_lvl,
			    ufschd_ufs_dev_pwr_mode_to_string(
				ufs_pm_lvl_states[hba->spm_lvl].dev_state),
			    ufschd_uic_link_state_to_string(
				ufs_pm_lvl_states[hba->spm_lvl].link_state));

	curr_len += snprintf((buf + curr_len), (PAGE_SIZE - curr_len),
			     "\nAll available System PM levels info:\n");
	for (lvl = UFS_PM_LVL_0; lvl < UFS_PM_LVL_MAX; lvl++)
		curr_len += snprintf((buf + curr_len), (PAGE_SIZE - curr_len),
				     "\tSystem PM level [%d] => dev_state [%s] link_state [%s]\n",
				    lvl,
				    ufschd_ufs_dev_pwr_mode_to_string(
					ufs_pm_lvl_states[lvl].dev_state),
				    ufschd_uic_link_state_to_string(
					ufs_pm_lvl_states[lvl].link_state));

	return curr_len;
}

static ssize_t ufshcd_spm_lvl_store(struct device *dev,
		struct device_attribute *attr, const char *buf, size_t count)
{
	return ufshcd_pm_lvl_store(dev, attr, buf, count, false);
}

static void ufshcd_add_spm_lvl_sysfs_nodes(struct ufs_hba *hba)
{
	hba->spm_lvl_attr.show = ufshcd_spm_lvl_show;
	hba->spm_lvl_attr.store = ufshcd_spm_lvl_store;
	sysfs_attr_init(&hba->spm_lvl_attr.attr);
	hba->spm_lvl_attr.attr.name = "spm_lvl";
	hba->spm_lvl_attr.attr.mode = S_IRUGO | S_IWUSR;
	if (device_create_file(hba->dev, &hba->spm_lvl_attr))
		dev_err(hba->dev, "Failed to create sysfs for spm_lvl\n");
}

static inline void ufshcd_add_sysfs_nodes(struct ufs_hba *hba)
{
	ufshcd_add_rpm_lvl_sysfs_nodes(hba);
	ufshcd_add_spm_lvl_sysfs_nodes(hba);
}

/**
 * ufshcd_shutdown - shutdown routine
 * @hba: per adapter instance
 *
 * This function would power off both UFS device and UFS link.
 *
 * Returns 0 always to allow force shutdown even in case of errors.
 */
int ufshcd_shutdown(struct ufs_hba *hba)
{
	/*
	 * TODO: This function should send the power down notification to
	 * UFS device and then power off the UFS link. But we need to be sure
	 * that there will not be any new UFS requests issued after this.
	 */
	return 0;
}
EXPORT_SYMBOL(ufshcd_shutdown);

/*
 * Values permitted 0, 1, 2.
 * 0 -> Disable IO latency histograms (default)
 * 1 -> Enable IO latency histograms
 * 2 -> Zero out IO latency histograms
 */
static ssize_t
latency_hist_store(struct device *dev, struct device_attribute *attr,
		   const char *buf, size_t count)
{
	struct ufs_hba *hba = dev_get_drvdata(dev);
	long value;

	if (kstrtol(buf, 0, &value))
		return -EINVAL;
	if (value == BLK_IO_LAT_HIST_ZERO) {
		memset(&hba->io_lat_read, 0, sizeof(hba->io_lat_read));
		memset(&hba->io_lat_write, 0, sizeof(hba->io_lat_write));
	} else if (value == BLK_IO_LAT_HIST_ENABLE ||
		 value == BLK_IO_LAT_HIST_DISABLE)
		hba->latency_hist_enabled = value;
	return count;
}

ssize_t
latency_hist_show(struct device *dev, struct device_attribute *attr,
		  char *buf)
{
	struct ufs_hba *hba = dev_get_drvdata(dev);
	size_t written_bytes;

	written_bytes = blk_latency_hist_show("Read", &hba->io_lat_read,
			buf, PAGE_SIZE);
	written_bytes += blk_latency_hist_show("Write", &hba->io_lat_write,
			buf + written_bytes, PAGE_SIZE - written_bytes);

	return written_bytes;
}

static DEVICE_ATTR(latency_hist, S_IRUGO | S_IWUSR,
		   latency_hist_show, latency_hist_store);

static void
ufshcd_init_latency_hist(struct ufs_hba *hba)
{
	if (device_create_file(hba->dev, &dev_attr_latency_hist))
		dev_err(hba->dev, "Failed to create latency_hist sysfs entry\n");
}

static void
ufshcd_exit_latency_hist(struct ufs_hba *hba)
{
	device_create_file(hba->dev, &dev_attr_latency_hist);
}

/**
 * ufshcd_remove - de-allocate SCSI host and host memory space
 *		data structure memory
 * @hba - per adapter instance
 */
void ufshcd_remove(struct ufs_hba *hba)
{
	scsi_remove_host(hba->host);
	/* disable interrupts */
	ufshcd_disable_intr(hba, hba->intr_mask);
	ufshcd_hba_stop(hba, true);

	ufshcd_exit_clk_gating(hba);
	ufshcd_exit_hibern8_on_idle(hba);
	if (ufshcd_is_clkscaling_supported(hba)) {
		device_remove_file(hba->dev, &hba->clk_scaling.enable_attr);
		devfreq_remove_device(hba->devfreq);
	}
	ufshcd_hba_exit(hba);
	ufsdbg_remove_debugfs(hba);
}
EXPORT_SYMBOL_GPL(ufshcd_remove);

/**
 * ufshcd_dealloc_host - deallocate Host Bus Adapter (HBA)
 * @hba: pointer to Host Bus Adapter (HBA)
 */
void ufshcd_dealloc_host(struct ufs_hba *hba)
{
	scsi_host_put(hba->host);
}
EXPORT_SYMBOL(ufshcd_dealloc_host);

/**
 * ufshcd_set_dma_mask - Set dma mask based on the controller
 *			 addressing capability
 * @hba: per adapter instance
 *
 * Returns 0 for success, non-zero for failure
 */
static int ufshcd_set_dma_mask(struct ufs_hba *hba)
{
	if (hba->capabilities & MASK_64_ADDRESSING_SUPPORT) {
		if (!dma_set_mask_and_coherent(hba->dev, DMA_BIT_MASK(64)))
			return 0;
	}
	return dma_set_mask_and_coherent(hba->dev, DMA_BIT_MASK(32));
}

/**
 * ufshcd_alloc_host - allocate Host Bus Adapter (HBA)
 * @dev: pointer to device handle
 * @hba_handle: driver private handle
 * Returns 0 on success, non-zero value on failure
 */
int ufshcd_alloc_host(struct device *dev, struct ufs_hba **hba_handle)
{
	struct Scsi_Host *host;
	struct ufs_hba *hba;
	int err = 0;

	if (!dev) {
		dev_err(dev,
		"Invalid memory reference for dev is NULL\n");
		err = -ENODEV;
		goto out_error;
	}

	host = scsi_host_alloc(&ufshcd_driver_template,
				sizeof(struct ufs_hba));
	if (!host) {
		dev_err(dev, "scsi_host_alloc failed\n");
		err = -ENOMEM;
		goto out_error;
	}
	hba = shost_priv(host);
	hba->host = host;
	hba->dev = dev;
	*hba_handle = hba;

out_error:
	return err;
}
EXPORT_SYMBOL(ufshcd_alloc_host);

/**
 * ufshcd_is_devfreq_scaling_required - check if scaling is required or not
 * @hba: per adapter instance
 * @scale_up: True if scaling up and false if scaling down
 *
 * Returns true if scaling is required, false otherwise.
 */
static bool ufshcd_is_devfreq_scaling_required(struct ufs_hba *hba,
					       bool scale_up)
{
	struct ufs_clk_info *clki;
	struct list_head *head = &hba->clk_list_head;

	if (!head || list_empty(head))
		return false;

	list_for_each_entry(clki, head, list) {
		if (!IS_ERR_OR_NULL(clki->clk)) {
			if (scale_up && clki->max_freq) {
				if (clki->curr_freq == clki->max_freq)
					continue;
				return true;
			} else if (!scale_up && clki->min_freq) {
				if (clki->curr_freq == clki->min_freq)
					continue;
				return true;
			}
		}
	}

	return false;
}

/**
 * ufshcd_scale_gear - scale up/down UFS gear
 * @hba: per adapter instance
 * @scale_up: True for scaling up gear and false for scaling down
 *
 * Returns 0 for success,
 * Returns -EBUSY if scaling can't happen at this time
 * Returns non-zero for any other errors
 */
static int ufshcd_scale_gear(struct ufs_hba *hba, bool scale_up)
{
	#define UFS_MIN_GEAR_TO_SCALE_DOWN	UFS_HS_G2
	int ret = 0;
	struct ufs_pa_layer_attr new_pwr_info;

	BUG_ON(!hba->clk_scaling.saved_pwr_info.is_valid);

	if (scale_up) {
		memcpy(&new_pwr_info, &hba->clk_scaling.saved_pwr_info.info,
		       sizeof(struct ufs_pa_layer_attr));
	} else {
		memcpy(&new_pwr_info, &hba->pwr_info,
		       sizeof(struct ufs_pa_layer_attr));

		if (hba->pwr_info.gear_tx > UFS_MIN_GEAR_TO_SCALE_DOWN
		    || hba->pwr_info.gear_rx > UFS_MIN_GEAR_TO_SCALE_DOWN) {
			/* save the current power mode */
			memcpy(&hba->clk_scaling.saved_pwr_info.info,
				&hba->pwr_info,
				sizeof(struct ufs_pa_layer_attr));

			/* scale down gear */
			new_pwr_info.gear_tx = UFS_MIN_GEAR_TO_SCALE_DOWN;
			new_pwr_info.gear_rx = UFS_MIN_GEAR_TO_SCALE_DOWN;
			if (!(hba->dev_quirks & UFS_DEVICE_NO_FASTAUTO)) {
				new_pwr_info.pwr_tx = FASTAUTO_MODE;
				new_pwr_info.pwr_rx = FASTAUTO_MODE;
			}
		}
	}

	ret = ufshcd_change_power_mode(hba, &new_pwr_info);

	if (ret)
		dev_err(hba->dev, "%s: failed err %d, old gear: (tx %d rx %d), new gear: (tx %d rx %d), scale_up = %d",
			__func__, ret,
			hba->pwr_info.gear_tx, hba->pwr_info.gear_rx,
			new_pwr_info.gear_tx, new_pwr_info.gear_rx,
			scale_up);

	return ret;
}

static int ufshcd_clock_scaling_prepare(struct ufs_hba *hba)
{
	#define DOORBELL_CLR_TOUT_US		(1000 * 1000) /* 1 sec */
	int ret = 0;
	/*
	 * make sure that there are no outstanding requests when
	 * clock scaling is in progress
	 */
	ufshcd_scsi_block_requests(hba);
	down_write(&hba->clk_scaling_lock);
	if (ufshcd_wait_for_doorbell_clr(hba, DOORBELL_CLR_TOUT_US)) {
		ret = -EBUSY;
		up_write(&hba->clk_scaling_lock);
		ufshcd_scsi_unblock_requests(hba);
	}

	return ret;
}

static void ufshcd_clock_scaling_unprepare(struct ufs_hba *hba)
{
	up_write(&hba->clk_scaling_lock);
	ufshcd_scsi_unblock_requests(hba);
}

/**
 * ufshcd_devfreq_scale - scale up/down UFS clocks and gear
 * @hba: per adapter instance
 * @scale_up: True for scaling up and false for scalin down
 *
 * Returns 0 for success,
 * Returns -EBUSY if scaling can't happen at this time
 * Returns non-zero for any other errors
 */
static int ufshcd_devfreq_scale(struct ufs_hba *hba, bool scale_up)
{
	int ret = 0;

	/* let's not get into low power until clock scaling is completed */
	ufshcd_hold_all(hba);

	ret = ufshcd_clock_scaling_prepare(hba);
	if (ret)
		goto out;

	/* scale down the gear before scaling down clocks */
	if (!scale_up) {
		ret = ufshcd_scale_gear(hba, false);
		if (ret)
			goto clk_scaling_unprepare;
	}

	ret = ufshcd_scale_clks(hba, scale_up);
	if (ret)
		goto scale_up_gear;

	/* scale up the gear after scaling up clocks */
	if (scale_up) {
		ret = ufshcd_scale_gear(hba, true);
		if (ret) {
			ufshcd_scale_clks(hba, false);
			goto clk_scaling_unprepare;
		}
	}

	if (!ret) {
		hba->clk_scaling.is_scaled_up = scale_up;
		if (scale_up)
			hba->clk_gating.delay_ms =
				hba->clk_gating.delay_ms_perf;
		else
			hba->clk_gating.delay_ms =
				hba->clk_gating.delay_ms_pwr_save;
	}

	goto clk_scaling_unprepare;

scale_up_gear:
	if (!scale_up)
		ufshcd_scale_gear(hba, true);
clk_scaling_unprepare:
	ufshcd_clock_scaling_unprepare(hba);
out:
	ufshcd_release_all(hba);
	return ret;
}

static void __ufshcd_suspend_clkscaling(struct ufs_hba *hba)
{
	unsigned long flags;

	devfreq_suspend_device(hba->devfreq);
	spin_lock_irqsave(hba->host->host_lock, flags);
	hba->clk_scaling.window_start_t = 0;
	spin_unlock_irqrestore(hba->host->host_lock, flags);
}

static void ufshcd_suspend_clkscaling(struct ufs_hba *hba)
{
	unsigned long flags;
	bool suspend = false;

	if (!ufshcd_is_clkscaling_supported(hba))
		return;

	spin_lock_irqsave(hba->host->host_lock, flags);
	if (!hba->clk_scaling.is_suspended) {
		suspend = true;
		hba->clk_scaling.is_suspended = true;
	}
	spin_unlock_irqrestore(hba->host->host_lock, flags);

	if (suspend)
		__ufshcd_suspend_clkscaling(hba);
}

static void ufshcd_resume_clkscaling(struct ufs_hba *hba)
{
	unsigned long flags;
	bool resume = false;

	if (!ufshcd_is_clkscaling_supported(hba))
		return;

	spin_lock_irqsave(hba->host->host_lock, flags);
	if (hba->clk_scaling.is_suspended) {
		resume = true;
		hba->clk_scaling.is_suspended = false;
	}
	spin_unlock_irqrestore(hba->host->host_lock, flags);

	if (resume)
		devfreq_resume_device(hba->devfreq);
}

static ssize_t ufshcd_clkscale_enable_show(struct device *dev,
		struct device_attribute *attr, char *buf)
{
	struct ufs_hba *hba = dev_get_drvdata(dev);

	return snprintf(buf, PAGE_SIZE, "%d\n", hba->clk_scaling.is_allowed);
}

static ssize_t ufshcd_clkscale_enable_store(struct device *dev,
		struct device_attribute *attr, const char *buf, size_t count)
{
	struct ufs_hba *hba = dev_get_drvdata(dev);
	u32 value;
	int err;

	if (kstrtou32(buf, 0, &value))
		return -EINVAL;

	value = !!value;
	if (value == hba->clk_scaling.is_allowed)
		goto out;

	pm_runtime_get_sync(hba->dev);
	ufshcd_hold(hba, false);

	cancel_work_sync(&hba->clk_scaling.suspend_work);
	cancel_work_sync(&hba->clk_scaling.resume_work);

	hba->clk_scaling.is_allowed = value;

	if (value) {
		ufshcd_resume_clkscaling(hba);
	} else {
		ufshcd_suspend_clkscaling(hba);
		err = ufshcd_devfreq_scale(hba, true);
		if (err)
			dev_err(hba->dev, "%s: failed to scale clocks up %d\n",
					__func__, err);
	}

	ufshcd_release(hba, false);
	pm_runtime_put_sync(hba->dev);
out:
	return count;
}

static void ufshcd_clk_scaling_suspend_work(struct work_struct *work)
{
	struct ufs_hba *hba = container_of(work, struct ufs_hba,
					   clk_scaling.suspend_work);
	unsigned long irq_flags;

	spin_lock_irqsave(hba->host->host_lock, irq_flags);
	if (hba->clk_scaling.active_reqs || hba->clk_scaling.is_suspended) {
		spin_unlock_irqrestore(hba->host->host_lock, irq_flags);
		return;
	}
	hba->clk_scaling.is_suspended = true;
	spin_unlock_irqrestore(hba->host->host_lock, irq_flags);

	__ufshcd_suspend_clkscaling(hba);
}

static void ufshcd_clk_scaling_resume_work(struct work_struct *work)
{
	struct ufs_hba *hba = container_of(work, struct ufs_hba,
					   clk_scaling.resume_work);
	unsigned long irq_flags;

	spin_lock_irqsave(hba->host->host_lock, irq_flags);
	if (!hba->clk_scaling.is_suspended) {
		spin_unlock_irqrestore(hba->host->host_lock, irq_flags);
		return;
	}
	hba->clk_scaling.is_suspended = false;
	spin_unlock_irqrestore(hba->host->host_lock, irq_flags);

	devfreq_resume_device(hba->devfreq);
}

static int ufshcd_devfreq_target(struct device *dev,
				unsigned long *freq, u32 flags)
{
	int ret = 0;
	struct ufs_hba *hba = dev_get_drvdata(dev);
<<<<<<< HEAD
	unsigned long irq_flags;
	ktime_t start;
	bool scale_up, sched_clk_scaling_suspend_work = false;
=======
	bool release_clk_hold = false;
	unsigned long irq_flags;
>>>>>>> 6b1ae527

	if (!ufshcd_is_clkscaling_supported(hba))
		return -EINVAL;

<<<<<<< HEAD
	if ((*freq > 0) && (*freq < UINT_MAX)) {
		dev_err(hba->dev, "%s: invalid freq = %lu\n", __func__, *freq);
		return -EINVAL;
	}

	spin_lock_irqsave(hba->host->host_lock, irq_flags);
	if (ufshcd_eh_in_progress(hba)) {
		spin_unlock_irqrestore(hba->host->host_lock, irq_flags);
		return 0;
	}

	if (!hba->clk_scaling.active_reqs)
		sched_clk_scaling_suspend_work = true;

	scale_up = (*freq == UINT_MAX) ? true : false;
	if (!ufshcd_is_devfreq_scaling_required(hba, scale_up)) {
		spin_unlock_irqrestore(hba->host->host_lock, irq_flags);
		ret = 0;
		goto out; /* no state change required */
	}
	spin_unlock_irqrestore(hba->host->host_lock, irq_flags);

	start = ktime_get();
	ret = ufshcd_devfreq_scale(hba, scale_up);
	trace_ufshcd_profile_clk_scaling(dev_name(hba->dev),
		(scale_up ? "up" : "down"),
		ktime_to_us(ktime_sub(ktime_get(), start)), ret);

out:
	if (sched_clk_scaling_suspend_work)
		queue_work(hba->clk_scaling.workq,
			   &hba->clk_scaling.suspend_work);

	return ret;
=======
	spin_lock_irqsave(hba->host->host_lock, irq_flags);
	if (ufshcd_eh_in_progress(hba)) {
		spin_unlock_irqrestore(hba->host->host_lock, irq_flags);
		return 0;
	}

	if (ufshcd_is_clkgating_allowed(hba) &&
	    (hba->clk_gating.state != CLKS_ON)) {
		if (cancel_delayed_work(&hba->clk_gating.gate_work)) {
			/* hold the vote until the scaling work is completed */
			hba->clk_gating.active_reqs++;
			release_clk_hold = true;
			hba->clk_gating.state = CLKS_ON;
		} else {
			/*
			 * Clock gating work seems to be running in parallel
			 * hence skip scaling work to avoid deadlock between
			 * current scaling work and gating work.
			 */
			spin_unlock_irqrestore(hba->host->host_lock, irq_flags);
			return 0;
		}
	}
	spin_unlock_irqrestore(hba->host->host_lock, irq_flags);

	if (*freq == UINT_MAX)
		err = ufshcd_scale_clks(hba, true);
	else if (*freq == 0)
		err = ufshcd_scale_clks(hba, false);

	spin_lock_irqsave(hba->host->host_lock, irq_flags);
	if (release_clk_hold)
		__ufshcd_release(hba);
	spin_unlock_irqrestore(hba->host->host_lock, irq_flags);

	return err;
>>>>>>> 6b1ae527
}

static int ufshcd_devfreq_get_dev_status(struct device *dev,
		struct devfreq_dev_status *stat)
{
	struct ufs_hba *hba = dev_get_drvdata(dev);
	struct ufs_clk_scaling *scaling = &hba->clk_scaling;
	unsigned long flags;

	if (!ufshcd_is_clkscaling_supported(hba))
		return -EINVAL;

	memset(stat, 0, sizeof(*stat));

	spin_lock_irqsave(hba->host->host_lock, flags);
	if (!scaling->window_start_t)
		goto start_window;

	if (scaling->is_busy_started)
		scaling->tot_busy_t += ktime_to_us(ktime_sub(ktime_get(),
					scaling->busy_start_t));

	stat->total_time = jiffies_to_usecs((long)jiffies -
				(long)scaling->window_start_t);
	stat->busy_time = scaling->tot_busy_t;
start_window:
	scaling->window_start_t = jiffies;
	scaling->tot_busy_t = 0;

	if (hba->outstanding_reqs) {
		scaling->busy_start_t = ktime_get();
		scaling->is_busy_started = true;
	} else {
		scaling->busy_start_t = ktime_set(0, 0);
		scaling->is_busy_started = false;
	}
	spin_unlock_irqrestore(hba->host->host_lock, flags);
	return 0;
}

static void ufshcd_clkscaling_init_sysfs(struct ufs_hba *hba)
{
	hba->clk_scaling.enable_attr.show = ufshcd_clkscale_enable_show;
	hba->clk_scaling.enable_attr.store = ufshcd_clkscale_enable_store;
	sysfs_attr_init(&hba->clk_scaling.enable_attr.attr);
	hba->clk_scaling.enable_attr.attr.name = "clkscale_enable";
	hba->clk_scaling.enable_attr.attr.mode = S_IRUGO | S_IWUSR;
	if (device_create_file(hba->dev, &hba->clk_scaling.enable_attr))
		dev_err(hba->dev, "Failed to create sysfs for clkscale_enable\n");
}

static void ufshcd_init_lanes_per_dir(struct ufs_hba *hba)
{
	struct device *dev = hba->dev;
	int ret;

	ret = of_property_read_u32(dev->of_node, "lanes-per-direction",
		&hba->lanes_per_direction);
	if (ret) {
		dev_dbg(hba->dev,
			"%s: failed to read lanes-per-direction, ret=%d\n",
			__func__, ret);
		hba->lanes_per_direction = UFSHCD_DEFAULT_LANES_PER_DIRECTION;
	}
}
/**
 * ufshcd_init - Driver initialization routine
 * @hba: per-adapter instance
 * @mmio_base: base register address
 * @irq: Interrupt line of device
 * Returns 0 on success, non-zero value on failure
 */
int ufshcd_init(struct ufs_hba *hba, void __iomem *mmio_base, unsigned int irq)
{
	int err;
	struct Scsi_Host *host = hba->host;
	struct device *dev = hba->dev;

	if (!mmio_base) {
		dev_err(hba->dev,
		"Invalid memory reference for mmio_base is NULL\n");
		err = -ENODEV;
		goto out_error;
	}

	hba->mmio_base = mmio_base;
	hba->irq = irq;

	ufshcd_init_lanes_per_dir(hba);

	err = ufshcd_hba_init(hba);
	if (err)
		goto out_error;

	/* Read capabilities registers */
	ufshcd_hba_capabilities(hba);

	/* Get UFS version supported by the controller */
	hba->ufs_version = ufshcd_get_ufs_version(hba);

	/* print error message if ufs_version is not valid */
	if ((hba->ufs_version != UFSHCI_VERSION_10) &&
	    (hba->ufs_version != UFSHCI_VERSION_11) &&
	    (hba->ufs_version != UFSHCI_VERSION_20) &&
	    (hba->ufs_version != UFSHCI_VERSION_21))
		dev_err(hba->dev, "invalid UFS version 0x%x\n",
			hba->ufs_version);

	/* Get Interrupt bit mask per version */
	hba->intr_mask = ufshcd_get_intr_mask(hba);

	/* Enable debug prints */
	hba->ufshcd_dbg_print = DEFAULT_UFSHCD_DBG_PRINT_EN;

	err = ufshcd_set_dma_mask(hba);
	if (err) {
		dev_err(hba->dev, "set dma mask failed\n");
		goto out_disable;
	}

	/* Allocate memory for host memory space */
	err = ufshcd_memory_alloc(hba);
	if (err) {
		dev_err(hba->dev, "Memory allocation failed\n");
		goto out_disable;
	}

	/* Configure LRB */
	ufshcd_host_memory_configure(hba);

	host->can_queue = hba->nutrs;
	host->cmd_per_lun = hba->nutrs;
	host->max_id = UFSHCD_MAX_ID;
	host->max_lun = UFS_MAX_LUNS;
	host->max_channel = UFSHCD_MAX_CHANNEL;
	host->unique_id = host->host_no;
	host->max_cmd_len = MAX_CDB_SIZE;
	host->set_dbd_for_caching = 1;

	hba->max_pwr_info.is_valid = false;

	/* Initailize wait queue for task management */
	init_waitqueue_head(&hba->tm_wq);
	init_waitqueue_head(&hba->tm_tag_wq);

	/* Initialize work queues */
	INIT_WORK(&hba->eh_work, ufshcd_err_handler);
	INIT_WORK(&hba->eeh_work, ufshcd_exception_event_handler);

	/* Initialize UIC command mutex */
	mutex_init(&hba->uic_cmd_mutex);

	/* Initialize mutex for device management commands */
	mutex_init(&hba->dev_cmd.lock);

	init_rwsem(&hba->clk_scaling_lock);

	/* Initialize device management tag acquire wait queue */
	init_waitqueue_head(&hba->dev_cmd.tag_wq);

	ufshcd_init_clk_gating(hba);
	ufshcd_init_hibern8_on_idle(hba);

	/*
	 * In order to avoid any spurious interrupt immediately after
	 * registering UFS controller interrupt handler, clear any pending UFS
	 * interrupt status and disable all the UFS interrupts.
	 */
	ufshcd_writel(hba, ufshcd_readl(hba, REG_INTERRUPT_STATUS),
		      REG_INTERRUPT_STATUS);
	ufshcd_writel(hba, 0, REG_INTERRUPT_ENABLE);
	/*
	 * Make sure that UFS interrupts are disabled and any pending interrupt
	 * status is cleared before registering UFS interrupt handler.
	 */
	mb();

	/* IRQ registration */
	err = devm_request_irq(dev, irq, ufshcd_intr, IRQF_SHARED, UFSHCD, hba);
	if (err) {
		dev_err(hba->dev, "request irq failed\n");
		goto exit_gating;
	} else {
		hba->is_irq_enabled = true;
	}

	/* Enable SCSI tag mapping */
	err = scsi_init_shared_tag_map(host, host->can_queue);
	if (err) {
		dev_err(hba->dev, "init shared queue failed\n");
		goto exit_gating;
	}

	err = scsi_add_host(host, hba->dev);
	if (err) {
		dev_err(hba->dev, "scsi_add_host failed\n");
		goto exit_gating;
	}

	/* Host controller enable */
	err = ufshcd_hba_enable(hba);
	if (err) {
		dev_err(hba->dev, "Host controller enable failed\n");
		ufshcd_print_host_regs(hba);
		ufshcd_print_host_state(hba);
		goto out_remove_scsi_host;
	}

	if (ufshcd_is_clkscaling_supported(hba)) {
		char wq_name[sizeof("ufs_clkscaling_00")];

		INIT_WORK(&hba->clk_scaling.suspend_work,
			  ufshcd_clk_scaling_suspend_work);
		INIT_WORK(&hba->clk_scaling.resume_work,
			  ufshcd_clk_scaling_resume_work);

		snprintf(wq_name, ARRAY_SIZE(wq_name), "ufs_clkscaling_%d",
			 host->host_no);
		hba->clk_scaling.workq = create_singlethread_workqueue(wq_name);

		ufshcd_clkscaling_init_sysfs(hba);
	}

	/*
	 * If rpm_lvl and and spm_lvl are not already set to valid levels,
	 * set the default power management level for UFS runtime and system
	 * suspend. Default power saving mode selected is keeping UFS link in
	 * Hibern8 state and UFS device in sleep.
	 */
	if (!ufshcd_is_valid_pm_lvl(hba->rpm_lvl))
		hba->rpm_lvl = ufs_get_desired_pm_lvl_for_dev_link_state(
							UFS_SLEEP_PWR_MODE,
							UIC_LINK_HIBERN8_STATE);
	if (!ufshcd_is_valid_pm_lvl(hba->spm_lvl))
		hba->spm_lvl = ufs_get_desired_pm_lvl_for_dev_link_state(
							UFS_SLEEP_PWR_MODE,
							UIC_LINK_HIBERN8_STATE);

	/* Hold auto suspend until async scan completes */
	pm_runtime_get_sync(dev);

	ufshcd_init_latency_hist(hba);

	/*
	 * We are assuming that device wasn't put in sleep/power-down
	 * state exclusively during the boot stage before kernel.
	 * This assumption helps avoid doing link startup twice during
	 * ufshcd_probe_hba().
	 */
	ufshcd_set_ufs_dev_active(hba);

	async_schedule(ufshcd_async_scan, hba);

	ufsdbg_add_debugfs(hba);

	ufshcd_add_sysfs_nodes(hba);

	return 0;

out_remove_scsi_host:
	scsi_remove_host(hba->host);
exit_gating:
	ufshcd_exit_clk_gating(hba);
	ufshcd_exit_latency_hist(hba);
out_disable:
	hba->is_irq_enabled = false;
	ufshcd_hba_exit(hba);
out_error:
	return err;
}
EXPORT_SYMBOL_GPL(ufshcd_init);

MODULE_AUTHOR("Santosh Yaragnavi <santosh.sy@samsung.com>");
MODULE_AUTHOR("Vinayak Holikatti <h.vinayak@samsung.com>");
MODULE_DESCRIPTION("Generic UFS host controller driver Core");
MODULE_LICENSE("GPL");
MODULE_VERSION(UFSHCD_DRIVER_VERSION);<|MERGE_RESOLUTION|>--- conflicted
+++ resolved
@@ -2030,11 +2030,7 @@
 
 		memcpy(lrbp->sense_buffer,
 			lrbp->ucd_rsp_ptr->sr.sense_data,
-<<<<<<< HEAD
 			min_t(int, len_to_copy, UFSHCD_REQ_SENSE_SIZE));
-=======
-			min_t(int, len_to_copy, SCSI_SENSE_BUFFERSIZE));
->>>>>>> 6b1ae527
 	}
 }
 
@@ -5477,11 +5473,7 @@
 	hba = container_of(work, struct ufs_hba, eeh_work);
 
 	pm_runtime_get_sync(hba->dev);
-
 	ufshcd_scsi_block_requests(hba);
-
-
-
 	err = ufshcd_get_ee_status(hba, &status);
 	if (err) {
 		dev_err(hba->dev, "%s: failed to get exception status %d\n",
@@ -5495,11 +5487,7 @@
 		ufshcd_bkops_exception_event_handler(hba);
 
 out:
-
 	ufshcd_scsi_unblock_requests(hba);
-
-
-
 	pm_runtime_put_sync(hba->dev);
 	return;
 }
@@ -8339,12 +8327,9 @@
 
 int ufshcd_system_resume(struct ufs_hba *hba)
 {
-<<<<<<< HEAD
 	int ret = 0;
 	ktime_t start = ktime_get();
 
-=======
->>>>>>> 6b1ae527
 	if (!hba)
 		return -EINVAL;
 
@@ -8374,17 +8359,13 @@
  */
 int ufshcd_runtime_suspend(struct ufs_hba *hba)
 {
-<<<<<<< HEAD
 	int ret = 0;
 	ktime_t start = ktime_get();
 
-=======
->>>>>>> 6b1ae527
 	if (!hba)
 		return -EINVAL;
 
 	if (!hba->is_powered)
-<<<<<<< HEAD
 		goto out;
 	else
 		ret = ufshcd_suspend(hba, UFS_RUNTIME_PM);
@@ -8394,9 +8375,6 @@
 		hba->curr_dev_pwr_mode,
 		hba->uic_link_state);
 	return ret;
-=======
-		return 0;
->>>>>>> 6b1ae527
 
 }
 EXPORT_SYMBOL(ufshcd_runtime_suspend);
@@ -8424,17 +8402,13 @@
  */
 int ufshcd_runtime_resume(struct ufs_hba *hba)
 {
-<<<<<<< HEAD
 	int ret = 0;
 	ktime_t start = ktime_get();
 
-=======
->>>>>>> 6b1ae527
 	if (!hba)
 		return -EINVAL;
 
 	if (!hba->is_powered)
-<<<<<<< HEAD
 		goto out;
 	else
 		ret = ufshcd_resume(hba, UFS_RUNTIME_PM);
@@ -8444,11 +8418,6 @@
 		hba->curr_dev_pwr_mode,
 		hba->uic_link_state);
 	return ret;
-=======
-		return 0;
-
-	return ufshcd_resume(hba, UFS_RUNTIME_PM);
->>>>>>> 6b1ae527
 }
 EXPORT_SYMBOL(ufshcd_runtime_resume);
 
@@ -9045,19 +9014,13 @@
 {
 	int ret = 0;
 	struct ufs_hba *hba = dev_get_drvdata(dev);
-<<<<<<< HEAD
 	unsigned long irq_flags;
 	ktime_t start;
 	bool scale_up, sched_clk_scaling_suspend_work = false;
-=======
-	bool release_clk_hold = false;
-	unsigned long irq_flags;
->>>>>>> 6b1ae527
 
 	if (!ufshcd_is_clkscaling_supported(hba))
 		return -EINVAL;
 
-<<<<<<< HEAD
 	if ((*freq > 0) && (*freq < UINT_MAX)) {
 		dev_err(hba->dev, "%s: invalid freq = %lu\n", __func__, *freq);
 		return -EINVAL;
@@ -9092,44 +9055,6 @@
 			   &hba->clk_scaling.suspend_work);
 
 	return ret;
-=======
-	spin_lock_irqsave(hba->host->host_lock, irq_flags);
-	if (ufshcd_eh_in_progress(hba)) {
-		spin_unlock_irqrestore(hba->host->host_lock, irq_flags);
-		return 0;
-	}
-
-	if (ufshcd_is_clkgating_allowed(hba) &&
-	    (hba->clk_gating.state != CLKS_ON)) {
-		if (cancel_delayed_work(&hba->clk_gating.gate_work)) {
-			/* hold the vote until the scaling work is completed */
-			hba->clk_gating.active_reqs++;
-			release_clk_hold = true;
-			hba->clk_gating.state = CLKS_ON;
-		} else {
-			/*
-			 * Clock gating work seems to be running in parallel
-			 * hence skip scaling work to avoid deadlock between
-			 * current scaling work and gating work.
-			 */
-			spin_unlock_irqrestore(hba->host->host_lock, irq_flags);
-			return 0;
-		}
-	}
-	spin_unlock_irqrestore(hba->host->host_lock, irq_flags);
-
-	if (*freq == UINT_MAX)
-		err = ufshcd_scale_clks(hba, true);
-	else if (*freq == 0)
-		err = ufshcd_scale_clks(hba, false);
-
-	spin_lock_irqsave(hba->host->host_lock, irq_flags);
-	if (release_clk_hold)
-		__ufshcd_release(hba);
-	spin_unlock_irqrestore(hba->host->host_lock, irq_flags);
-
-	return err;
->>>>>>> 6b1ae527
 }
 
 static int ufshcd_devfreq_get_dev_status(struct device *dev,
