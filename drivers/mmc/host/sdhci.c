/*
 *  linux/drivers/mmc/host/sdhci.c - Secure Digital Host Controller Interface driver
 *
 *  Copyright (C) 2005-2008 Pierre Ossman, All Rights Reserved.
 *
 * This program is free software; you can redistribute it and/or modify
 * it under the terms of the GNU General Public License as published by
 * the Free Software Foundation; either version 2 of the License, or (at
 * your option) any later version.
 *
 * Thanks to the following companies for their support:
 *
 *     - JMicron (hardware and technical support)
 */

#include <linux/delay.h>
#include <linux/highmem.h>
#include <linux/io.h>
#include <linux/module.h>
#include <linux/dma-mapping.h>
#include <linux/slab.h>
#include <linux/scatterlist.h>
#include <linux/regulator/consumer.h>
#include <linux/pm_runtime.h>

#include <linux/leds.h>

#include <linux/mmc/mmc.h>
#include <linux/mmc/host.h>
#include <linux/mmc/card.h>
#include <linux/mmc/slot-gpio.h>
#include <linux/mmc/sdio.h>

#include <trace/events/mmc.h>

#include "sdhci.h"
#include "cmdq_hci.h"

#define DRIVER_NAME "sdhci"

#define DBG(f, x...) \
	pr_debug(DRIVER_NAME " [%s()]: " f, __func__,## x)

#if defined(CONFIG_LEDS_CLASS) || (defined(CONFIG_LEDS_CLASS_MODULE) && \
	defined(CONFIG_MMC_SDHCI_MODULE))
#define SDHCI_USE_LEDS_CLASS
#endif

#define MAX_TUNING_LOOP 40

#define ADMA_SIZE	((128 * 2 + 1) * 4)

#define SDHCI_DBG_DUMP_RS_INTERVAL (10 * HZ)
#define SDHCI_DBG_DUMP_RS_BURST 2

static unsigned int debug_quirks = 0;
static unsigned int debug_quirks2;

static void sdhci_finish_data(struct sdhci_host *);

static void sdhci_finish_command(struct sdhci_host *);
static int sdhci_execute_tuning(struct mmc_host *mmc, u32 opcode);
static int sdhci_enhanced_strobe(struct mmc_host *mmc);
static void sdhci_tuning_timer(unsigned long data);
static void sdhci_enable_preset_value(struct sdhci_host *host, bool enable);
static void sdhci_show_adma_error(struct sdhci_host *host);
static bool sdhci_check_state(struct sdhci_host *);
static void sdhci_enable_sdio_irq_nolock(struct sdhci_host *host, int enable);

#ifdef CONFIG_PM_RUNTIME
static int sdhci_runtime_pm_get(struct sdhci_host *host);
static int sdhci_runtime_pm_put(struct sdhci_host *host);
static void sdhci_runtime_pm_bus_on(struct sdhci_host *host);
static void sdhci_runtime_pm_bus_off(struct sdhci_host *host);
#else
static inline int sdhci_runtime_pm_get(struct sdhci_host *host)
{
	return 0;
}
static inline int sdhci_runtime_pm_put(struct sdhci_host *host)
{
	return 0;
}
static void sdhci_runtime_pm_bus_on(struct sdhci_host *host)
{
}
static void sdhci_runtime_pm_bus_off(struct sdhci_host *host)
{
}
#endif

static void sdhci_dump_state(struct sdhci_host *host)
{
	struct mmc_host *mmc = host->mmc;

	pr_info("%s: clk: %d clk-gated: %d claimer: %s pwr: %d host->irq = %d\n",
		mmc_hostname(mmc), host->clock, mmc->clk_gated,
		mmc->claimer->comm, host->pwr,
		(host->flags & SDHCI_HOST_IRQ_STATUS));
	pr_info("%s: rpmstatus[pltfm](runtime-suspend:usage_count:disable_depth)(%d:%d:%d)\n",
		mmc_hostname(mmc), mmc->parent->power.runtime_status,
		atomic_read(&mmc->parent->power.usage_count),
		mmc->parent->power.disable_depth);
}

static void sdhci_dumpregs(struct sdhci_host *host)
{
	MMC_TRACE(host->mmc,
		"%s: 0x04=0x%08x 0x06=0x%08x 0x0E=0x%08x 0x30=0x%08x 0x34=0x%08x 0x38=0x%08x\n",
		__func__,
		sdhci_readw(host, SDHCI_BLOCK_SIZE),
		sdhci_readw(host, SDHCI_BLOCK_COUNT),
		sdhci_readw(host, SDHCI_COMMAND),
		sdhci_readl(host, SDHCI_INT_STATUS),
		sdhci_readl(host, SDHCI_INT_ENABLE),
		sdhci_readl(host, SDHCI_SIGNAL_ENABLE));
	mmc_stop_tracing(host->mmc);

	pr_info(DRIVER_NAME ": =========== REGISTER DUMP (%s)===========\n",
		mmc_hostname(host->mmc));

	pr_info(DRIVER_NAME ": Sys addr: 0x%08x | Version:  0x%08x\n",
		sdhci_readl(host, SDHCI_DMA_ADDRESS),
		sdhci_readw(host, SDHCI_HOST_VERSION));
	pr_info(DRIVER_NAME ": Blk size: 0x%08x | Blk cnt:  0x%08x\n",
		sdhci_readw(host, SDHCI_BLOCK_SIZE),
		sdhci_readw(host, SDHCI_BLOCK_COUNT));
	pr_info(DRIVER_NAME ": Argument: 0x%08x | Trn mode: 0x%08x\n",
		sdhci_readl(host, SDHCI_ARGUMENT),
		sdhci_readw(host, SDHCI_TRANSFER_MODE));
	pr_info(DRIVER_NAME ": Present:  0x%08x | Host ctl: 0x%08x\n",
		sdhci_readl(host, SDHCI_PRESENT_STATE),
		sdhci_readb(host, SDHCI_HOST_CONTROL));
	pr_info(DRIVER_NAME ": Power:    0x%08x | Blk gap:  0x%08x\n",
		sdhci_readb(host, SDHCI_POWER_CONTROL),
		sdhci_readb(host, SDHCI_BLOCK_GAP_CONTROL));
	pr_info(DRIVER_NAME ": Wake-up:  0x%08x | Clock:    0x%08x\n",
		sdhci_readb(host, SDHCI_WAKE_UP_CONTROL),
		sdhci_readw(host, SDHCI_CLOCK_CONTROL));
	pr_info(DRIVER_NAME ": Timeout:  0x%08x | Int stat: 0x%08x\n",
		sdhci_readb(host, SDHCI_TIMEOUT_CONTROL),
		sdhci_readl(host, SDHCI_INT_STATUS));
	pr_info(DRIVER_NAME ": Int enab: 0x%08x | Sig enab: 0x%08x\n",
		sdhci_readl(host, SDHCI_INT_ENABLE),
		sdhci_readl(host, SDHCI_SIGNAL_ENABLE));
	pr_info(DRIVER_NAME ": AC12 err: 0x%08x | Slot int: 0x%08x\n",
		host->auto_cmd_err_sts,
		sdhci_readw(host, SDHCI_SLOT_INT_STATUS));
	pr_info(DRIVER_NAME ": Caps:     0x%08x | Caps_1:   0x%08x\n",
		sdhci_readl(host, SDHCI_CAPABILITIES),
		sdhci_readl(host, SDHCI_CAPABILITIES_1));
	pr_info(DRIVER_NAME ": Cmd:      0x%08x | Max curr: 0x%08x\n",
		sdhci_readw(host, SDHCI_COMMAND),
		sdhci_readl(host, SDHCI_MAX_CURRENT));
	pr_info(DRIVER_NAME ": Resp 1:   0x%08x | Resp 0:   0x%08x\n",
		sdhci_readl(host, SDHCI_RESPONSE + 0x4),
		sdhci_readl(host, SDHCI_RESPONSE));
	pr_info(DRIVER_NAME ": Resp 3:   0x%08x | Resp 2:   0x%08x\n",
		sdhci_readl(host, SDHCI_RESPONSE + 0xC),
		sdhci_readl(host, SDHCI_RESPONSE + 0x8));
	pr_info(DRIVER_NAME ": Host ctl2: 0x%08x\n",
		sdhci_readw(host, SDHCI_HOST_CONTROL2));

	if (host->flags & SDHCI_USE_ADMA_64BIT) {
		pr_info(DRIVER_NAME ": ADMA Err: 0x%08x\n",
		       readl(host->ioaddr + SDHCI_ADMA_ERROR));
		pr_info(DRIVER_NAME ": ADMA Addr(0:31): 0x%08x | ADMA Addr(32:63): 0x%08x\n",
		       readl(host->ioaddr + SDHCI_ADMA_ADDRESS_LOW),
		       readl(host->ioaddr + SDHCI_ADMA_ADDRESS_HIGH));
	} else if (host->flags & SDHCI_USE_ADMA) {
		pr_info(DRIVER_NAME ": ADMA Err: 0x%08x | ADMA Ptr: 0x%08x\n",
		       readl(host->ioaddr + SDHCI_ADMA_ERROR),
		       readl(host->ioaddr + SDHCI_ADMA_ADDRESS_LOW));
	}

	host->mmc->err_occurred = true;

	if (host->ops->dump_vendor_regs)
		host->ops->dump_vendor_regs(host);
	sdhci_dump_state(host);
	pr_info(DRIVER_NAME ": ===========================================\n");
}

/*****************************************************************************\
 *                                                                           *
 * Low level functions                                                       *
 *                                                                           *
\*****************************************************************************/

static void sdhci_set_card_detection(struct sdhci_host *host, bool enable)
{
	u32 present;

	if ((host->quirks & SDHCI_QUIRK_BROKEN_CARD_DETECTION) ||
	    (host->mmc->caps & MMC_CAP_NONREMOVABLE))
		return;

	if (enable) {
		present = sdhci_readl(host, SDHCI_PRESENT_STATE) &
				      SDHCI_CARD_PRESENT;

		host->ier |= present ? SDHCI_INT_CARD_REMOVE :
				       SDHCI_INT_CARD_INSERT;
	} else {
		host->ier &= ~(SDHCI_INT_CARD_REMOVE | SDHCI_INT_CARD_INSERT);
	}

	sdhci_writel(host, host->ier, SDHCI_INT_ENABLE);
	sdhci_writel(host, host->ier, SDHCI_SIGNAL_ENABLE);
}

static void sdhci_enable_card_detection(struct sdhci_host *host)
{
	sdhci_set_card_detection(host, true);
}

static void sdhci_disable_card_detection(struct sdhci_host *host)
{
	sdhci_set_card_detection(host, false);
}

void sdhci_reset(struct sdhci_host *host, u8 mask)
{
	unsigned long timeout;

retry_reset:
	sdhci_writeb(host, mask, SDHCI_SOFTWARE_RESET);

	if (mask & SDHCI_RESET_ALL) {
		host->clock = 0;
		/* Reset-all turns off SD Bus Power */
		if (host->quirks2 & SDHCI_QUIRK2_CARD_ON_NEEDS_BUS_ON)
			sdhci_runtime_pm_bus_off(host);
	}

	/* Wait max 100 ms */
	timeout = 100000;

	if (host->ops->check_power_status && host->pwr &&
	    (mask & SDHCI_RESET_ALL))
		host->ops->check_power_status(host, REQ_BUS_OFF);

	/* clear pending normal/error interrupt status */
	sdhci_writel(host, sdhci_readl(host, SDHCI_INT_STATUS),
			SDHCI_INT_STATUS);

	/* hw clears the bit when it's done */
	while (sdhci_readb(host, SDHCI_SOFTWARE_RESET) & mask) {
		if (timeout == 0) {
			pr_err("%s: Reset 0x%x never completed.\n",
				mmc_hostname(host->mmc), (int)mask);
			if ((host->quirks2 & SDHCI_QUIRK2_USE_RESET_WORKAROUND)
				&& host->ops->reset_workaround) {
				if (!host->reset_wa_applied) {
					/*
					 * apply the workaround and issue
					 * reset again.
					 */
					host->ops->reset_workaround(host, 1);
					host->reset_wa_applied = 1;
					host->reset_wa_cnt++;
					goto retry_reset;
				} else {
					pr_err("%s: Reset 0x%x failed with workaround\n",
						mmc_hostname(host->mmc),
						(int)mask);
					/* clear the workaround */
					host->ops->reset_workaround(host, 0);
					host->reset_wa_applied = 0;
				}
			}

			sdhci_dumpregs(host);
			return;
		}
		timeout--;
		udelay(1);
	}

	if ((host->quirks2 & SDHCI_QUIRK2_USE_RESET_WORKAROUND) &&
			host->ops->reset_workaround && host->reset_wa_applied) {
		pr_info("%s: Reset 0x%x successful with workaround\n",
				mmc_hostname(host->mmc), (int)mask);
		/* clear the workaround */
		host->ops->reset_workaround(host, 0);
		host->reset_wa_applied = 0;
	}

}
EXPORT_SYMBOL_GPL(sdhci_reset);

static void sdhci_do_reset(struct sdhci_host *host, u8 mask)
{
	if (host->quirks & SDHCI_QUIRK_NO_CARD_NO_RESET) {
		if (!(sdhci_readl(host, SDHCI_PRESENT_STATE) &
			SDHCI_CARD_PRESENT))
			return;
	}

	host->ops->reset(host, mask);

	if (mask & SDHCI_RESET_ALL) {
		if (host->flags & (SDHCI_USE_SDMA | SDHCI_USE_ADMA)) {
			if (host->ops->enable_dma)
				host->ops->enable_dma(host);
		}

		/* Resetting the controller clears many */
		host->preset_enabled = false;
	}
	if (host->is_crypto_en)
		host->crypto_reset_reqd = true;
}

static void sdhci_set_ios(struct mmc_host *mmc, struct mmc_ios *ios);

static void sdhci_init(struct sdhci_host *host, int soft)
{
	if (soft)
		sdhci_do_reset(host, SDHCI_RESET_CMD|SDHCI_RESET_DATA);
	else
		sdhci_do_reset(host, SDHCI_RESET_ALL);

	host->ier = SDHCI_INT_BUS_POWER | SDHCI_INT_DATA_END_BIT |
		    SDHCI_INT_DATA_CRC | SDHCI_INT_DATA_TIMEOUT |
		    SDHCI_INT_INDEX | SDHCI_INT_END_BIT | SDHCI_INT_CRC |
		    SDHCI_INT_TIMEOUT | SDHCI_INT_DATA_END |
		    SDHCI_INT_RESPONSE | SDHCI_INT_AUTO_CMD_ERR;

	sdhci_writel(host, host->ier, SDHCI_INT_ENABLE);
	sdhci_writel(host, host->ier, SDHCI_SIGNAL_ENABLE);

	if (soft) {
		/* force clock reconfiguration */
		host->clock = 0;
		sdhci_set_ios(host->mmc, &host->mmc->ios);
	}
}

static void sdhci_reinit(struct sdhci_host *host)
{
	sdhci_init(host, 0);
	/*
	 * Retuning stuffs are affected by different cards inserted and only
	 * applicable to UHS-I cards. So reset these fields to their initial
	 * value when card is removed.
	 */
	if (host->flags & SDHCI_USING_RETUNING_TIMER) {
		host->flags &= ~SDHCI_USING_RETUNING_TIMER;

		del_timer_sync(&host->tuning_timer);
		host->flags &= ~SDHCI_NEEDS_RETUNING;
		host->mmc->max_blk_count =
			(host->quirks & SDHCI_QUIRK_NO_MULTIBLOCK) ? 1 : 65535;
	}
	sdhci_enable_card_detection(host);
}

static void sdhci_activate_led(struct sdhci_host *host)
{
	u8 ctrl;

	ctrl = sdhci_readb(host, SDHCI_HOST_CONTROL);
	ctrl |= SDHCI_CTRL_LED;
	sdhci_writeb(host, ctrl, SDHCI_HOST_CONTROL);
}

static void sdhci_deactivate_led(struct sdhci_host *host)
{
	u8 ctrl;

	ctrl = sdhci_readb(host, SDHCI_HOST_CONTROL);
	ctrl &= ~SDHCI_CTRL_LED;
	sdhci_writeb(host, ctrl, SDHCI_HOST_CONTROL);
}

#ifdef SDHCI_USE_LEDS_CLASS
static void sdhci_led_control(struct led_classdev *led,
	enum led_brightness brightness)
{
	struct sdhci_host *host = container_of(led, struct sdhci_host, led);
	unsigned long flags;

	if (host->quirks & SDHCI_QUIRK_BROKEN_CARD_DETECTION)
		return;

	spin_lock_irqsave(&host->lock, flags);

	if (host->runtime_suspended || sdhci_check_state(host))
		goto out;

	if (brightness == LED_OFF)
		sdhci_deactivate_led(host);
	else
		sdhci_activate_led(host);
out:
	spin_unlock_irqrestore(&host->lock, flags);
}
#endif

/*****************************************************************************\
 *                                                                           *
 * Core functions                                                            *
 *                                                                           *
\*****************************************************************************/

static void sdhci_read_block_pio(struct sdhci_host *host)
{
	unsigned long flags;
	size_t blksize, len, chunk;
	u32 uninitialized_var(scratch);
	u8 *buf;

	DBG("PIO reading\n");

	blksize = host->data->blksz;
	chunk = 0;

	local_irq_save(flags);

	while (blksize) {
		if (!sg_miter_next(&host->sg_miter))
			BUG();

		len = min(host->sg_miter.length, blksize);

		blksize -= len;
		host->sg_miter.consumed = len;

		buf = host->sg_miter.addr;

		while (len) {
			if (chunk == 0) {
				scratch = sdhci_readl(host, SDHCI_BUFFER);
				chunk = 4;
			}

			*buf = scratch & 0xFF;

			buf++;
			scratch >>= 8;
			chunk--;
			len--;
		}
	}

	sg_miter_stop(&host->sg_miter);

	local_irq_restore(flags);
}

static void sdhci_write_block_pio(struct sdhci_host *host)
{
	unsigned long flags;
	size_t blksize, len, chunk;
	u32 scratch;
	u8 *buf;

	DBG("PIO writing\n");

	blksize = host->data->blksz;
	chunk = 0;
	scratch = 0;

	local_irq_save(flags);

	while (blksize) {
		if (!sg_miter_next(&host->sg_miter))
			BUG();

		len = min(host->sg_miter.length, blksize);

		blksize -= len;
		host->sg_miter.consumed = len;

		buf = host->sg_miter.addr;

		while (len) {
			scratch |= (u32)*buf << (chunk * 8);

			buf++;
			chunk++;
			len--;

			if ((chunk == 4) || ((len == 0) && (blksize == 0))) {
				sdhci_writel(host, scratch, SDHCI_BUFFER);
				chunk = 0;
				scratch = 0;
			}
		}
	}

	sg_miter_stop(&host->sg_miter);

	local_irq_restore(flags);
}

static void sdhci_transfer_pio(struct sdhci_host *host)
{
	u32 mask;

	BUG_ON(!host->data);

	if (host->blocks == 0)
		return;

	if (host->data->flags & MMC_DATA_READ)
		mask = SDHCI_DATA_AVAILABLE;
	else
		mask = SDHCI_SPACE_AVAILABLE;

	/*
	 * Some controllers (JMicron JMB38x) mess up the buffer bits
	 * for transfers < 4 bytes. As long as it is just one block,
	 * we can ignore the bits.
	 */
	if ((host->quirks & SDHCI_QUIRK_BROKEN_SMALL_PIO) &&
		(host->data->blocks == 1))
		mask = ~0;

	while (sdhci_readl(host, SDHCI_PRESENT_STATE) & mask) {
		if (host->quirks & SDHCI_QUIRK_PIO_NEEDS_DELAY)
			udelay(100);

		if (host->data->flags & MMC_DATA_READ)
			sdhci_read_block_pio(host);
		else
			sdhci_write_block_pio(host);

		host->blocks--;
		if (host->blocks == 0)
			break;
	}

	DBG("PIO transfer complete.\n");
}

static char *sdhci_kmap_atomic(struct scatterlist *sg, unsigned long *flags)
{
	local_irq_save(*flags);
	return kmap_atomic(sg_page(sg)) + sg->offset;
}

static void sdhci_kunmap_atomic(void *buffer, unsigned long *flags)
{
	kunmap_atomic(buffer);
	local_irq_restore(*flags);
}

static void sdhci_set_adma_desc(struct sdhci_host *host, u8 *desc,
				dma_addr_t addr, int len, unsigned cmd)
{
	__le16 *cmdlen = (__le16 __force *)desc;

	/*
	 * SDHCI specification says ADMA descriptors should be 4 byte
	 * or 8 byte aligned, so using 16 or 32 or 64bit operations
	 * should be safe.
	 */

	cmdlen[0] = cpu_to_le16(cmd);
	cmdlen[1] = cpu_to_le16(len);

	if (host->flags & SDHCI_USE_ADMA_64BIT) {
		__le64 *dataddr = (__le64 __force *)(desc + 4);
		dataddr[0] = cpu_to_le64(addr);
	} else {
		__le32 *dataddr = (__le32 __force *)(desc + 4);
		dataddr[0] = cpu_to_le32(addr);
	}
}

static int sdhci_pre_dma_transfer(struct sdhci_host *host,
				  struct mmc_data *data,
				  struct sdhci_next *next)
{
	int sg_count;

	if (!next && data->host_cookie &&
	    data->host_cookie != host->next_data.cookie) {
		printk(KERN_WARNING "[%s] invalid cookie: data->host_cookie %d"
		       " host->next_data.cookie %d\n",
		       __func__, data->host_cookie, host->next_data.cookie);
		data->host_cookie = 0;
	}

	/* Check if next job is already prepared */
	if (next ||
	    (!next && data->host_cookie != host->next_data.cookie)) {
		sg_count = dma_map_sg(mmc_dev(host->mmc), data->sg,
				      data->sg_len,
				      (data->flags & MMC_DATA_WRITE) ?
				      DMA_TO_DEVICE : DMA_FROM_DEVICE);
	} else {
		sg_count = host->next_data.sg_count;
		host->next_data.sg_count = 0;
	}

	if (sg_count == 0)
		return -EINVAL;

	if (next) {
		next->sg_count = sg_count;
		data->host_cookie = ++next->cookie < 0 ? 1 : next->cookie;
	} else
		host->sg_count = sg_count;

	return sg_count;
}

static int sdhci_adma_table_pre(struct sdhci_host *host,
	struct mmc_data *data)
{
	u8 *desc;
	u8 *align;
	dma_addr_t addr;
	dma_addr_t align_addr;
	int len, offset;

	struct scatterlist *sg;
	int i;
	char *buffer;
	unsigned long flags;

	/*
	 * The spec does not specify endianness of descriptor table.
	 * We currently guess that it is LE.
	 */

	host->sg_count = sdhci_pre_dma_transfer(host, data, NULL);
	if (host->sg_count < 0)
		goto fail;

	desc = host->adma_desc;
	align = host->align_buffer;

	align_addr = host->align_addr;

	for_each_sg(data->sg, sg, host->sg_count, i) {
		addr = sg_dma_address(sg);
		len = sg_dma_len(sg);

		if (!(host->quirks2 & SDHCI_QUIRK2_ADMA_SKIP_DATA_ALIGNMENT)) {
			/*
			 * The SDHCI specification states that ADMA addresses
			 * must be 32-bit aligned for 32-bit ADMA or 64-bit
			 * aligned for 64-bit ADMA. If they aren't, then we use
			 * a bounce buffer for the (up to three for 32-bit and
			 * up to seven for 64-bit) bytes that screw up the
			 * alignment.
			 */
			offset = (host->align_bytes
				- (addr & (host->align_bytes - 1)))
				& (host->align_bytes - 1);
			if (offset) {
				if (data->flags & MMC_DATA_WRITE) {
					buffer = sdhci_kmap_atomic(sg, &flags);
					/*
					 * This check is intended here to verify
					 * if the page offset plus alignment
					 * bytes is indeed within the same page.
					 */
				WARN_ON(((long)buffer & (PAGE_SIZE - 1)) >
					(PAGE_SIZE - (host->align_bytes - 1)));
					memcpy(align, buffer, offset);
					sdhci_kunmap_atomic(buffer, &flags);
				}

				/* tran, valid */
				sdhci_set_adma_desc(host, desc, align_addr,
						offset, 0x21);

				BUG_ON(offset > 65536);

				align += host->align_bytes;
				align_addr += host->align_bytes;

				desc += host->adma_desc_line_sz;

				addr += offset;
				len -= offset;
			}
		}

		BUG_ON(len > 65536);

		if (len) {
			/* tran, valid */
<<<<<<< HEAD
			sdhci_set_adma_desc(host, desc, addr, len, 0x21);
			desc += host->adma_desc_line_sz;
=======
			sdhci_set_adma_desc(desc, addr, len, 0x21);
			desc += 8;
>>>>>>> d03166b0
		}

		/*
		 * If this triggers then we have a calculation bug
		 * somewhere. :/
		 */
		WARN_ON((desc - host->adma_desc) > host->adma_desc_sz);
	}

	if (host->quirks & SDHCI_QUIRK_NO_ENDATTR_IN_NOPDESC) {
		/*
		* Mark the last descriptor as the terminating descriptor
		*/
		if (desc != host->adma_desc) {
			desc -= host->adma_desc_line_sz;
			desc[0] |= 0x2; /* end */
		}
	} else {
		/*
		* Add a terminating entry.
		*/

		/* nop, end, valid */
		sdhci_set_adma_desc(host, desc, 0, 0, 0x3);
	}


	return 0;

fail:
	return -EINVAL;
}

static void sdhci_adma_table_post(struct sdhci_host *host,
	struct mmc_data *data)
{
	int direction = (data->flags & MMC_DATA_WRITE)
				     ? DMA_TO_DEVICE : DMA_FROM_DEVICE;
	struct scatterlist *sg;
	int i, size;
	u8 *align;
	char *buffer;
	unsigned long flags;
	bool has_unaligned = false;
	u32 command = SDHCI_GET_CMD(sdhci_readw(host, SDHCI_COMMAND));

	trace_mmc_adma_table_post(command, data->sg_len);

	if (!(host->quirks2 & SDHCI_QUIRK2_ADMA_SKIP_DATA_ALIGNMENT)
			&& (data->flags & MMC_DATA_READ)) {

		/* Do a quick scan of the SG list for any unaligned mappings */
		for_each_sg(data->sg, sg, host->sg_count, i) {
			if (sg_dma_address(sg) & (host->align_bytes - 1)) {
				has_unaligned = true;
				break;
			}
		}
	}

	if (!(host->quirks2 & SDHCI_QUIRK2_ADMA_SKIP_DATA_ALIGNMENT)
	     && has_unaligned) {
		dma_sync_sg_for_cpu(mmc_dev(host->mmc), data->sg,
			data->sg_len, direction);

		align = host->align_buffer;

		for_each_sg(data->sg, sg, host->sg_count, i) {
			if (sg_dma_address(sg) & (host->align_bytes - 1)) {
				size = host->align_bytes - (sg_dma_address(sg)
					& (host->align_bytes - 1));

				buffer = sdhci_kmap_atomic(sg, &flags);
				/*
				 * This check is intended here to verify if the
				 * page offset plus alignment bytes is indeed
				 * within the same page.
				 */
				WARN_ON(((long)buffer & (PAGE_SIZE - 1)) >
					(PAGE_SIZE - (host->align_bytes - 1)));
				memcpy(buffer, align, size);
				sdhci_kunmap_atomic(buffer, &flags);

				align += host->align_bytes;
			}
		}
	}

	if (!data->host_cookie)
		dma_unmap_sg(mmc_dev(host->mmc), data->sg, data->sg_len,
			     direction);
}

static u8 sdhci_calc_timeout(struct sdhci_host *host, struct mmc_command *cmd)
{
	u8 count;
	struct mmc_data *data = cmd->data;
	unsigned target_timeout, current_timeout;
	u32 curr_clk = 0; /* In KHz */

	/*
	 * If the host controller provides us with an incorrect timeout
	 * value, just skip the check and use 0xE.  The hardware may take
	 * longer to time out, but that's much better than having a too-short
	 * timeout value.
	 */
	if (host->quirks & SDHCI_QUIRK_BROKEN_TIMEOUT_VAL)
		return 0xE;

	/* Unspecified timeout, assume max */
	if (!data && !cmd->busy_timeout)
		return 0xE;

	/* timeout in us */
	if (!data)
		target_timeout = cmd->busy_timeout * 1000;
	else {
		target_timeout = DIV_ROUND_UP(data->timeout_ns, 1000);
		if (host->clock && data->timeout_clks) {
			unsigned long long val;

			/*
			 * data->timeout_clks is in units of clock cycles.
			 * host->clock is in Hz.  target_timeout is in us.
			 * Hence, us = 1000000 * cycles / Hz.  Round up.
			 */
			val = 1000000ULL * data->timeout_clks;
			if (do_div(val, host->clock))
				target_timeout++;
			target_timeout += val;
		}
	}

	/*
	 * Figure out needed cycles.
	 * We do this in steps in order to fit inside a 32 bit int.
	 * The first step is the minimum timeout, which will have a
	 * minimum resolution of 6 bits:
	 * (1) 2^13*1000 > 2^22,
	 * (2) host->timeout_clk < 2^16
	 *     =>
	 *     (1) / (2) > 2^6
	 */
	count = 0;
	if (host->quirks2 & SDHCI_QUIRK2_ALWAYS_USE_BASE_CLOCK) {
		curr_clk = host->clock / 1000;
		if (host->quirks2 & SDHCI_QUIRK2_DIVIDE_TOUT_BY_4)
			curr_clk /= 4;
		current_timeout = (1 << 13) * 1000 / curr_clk;
	} else {
		current_timeout = (1 << 13) * 1000 / host->timeout_clk;
	}
	while (current_timeout < target_timeout) {
		count++;
		current_timeout <<= 1;
		if (count >= 0xF)
			break;
	}

	if (!(host->quirks2 & SDHCI_QUIRK2_USE_RESERVED_MAX_TIMEOUT)) {
		if (count >= 0xF) {
			DBG("%s: Too large timeout 0x%x requested for CMD%d!\n",
			    mmc_hostname(host->mmc), count, cmd->opcode);
			count = 0xE;
		}
	}

	return count;
}

static void sdhci_set_transfer_irqs(struct sdhci_host *host)
{
	u32 pio_irqs = SDHCI_INT_DATA_AVAIL | SDHCI_INT_SPACE_AVAIL;
	u32 dma_irqs = SDHCI_INT_DMA_END | SDHCI_INT_ADMA_ERROR;

	if (host->flags & SDHCI_REQ_USE_DMA)
		host->ier = (host->ier & ~pio_irqs) | dma_irqs;
	else
		host->ier = (host->ier & ~dma_irqs) | pio_irqs;

	sdhci_writel(host, host->ier, SDHCI_INT_ENABLE);
	sdhci_writel(host, host->ier, SDHCI_SIGNAL_ENABLE);
}

static void sdhci_set_timeout(struct sdhci_host *host, struct mmc_command *cmd)
{
	u8 count;

	if (host->ops->set_timeout) {
		host->ops->set_timeout(host, cmd);
	} else {
		count = sdhci_calc_timeout(host, cmd);
		sdhci_writeb(host, count, SDHCI_TIMEOUT_CONTROL);
	}
}

static void sdhci_set_blk_size_reg(struct sdhci_host *host, unsigned int blksz,
				   unsigned int sdma_boundary)
{
	if (host->flags & SDHCI_USE_ADMA)
		sdhci_writew(host, SDHCI_MAKE_BLKSZ(0, blksz),
			     SDHCI_BLOCK_SIZE);
	else
		sdhci_writew(host, SDHCI_MAKE_BLKSZ(sdma_boundary, blksz),
			     SDHCI_BLOCK_SIZE);
}

static void sdhci_prepare_data(struct sdhci_host *host, struct mmc_command *cmd)
{
	u8 ctrl;
	struct mmc_data *data = cmd->data;
	int ret;

	WARN_ON(host->data);

	if (data || (cmd->flags & MMC_RSP_BUSY))
		sdhci_set_timeout(host, cmd);

	if (!data)
		return;

	/* Sanity checks */
	BUG_ON(data->blksz * data->blocks > host->mmc->max_req_size);
	BUG_ON(data->blksz > host->mmc->max_blk_size);
	BUG_ON(data->blocks > 65535);

	host->data = data;
	host->data_early = 0;
	host->data->bytes_xfered = 0;

	if (host->flags & (SDHCI_USE_SDMA | SDHCI_USE_ADMA))
		host->flags |= SDHCI_REQ_USE_DMA;

	if ((host->quirks2 & SDHCI_QUIRK2_USE_PIO_FOR_EMMC_TUNING) &&
		cmd->opcode == MMC_SEND_TUNING_BLOCK_HS200)
		host->flags &= ~SDHCI_REQ_USE_DMA;

	/*
	 * FIXME: This doesn't account for merging when mapping the
	 * scatterlist.
	 */
	if (host->flags & SDHCI_REQ_USE_DMA) {
		int broken, i;
		struct scatterlist *sg;

		broken = 0;
		if (host->flags & SDHCI_USE_ADMA) {
			if (host->quirks & SDHCI_QUIRK_32BIT_ADMA_SIZE)
				broken = 1;
		} else {
			if (host->quirks & SDHCI_QUIRK_32BIT_DMA_SIZE)
				broken = 1;
		}

		if (unlikely(broken)) {
			for_each_sg(data->sg, sg, data->sg_len, i) {
				if (sg->length & 0x3) {
					DBG("Reverting to PIO because of "
						"transfer size (%d)\n",
						sg->length);
					host->flags &= ~SDHCI_REQ_USE_DMA;
					break;
				}
			}
		}
	}

	/*
	 * The assumption here being that alignment is the same after
	 * translation to device address space.
	 */
	if (host->flags & SDHCI_REQ_USE_DMA) {
		int broken, i;
		struct scatterlist *sg;

		broken = 0;
		if (host->flags & SDHCI_USE_ADMA) {
			/*
			 * As we use 3 byte chunks to work around
			 * alignment problems, we need to check this
			 * quirk.
			 */
			if (host->quirks & SDHCI_QUIRK_32BIT_ADMA_SIZE)
				broken = 1;
		} else {
			if (host->quirks & SDHCI_QUIRK_32BIT_DMA_ADDR)
				broken = 1;
		}

		if (unlikely(broken)) {
			for_each_sg(data->sg, sg, data->sg_len, i) {
				if (sg->offset & 0x3) {
					DBG("Reverting to PIO because of "
						"bad alignment\n");
					host->flags &= ~SDHCI_REQ_USE_DMA;
					break;
				}
			}
		}
	}

	if (host->flags & SDHCI_REQ_USE_DMA) {
		if (host->flags & SDHCI_USE_ADMA) {
			trace_mmc_adma_table_pre(cmd->opcode, data->sg_len);
			ret = sdhci_adma_table_pre(host, data);
			if (ret) {
				/*
				 * This only happens when someone fed
				 * us an invalid request.
				 */
				WARN_ON(1);
				host->flags &= ~SDHCI_REQ_USE_DMA;
			} else {
				if (host->flags & SDHCI_USE_ADMA_64BIT) {
					sdhci_writel(host,
						(u32)host->adma_addr,
						SDHCI_ADMA_ADDRESS_LOW);
					sdhci_writel(host,
					  (u32)((u64)host->adma_addr
						  >> SDHCI_HI_SHIFT),
					  SDHCI_ADMA_ADDRESS_HIGH);
				} else {
					sdhci_writel(host, host->adma_addr,
						SDHCI_ADMA_ADDRESS_LOW);
				}
			}
		} else {
			int sg_cnt;

			sg_cnt = sdhci_pre_dma_transfer(host, data, NULL);
			if (sg_cnt == 0) {
				/*
				 * This only happens when someone fed
				 * us an invalid request.
				 */
				WARN_ON(1);
				host->flags &= ~SDHCI_REQ_USE_DMA;
			} else {
				WARN_ON(sg_cnt != 1);
				sdhci_writel(host, sg_dma_address(data->sg),
					SDHCI_DMA_ADDRESS);
			}
		}
	}

	/*
	 * Always adjust the DMA selection as some controllers
	 * (e.g. JMicron) can't do PIO properly when the selection
	 * is ADMA.
	 */
	if (host->version >= SDHCI_SPEC_200) {
		ctrl = sdhci_readb(host, SDHCI_HOST_CONTROL);
		ctrl &= ~SDHCI_CTRL_DMA_MASK;
		if ((host->flags & SDHCI_REQ_USE_DMA) &&
			(host->flags & SDHCI_USE_ADMA)) {
			if (host->flags & SDHCI_USE_ADMA_64BIT)
				ctrl |= SDHCI_CTRL_ADMA64;
			else
				ctrl |= SDHCI_CTRL_ADMA32;
		} else {
			ctrl |= SDHCI_CTRL_SDMA;
		}
		sdhci_writeb(host, ctrl, SDHCI_HOST_CONTROL);
	}

	if (!(host->flags & SDHCI_REQ_USE_DMA)) {
		int flags;

		flags = SG_MITER_ATOMIC;
		if (host->data->flags & MMC_DATA_READ)
			flags |= SG_MITER_TO_SG;
		else
			flags |= SG_MITER_FROM_SG;
		sg_miter_start(&host->sg_miter, data->sg, data->sg_len, flags);
		host->blocks = data->blocks;
	}

	sdhci_set_transfer_irqs(host);

	/* Set the DMA boundary value and block size */
	sdhci_set_blk_size_reg(host, data->blksz, SDHCI_DEFAULT_BOUNDARY_ARG);
	sdhci_writew(host, data->blocks, SDHCI_BLOCK_COUNT);
	MMC_TRACE(host->mmc,
		"%s: 0x28=0x%08x 0x3E=0x%08x 0x06=0x%08x\n", __func__,
		sdhci_readb(host, SDHCI_HOST_CONTROL),
		sdhci_readw(host, SDHCI_HOST_CONTROL2),
		sdhci_readw(host, SDHCI_BLOCK_COUNT));
}

static void sdhci_set_transfer_mode(struct sdhci_host *host,
	struct mmc_command *cmd)
{
	u16 mode;
	struct mmc_data *data = cmd->data;

	if (data == NULL) {
		/* clear Auto CMD settings for no data CMDs */
		mode = sdhci_readw(host, SDHCI_TRANSFER_MODE);
		sdhci_writew(host, mode & ~(SDHCI_TRNS_AUTO_CMD12 |
				SDHCI_TRNS_AUTO_CMD23), SDHCI_TRANSFER_MODE);
		return;
	}

	WARN_ON(!host->data);

	mode = SDHCI_TRNS_BLK_CNT_EN;
	if (mmc_op_multi(cmd->opcode) || data->blocks > 1) {
		mode |= SDHCI_TRNS_MULTI;
		/*
		 * If we are sending CMD23, CMD12 never gets sent
		 * on successful completion (so no Auto-CMD12).
		 */
		if (!host->mrq->sbc && (host->flags & SDHCI_AUTO_CMD12))
			mode |= SDHCI_TRNS_AUTO_CMD12;
		else if (host->mrq->sbc && (host->flags & SDHCI_AUTO_CMD23)) {
			mode |= SDHCI_TRNS_AUTO_CMD23;
			sdhci_writel(host, host->mrq->sbc->arg, SDHCI_ARGUMENT2);
		}
	}

	if (data->flags & MMC_DATA_READ) {
		mode |= SDHCI_TRNS_READ;
		if (host->ops->toggle_cdr) {
			if ((cmd->opcode == MMC_SEND_TUNING_BLOCK_HS200) ||
				(cmd->opcode == MMC_SEND_TUNING_BLOCK_HS400) ||
				(cmd->opcode == MMC_SEND_TUNING_BLOCK))
				host->ops->toggle_cdr(host, false);
			else
				host->ops->toggle_cdr(host, true);
		}
	}
	if (host->ops->toggle_cdr && (data->flags & MMC_DATA_WRITE))
		host->ops->toggle_cdr(host, false);
	if (host->flags & SDHCI_REQ_USE_DMA)
		mode |= SDHCI_TRNS_DMA;

	sdhci_writew(host, mode, SDHCI_TRANSFER_MODE);
	MMC_TRACE(host->mmc, "%s: 0x00=0x%08x 0x0C=0x%08x\n", __func__,
		sdhci_readw(host, SDHCI_ARGUMENT2),
		sdhci_readw(host, SDHCI_TRANSFER_MODE));
}

static void sdhci_finish_data(struct sdhci_host *host)
{
	struct mmc_data *data;

	BUG_ON(!host->data);

	data = host->data;
	host->data = NULL;

	MMC_TRACE(host->mmc, "%s: 0x24=0x%08x\n", __func__,
		sdhci_readl(host, SDHCI_PRESENT_STATE));
	if (host->flags & SDHCI_REQ_USE_DMA) {
		if (host->flags & SDHCI_USE_ADMA)
			sdhci_adma_table_post(host, data);
		else {
			if (!data->host_cookie)
				dma_unmap_sg(mmc_dev(host->mmc), data->sg,
					     data->sg_len,
					     (data->flags & MMC_DATA_READ) ?
					     DMA_FROM_DEVICE : DMA_TO_DEVICE);
		}
	}

	/*
	 * The specification states that the block count register must
	 * be updated, but it does not specify at what point in the
	 * data flow. That makes the register entirely useless to read
	 * back so we have to assume that nothing made it to the card
	 * in the event of an error.
	 */
	if (data->error)
		data->bytes_xfered = 0;
	else
		data->bytes_xfered = data->blksz * data->blocks;

	/*
	 * Need to send CMD12 if -
	 * a) open-ended multiblock transfer (no CMD23)
	 * b) error in multiblock transfer
	 */
	if (data->stop &&
	    (data->error ||
	     !host->mrq->sbc)) {

		/*
		 * The controller needs a reset of internal state machines
		 * upon error conditions.
		 */
		if (data->error) {
			sdhci_do_reset(host, SDHCI_RESET_CMD);
			sdhci_do_reset(host, SDHCI_RESET_DATA);
		}

		sdhci_send_command(host, data->stop);
	} else
		tasklet_schedule(&host->finish_tasklet);
}

void sdhci_send_command(struct sdhci_host *host, struct mmc_command *cmd)
{
	int flags;
	u32 mask;
	unsigned long timeout;

	WARN_ON(host->cmd);

	/* Wait max 10 ms */
	timeout = 10000;

	mask = SDHCI_CMD_INHIBIT;
	if ((cmd->data != NULL) || (cmd->flags & MMC_RSP_BUSY))
		mask |= SDHCI_DATA_INHIBIT;

	/* We shouldn't wait for data inihibit for stop commands, even
	   though they might use busy signaling */
	if (host->mrq->data && (cmd == host->mrq->data->stop))
		mask &= ~SDHCI_DATA_INHIBIT;

	while (sdhci_readl(host, SDHCI_PRESENT_STATE) & mask) {
		if (timeout == 0) {
			pr_err("%s: Controller never released "
				"inhibit bit(s).\n", mmc_hostname(host->mmc));
			sdhci_dumpregs(host);
			cmd->error = -EIO;
			tasklet_schedule(&host->finish_tasklet);
			return;
		}
		timeout--;
		udelay(1);
	}

	timeout = jiffies;
	if (!cmd->data && cmd->busy_timeout > 9000)
		timeout += DIV_ROUND_UP(cmd->busy_timeout, 1000) * HZ + HZ;
	else
		timeout += 10 * HZ;
	mod_timer(&host->timer, timeout);

	host->cmd = cmd;
	host->busy_handle = 0;

	sdhci_prepare_data(host, cmd);

	sdhci_writel(host, cmd->arg, SDHCI_ARGUMENT);

	sdhci_set_transfer_mode(host, cmd);

	if ((cmd->flags & MMC_RSP_136) && (cmd->flags & MMC_RSP_BUSY)) {
		pr_err("%s: Unsupported response type!\n",
			mmc_hostname(host->mmc));
		cmd->error = -EINVAL;
		tasklet_schedule(&host->finish_tasklet);
		return;
	}

	if (!(cmd->flags & MMC_RSP_PRESENT))
		flags = SDHCI_CMD_RESP_NONE;
	else if (cmd->flags & MMC_RSP_136)
		flags = SDHCI_CMD_RESP_LONG;
	else if (cmd->flags & MMC_RSP_BUSY)
		flags = SDHCI_CMD_RESP_SHORT_BUSY;
	else
		flags = SDHCI_CMD_RESP_SHORT;

	if (cmd->flags & MMC_RSP_CRC)
		flags |= SDHCI_CMD_CRC;
	if (cmd->flags & MMC_RSP_OPCODE)
		flags |= SDHCI_CMD_INDEX;

	/* CMD19 is special in that the Data Present Select should be set */
	if (cmd->data || cmd->opcode == MMC_SEND_TUNING_BLOCK ||
	    cmd->opcode == MMC_SEND_TUNING_BLOCK_HS200)
		flags |= SDHCI_CMD_DATA;

	if (cmd->data)
		host->data_start_time = ktime_get();
	trace_mmc_cmd_rw_start(cmd->opcode, cmd->arg, cmd->flags);
	MMC_TRACE(host->mmc,
		"%s: updated 0x8=0x%08x 0xC=0x%08x 0xE=0x%08x\n", __func__,
		sdhci_readl(host, SDHCI_ARGUMENT),
		sdhci_readw(host, SDHCI_TRANSFER_MODE),
		sdhci_readw(host, SDHCI_COMMAND));
	sdhci_writew(host, SDHCI_MAKE_CMD(cmd->opcode, flags), SDHCI_COMMAND);
}
EXPORT_SYMBOL_GPL(sdhci_send_command);

static void sdhci_finish_command(struct sdhci_host *host)
{
	int i;

	BUG_ON(host->cmd == NULL);

	if (host->cmd->flags & MMC_RSP_PRESENT) {
		if (host->cmd->flags & MMC_RSP_136) {
			/* CRC is stripped so we need to do some shifting. */
			for (i = 0;i < 4;i++) {
				host->cmd->resp[i] = sdhci_readl(host,
					SDHCI_RESPONSE + (3-i)*4) << 8;
				if (i != 3)
					host->cmd->resp[i] |=
						sdhci_readb(host,
						SDHCI_RESPONSE + (3-i)*4-1);
			}
			MMC_TRACE(host->mmc,
			"%s: resp 0: 0x%08x resp 1: 0x%08x resp 2: 0x%08x resp 3: 0x%08x\n",
			__func__, host->cmd->resp[0], host->cmd->resp[1],
			host->cmd->resp[2], host->cmd->resp[3]);
		} else {
			host->cmd->resp[0] = sdhci_readl(host, SDHCI_RESPONSE);
			MMC_TRACE(host->mmc, "%s: resp 0: 0x%08x\n",
				__func__, host->cmd->resp[0]);
		}
	}

	/* Finished CMD23, now send actual command. */
	if (host->cmd == host->mrq->sbc) {
		host->cmd->error = 0;
		host->cmd = NULL;
		sdhci_send_command(host, host->mrq->cmd);
	} else {

		/* Processed actual command. */
		if (host->data && host->data_early)
			sdhci_finish_data(host);

		if (!host->cmd->data)
			tasklet_schedule(&host->finish_tasklet);

		host->cmd = NULL;
	}
}

static u16 sdhci_get_preset_value(struct sdhci_host *host)
{
	u16 preset = 0;

	switch (host->timing) {
	case MMC_TIMING_UHS_SDR12:
		preset = sdhci_readw(host, SDHCI_PRESET_FOR_SDR12);
		break;
	case MMC_TIMING_UHS_SDR25:
		preset = sdhci_readw(host, SDHCI_PRESET_FOR_SDR25);
		break;
	case MMC_TIMING_UHS_SDR50:
		preset = sdhci_readw(host, SDHCI_PRESET_FOR_SDR50);
		break;
	case MMC_TIMING_UHS_SDR104:
	case MMC_TIMING_MMC_HS200:
		preset = sdhci_readw(host, SDHCI_PRESET_FOR_SDR104);
		break;
	case MMC_TIMING_UHS_DDR50:
		preset = sdhci_readw(host, SDHCI_PRESET_FOR_DDR50);
		break;
	case MMC_TIMING_MMC_HS400:
		preset = sdhci_readw(host, SDHCI_PRESET_FOR_HS400);
		break;
	default:
		pr_warn("%s: Invalid UHS-I mode selected\n",
			mmc_hostname(host->mmc));
		preset = sdhci_readw(host, SDHCI_PRESET_FOR_SDR12);
		break;
	}
	return preset;
}

void sdhci_set_clock(struct sdhci_host *host, unsigned int clock)
{
	int div = 0; /* Initialized for compiler warning */
	int real_div = div, clk_mul = 1;
	u16 clk = 0;
	unsigned long timeout;

	host->mmc->actual_clock = 0;

	if (host->clock)
		sdhci_writew(host, 0, SDHCI_CLOCK_CONTROL);

	if (clock == 0)
		return;

	if (host->version >= SDHCI_SPEC_300) {
		if (host->preset_enabled) {
			u16 pre_val;

			clk = sdhci_readw(host, SDHCI_CLOCK_CONTROL);
			pre_val = sdhci_get_preset_value(host);
			div = (pre_val & SDHCI_PRESET_SDCLK_FREQ_MASK)
				>> SDHCI_PRESET_SDCLK_FREQ_SHIFT;
			if (host->clk_mul &&
				(pre_val & SDHCI_PRESET_CLKGEN_SEL_MASK)) {
				clk = SDHCI_PROG_CLOCK_MODE;
				real_div = div + 1;
				clk_mul = host->clk_mul;
			} else {
				real_div = max_t(int, 1, div << 1);
			}
			goto clock_set;
		}

		/*
		 * Check if the Host Controller supports Programmable Clock
		 * Mode.
		 */
		if (host->clk_mul) {
			for (div = 1; div <= 1024; div++) {
				if ((host->max_clk * host->clk_mul / div)
					<= clock)
					break;
			}
			/*
			 * Set Programmable Clock Mode in the Clock
			 * Control register.
			 */
			clk = SDHCI_PROG_CLOCK_MODE;
			real_div = div;
			clk_mul = host->clk_mul;
			div--;
		} else {
			/* Version 3.00 divisors must be a multiple of 2. */
			if (host->max_clk <= clock)
				div = 1;
			else {
				for (div = 2; div < SDHCI_MAX_DIV_SPEC_300;
				     div += 2) {
					if ((host->max_clk / div) <= clock)
						break;
				}
			}
			real_div = div;
			div >>= 1;
		}
	} else {
		/* Version 2.00 divisors must be a power of 2. */
		for (div = 1; div < SDHCI_MAX_DIV_SPEC_200; div *= 2) {
			if ((host->max_clk / div) <= clock)
				break;
		}
		real_div = div;
		div >>= 1;
	}

clock_set:
	if (real_div)
		host->mmc->actual_clock = (host->max_clk * clk_mul) / real_div;

	if (host->quirks2 & SDHCI_QUIRK2_ALWAYS_USE_BASE_CLOCK)
		div = 0;

	clk |= (div & SDHCI_DIV_MASK) << SDHCI_DIVIDER_SHIFT;
	clk |= ((div & SDHCI_DIV_HI_MASK) >> SDHCI_DIV_MASK_LEN)
		<< SDHCI_DIVIDER_HI_SHIFT;
	clk |= SDHCI_CLOCK_INT_EN;
	sdhci_writew(host, clk, SDHCI_CLOCK_CONTROL);

	/* Wait max 20 ms */
	timeout = 20000;
	while (!((clk = sdhci_readw(host, SDHCI_CLOCK_CONTROL))
		& SDHCI_CLOCK_INT_STABLE)) {
		if (timeout == 0) {
			pr_err("%s: Internal clock never "
				"stabilised.\n", mmc_hostname(host->mmc));
			sdhci_dumpregs(host);
			return;
		}
		timeout--;
		udelay(1);
	}

	clk |= SDHCI_CLOCK_CARD_EN;
	sdhci_writew(host, clk, SDHCI_CLOCK_CONTROL);
}
EXPORT_SYMBOL_GPL(sdhci_set_clock);

static void sdhci_set_power(struct sdhci_host *host, unsigned char mode,
			    unsigned short vdd)
{
	struct mmc_host *mmc = host->mmc;
	u8 pwr = 0;

	if (mode != MMC_POWER_OFF) {
		switch (1 << vdd) {
		case MMC_VDD_165_195:
			pwr = SDHCI_POWER_180;
			break;
		case MMC_VDD_29_30:
		case MMC_VDD_30_31:
			pwr = SDHCI_POWER_300;
			break;
		case MMC_VDD_32_33:
		case MMC_VDD_33_34:
			pwr = SDHCI_POWER_330;
			break;
		default:
			BUG();
		}
	}

	if (host->pwr == pwr)
		return;

	host->pwr = pwr;

	if (pwr == 0) {
		sdhci_writeb(host, 0, SDHCI_POWER_CONTROL);
		if (host->ops->check_power_status)
			host->ops->check_power_status(host, REQ_BUS_OFF);
		if (host->quirks2 & SDHCI_QUIRK2_CARD_ON_NEEDS_BUS_ON)
			sdhci_runtime_pm_bus_off(host);
		vdd = 0;
	} else {
		/*
		 * Spec says that we should clear the power reg before setting
		 * a new value. Some controllers don't seem to like this though.
		 */
		if (!(host->quirks & SDHCI_QUIRK_SINGLE_POWER_WRITE)) {
			sdhci_writeb(host, 0, SDHCI_POWER_CONTROL);
			if (host->ops->check_power_status)
				host->ops->check_power_status(host, REQ_BUS_OFF);
		}
		/*
		 * At least the Marvell CaFe chip gets confused if we set the
		 * voltage and set turn on power at the same time, so set the
		 * voltage first.
		 */
		if (host->quirks & SDHCI_QUIRK_NO_SIMULT_VDD_AND_POWER) {
			sdhci_writeb(host, pwr, SDHCI_POWER_CONTROL);
			if (host->ops->check_power_status)
				host->ops->check_power_status(host, REQ_BUS_ON);
		}

		pwr |= SDHCI_POWER_ON;

		sdhci_writeb(host, pwr, SDHCI_POWER_CONTROL);
		if (host->ops->check_power_status)
			host->ops->check_power_status(host, REQ_BUS_ON);

		if (host->quirks2 & SDHCI_QUIRK2_CARD_ON_NEEDS_BUS_ON)
			sdhci_runtime_pm_bus_on(host);

		/*
		 * Some controllers need an extra 10ms delay of 10ms before
		 * they can apply clock after applying power
		 */
		if (host->quirks & SDHCI_QUIRK_DELAY_AFTER_POWER)
			mdelay(10);
	}

	if (!IS_ERR(mmc->supply.vmmc)) {
		spin_unlock_irq(&host->lock);
		mmc_regulator_set_ocr(mmc, mmc->supply.vmmc, vdd);
		spin_lock_irq(&host->lock);
	}
}

/*****************************************************************************\
 *                                                                           *
 * MMC callbacks                                                             *
 *                                                                           *
\*****************************************************************************/

static int sdhci_enable(struct mmc_host *mmc)
{
	struct sdhci_host *host = mmc_priv(mmc);

	if (host->ops->platform_bus_voting)
		host->ops->platform_bus_voting(host, 1);

	return 0;
}

static int sdhci_disable(struct mmc_host *mmc)
{
	struct sdhci_host *host = mmc_priv(mmc);

	if (host->ops->platform_bus_voting)
		host->ops->platform_bus_voting(host, 0);

	return 0;
}

static void sdhci_notify_halt(struct mmc_host *mmc, bool halt)
{
	struct sdhci_host *host = mmc_priv(mmc);

	pr_debug("%s: halt notification was sent, halt=%d\n",
		mmc_hostname(mmc), halt);
	if (host->flags & SDHCI_USE_ADMA_64BIT) {
		if (halt)
			host->adma_desc_line_sz = 16;
		else
			host->adma_desc_line_sz = 12;
	}
}

static inline void sdhci_update_power_policy(struct sdhci_host *host,
		enum sdhci_power_policy policy)
{
	host->power_policy = policy;
}

static int sdhci_notify_load(struct mmc_host *mmc, enum mmc_load state)
{
	int err = 0;
	struct sdhci_host *host = mmc_priv(mmc);

	switch (state) {
	case MMC_LOAD_HIGH:
		sdhci_update_power_policy(host, SDHCI_PERFORMANCE_MODE);
		break;
	case MMC_LOAD_LOW:
		sdhci_update_power_policy(host, SDHCI_POWER_SAVE_MODE);
		break;
	default:
		err = -EINVAL;
		break;
	}

	if (host->ops->notify_load)
		err = host->ops->notify_load(host, state);

	return err;
}

static void sdhci_pre_req(struct mmc_host *mmc, struct mmc_request *mrq,
			  bool is_first_req)
{
	struct sdhci_host *host = mmc_priv(mmc);

	if (mrq->data->host_cookie) {
		mrq->data->host_cookie = 0;
		return;
	}

	if (host->flags & SDHCI_REQ_USE_DMA)
		if (sdhci_pre_dma_transfer(host, mrq->data, &host->next_data) < 0)
			mrq->data->host_cookie = 0;
	if (host->ops->pre_req)
		host->ops->pre_req(host, mrq);
}

static void sdhci_post_req(struct mmc_host *mmc, struct mmc_request *mrq,
			   int err)
{
	struct sdhci_host *host = mmc_priv(mmc);
	struct mmc_data *data = mrq->data;

	if (host->flags & SDHCI_REQ_USE_DMA) {
		dma_unmap_sg(mmc_dev(host->mmc), data->sg, data->sg_len,
			     (data->flags & MMC_DATA_WRITE) ?
			     DMA_TO_DEVICE : DMA_FROM_DEVICE);
		data->host_cookie = 0;
	}
	if (host->ops->post_req)
		host->ops->post_req(host, mrq);
}

static bool sdhci_check_state(struct sdhci_host *host)
{
	if (!host->clock || !host->pwr)
		return true;
	else
		return false;
}

static bool sdhci_check_auto_tuning(struct sdhci_host *host,
				  struct mmc_command *cmd)
{
	if (((cmd->opcode != MMC_READ_SINGLE_BLOCK) &&
	     (cmd->opcode != MMC_READ_MULTIPLE_BLOCK) &&
	     (cmd->opcode != SD_IO_RW_EXTENDED)) || (host->clock < 100000000))
		return false;
	else if (host->mmc->ios.timing == MMC_TIMING_MMC_HS200 ||
		 host->mmc->ios.timing == MMC_TIMING_UHS_SDR104)
		return true;
	else
		return false;
}

static int sdhci_get_tuning_cmd(struct sdhci_host *host)
{
	if (!host->mmc || !host->mmc->card)
		return 0;
	/*
	 * If we are here, all conditions have already been true
	 * and the card can either be an eMMC or SD/SDIO
	 */
	if (mmc_card_mmc(host->mmc->card))
		return MMC_SEND_TUNING_BLOCK_HS200;
	else
		return MMC_SEND_TUNING_BLOCK;
}

static int sdhci_crypto_cfg(struct sdhci_host *host, struct mmc_request *mrq,
		u32 slot)
{
	int err = 0;

	if (host->crypto_reset_reqd && host->ops->crypto_engine_reset) {
		err = host->ops->crypto_engine_reset(host);
		if (err) {
			pr_err("%s: crypto reset failed\n",
					mmc_hostname(host->mmc));
			goto out;
		}
		host->crypto_reset_reqd = false;
	}

	if (host->ops->crypto_engine_cfg) {
		err = host->ops->crypto_engine_cfg(host, mrq, slot);
		if (err) {
			pr_err("%s: failed to configure crypto\n",
					mmc_hostname(host->mmc));
			goto out;
		}
	}
out:
	return err;
}

static void sdhci_request(struct mmc_host *mmc, struct mmc_request *mrq)
{
	struct sdhci_host *host;
	int present;
	unsigned long flags;
	u32 tuning_opcode;

	host = mmc_priv(mmc);

	sdhci_runtime_pm_get(host);
	if (sdhci_check_state(host)) {
		sdhci_dump_state(host);
		WARN(1, "sdhci in bad state");
		mrq->cmd->error = -EIO;
		if (mrq->data)
			mrq->data->error = -EIO;
		mmc_request_done(host->mmc, mrq);
		sdhci_runtime_pm_put(host);
		return;
	}

<<<<<<< HEAD
	/*
	 * Firstly check card presence from cd-gpio.  The return could
	 * be one of the following possibilities:
	 *     negative: cd-gpio is not available
	 *     zero: cd-gpio is used, and card is removed
	 *     one: cd-gpio is used, and card is present
	 */
	present = mmc_gpio_get_cd(host->mmc);
	if (present < 0) {
		/* If polling, assume that the card is always present. */
		if (host->quirks & SDHCI_QUIRK_BROKEN_CARD_DETECTION)
			present = 1;
		else
			present = sdhci_readl(host, SDHCI_PRESENT_STATE) &
					SDHCI_CARD_PRESENT;
	}
=======
	present = mmc->ops->get_cd(mmc);
>>>>>>> d03166b0

	spin_lock_irqsave(&host->lock, flags);

	WARN_ON(host->mrq != NULL);

#ifndef SDHCI_USE_LEDS_CLASS
	if (!(host->quirks2 & SDHCI_QUIRK2_BROKEN_LED_CONTROL))
		sdhci_activate_led(host);
#endif

	/*
	 * Ensure we don't send the STOP for non-SET_BLOCK_COUNTED
	 * requests if Auto-CMD12 is enabled.
	 */
	if (!mrq->sbc && (host->flags & SDHCI_AUTO_CMD12)) {
		if (mrq->stop) {
			mrq->data->stop = NULL;
			mrq->stop = NULL;
		}
	}

	host->mrq = mrq;

	/*
	 * Firstly check card presence from cd-gpio.  The return could
	 * be one of the following possibilities:
	 *     negative: cd-gpio is not available
	 *     zero: cd-gpio is used, and card is removed
	 *     one: cd-gpio is used, and card is present
	 */
	if (present < 0) {
		/* If polling, assume that the card is always present. */
		if (host->quirks & SDHCI_QUIRK_BROKEN_CARD_DETECTION)
			present = 1;
		else
			present = sdhci_readl(host, SDHCI_PRESENT_STATE) &
					SDHCI_CARD_PRESENT;
	}

	if (!present || host->flags & SDHCI_DEVICE_DEAD) {
		host->mrq->cmd->error = -ENOMEDIUM;
		tasklet_schedule(&host->finish_tasklet);
	} else {
		u32 present_state;

		present_state = sdhci_readl(host, SDHCI_PRESENT_STATE);
		/*
		 * Check if the re-tuning timer has already expired and there
		 * is no on-going data transfer and DAT0 is not busy. If so,
		 * we need to execute tuning procedure before sending command.
		 */
		if ((mrq->cmd->opcode != MMC_SEND_TUNING_BLOCK) &&
		    (mrq->cmd->opcode != MMC_SEND_TUNING_BLOCK_HS200) &&
		    (host->flags & SDHCI_NEEDS_RETUNING) &&
		    !(present_state & (SDHCI_DOING_WRITE | SDHCI_DOING_READ)) &&
		    (present_state & SDHCI_DATA_0_LVL_MASK)) {
			if (mmc->card) {
				/* eMMC uses cmd21 but sd and sdio use cmd19 */
				tuning_opcode =
					mmc->card->type == MMC_TYPE_MMC ?
					MMC_SEND_TUNING_BLOCK_HS200 :
					MMC_SEND_TUNING_BLOCK;

				/* Here we need to set the host->mrq to NULL,
				 * in case the pending finish_tasklet
				 * finishes it incorrectly.
				 */
				host->mrq = NULL;
				host->flags &= ~SDHCI_NEEDS_RETUNING;
				spin_unlock_irqrestore(&host->lock, flags);
				sdhci_execute_tuning(mmc, tuning_opcode);
				spin_lock_irqsave(&host->lock, flags);

				/* Restore original mmc_request structure */
				host->mrq = mrq;
			}
		}

		if (host->ops->config_auto_tuning_cmd) {
			if (sdhci_check_auto_tuning(host, mrq->cmd))
				host->ops->config_auto_tuning_cmd(host, true,
					sdhci_get_tuning_cmd(host));
			else
				host->ops->config_auto_tuning_cmd(host, false,
					sdhci_get_tuning_cmd(host));
		}

		if (host->is_crypto_en) {
			spin_unlock_irqrestore(&host->lock, flags);
			if (sdhci_crypto_cfg(host, mrq, 0))
				goto end_req;
			spin_lock_irqsave(&host->lock, flags);
		}

		if (mrq->sbc && !(host->flags & SDHCI_AUTO_CMD23))
			sdhci_send_command(host, mrq->sbc);
		else
			sdhci_send_command(host, mrq->cmd);
	}

	mmiowb();
	spin_unlock_irqrestore(&host->lock, flags);
	return;
end_req:
	mrq->cmd->error = -EIO;
	if (mrq->data)
		mrq->data->error = -EIO;
	host->mrq = NULL;
	sdhci_dumpregs(host);
	mmc_request_done(host->mmc, mrq);
	sdhci_runtime_pm_put(host);
}

void sdhci_set_bus_width(struct sdhci_host *host, int width)
{
	u8 ctrl;

	ctrl = sdhci_readb(host, SDHCI_HOST_CONTROL);
	if (width == MMC_BUS_WIDTH_8) {
		ctrl &= ~SDHCI_CTRL_4BITBUS;
		if (host->version >= SDHCI_SPEC_300)
			ctrl |= SDHCI_CTRL_8BITBUS;
	} else {
		if (host->version >= SDHCI_SPEC_300)
			ctrl &= ~SDHCI_CTRL_8BITBUS;
		if (width == MMC_BUS_WIDTH_4)
			ctrl |= SDHCI_CTRL_4BITBUS;
		else
			ctrl &= ~SDHCI_CTRL_4BITBUS;
	}
	sdhci_writeb(host, ctrl, SDHCI_HOST_CONTROL);
}
EXPORT_SYMBOL_GPL(sdhci_set_bus_width);

void sdhci_set_uhs_signaling(struct sdhci_host *host, unsigned timing)
{
	u16 ctrl_2;

	ctrl_2 = sdhci_readw(host, SDHCI_HOST_CONTROL2);
	/* Select Bus Speed Mode for host */
	ctrl_2 &= ~SDHCI_CTRL_UHS_MASK;
	if ((timing == MMC_TIMING_MMC_HS200) ||
	    (timing == MMC_TIMING_UHS_SDR104))
		ctrl_2 |= SDHCI_CTRL_UHS_SDR104;
	else if (timing == MMC_TIMING_UHS_SDR12)
		ctrl_2 |= SDHCI_CTRL_UHS_SDR12;
	else if (timing == MMC_TIMING_UHS_SDR25)
		ctrl_2 |= SDHCI_CTRL_UHS_SDR25;
	else if (timing == MMC_TIMING_UHS_SDR50)
		ctrl_2 |= SDHCI_CTRL_UHS_SDR50;
	else if ((timing == MMC_TIMING_UHS_DDR50) ||
		 (timing == MMC_TIMING_MMC_DDR52))
		ctrl_2 |= SDHCI_CTRL_UHS_DDR50;
	else if (timing == MMC_TIMING_MMC_HS400)
		ctrl_2 |= SDHCI_CTRL_HS400; /* Non-standard */
	sdhci_writew(host, ctrl_2, SDHCI_HOST_CONTROL2);
}
EXPORT_SYMBOL_GPL(sdhci_set_uhs_signaling);

void sdhci_cfg_irq(struct sdhci_host *host, bool enable, bool sync)
{
	if (enable && !(host->flags & SDHCI_HOST_IRQ_STATUS)) {
		enable_irq(host->irq);
		host->flags |= SDHCI_HOST_IRQ_STATUS;
	} else if (!enable && (host->flags & SDHCI_HOST_IRQ_STATUS)) {
		if (sync)
			disable_irq(host->irq);
		else
			disable_irq_nosync(host->irq);
		host->flags &= ~SDHCI_HOST_IRQ_STATUS;
	}
}
EXPORT_SYMBOL(sdhci_cfg_irq);

static void sdhci_do_set_ios(struct sdhci_host *host, struct mmc_ios *ios)
{
	unsigned long flags;
	u8 ctrl;
	struct mmc_host *mmc = host->mmc;
	int ret;

	if (host->flags & SDHCI_DEVICE_DEAD) {
		if (!IS_ERR(mmc->supply.vmmc) &&
		    ios->power_mode == MMC_POWER_OFF)
			mmc_regulator_set_ocr(mmc, mmc->supply.vmmc, 0);
		return;
	}

	if (host->version >= SDHCI_SPEC_300 &&
		(ios->power_mode == MMC_POWER_UP) &&
		!(host->quirks2 & SDHCI_QUIRK2_PRESET_VALUE_BROKEN))
		sdhci_enable_preset_value(host, false);

	spin_lock_irqsave(&host->lock, flags);
	if (host->mmc && host->mmc->card &&
			mmc_card_sdio(host->mmc->card))
		sdhci_cfg_irq(host, false, false);

	if (ios->clock &&
	    ((ios->clock != host->clock) || (ios->timing != host->timing))) {
		spin_unlock_irqrestore(&host->lock, flags);
		host->ops->set_clock(host, ios->clock);
		spin_lock_irqsave(&host->lock, flags);
		host->clock = ios->clock;

		if (host->quirks & SDHCI_QUIRK_DATA_TIMEOUT_USES_SDCLK &&
		    host->clock) {
			host->timeout_clk = host->mmc->actual_clock ?
						host->mmc->actual_clock / 1000 :
						host->clock / 1000;
			host->mmc->max_busy_timeout =
				host->ops->get_max_timeout_count ?
				host->ops->get_max_timeout_count(host) :
				1 << 27;
			host->mmc->max_busy_timeout /= host->timeout_clk;
		}
	}
	if (ios->clock && host->sdio_irq_async_status)
		sdhci_enable_sdio_irq_nolock(host, false);
	spin_unlock_irqrestore(&host->lock, flags);

	/*
	 * The controller clocks may be off during power-up and we may end up
	 * enabling card clock before giving power to the card. Hence, during
	 * MMC_POWER_UP enable the controller clock and turn-on the regulators.
	 * The mmc_power_up would provide the necessary delay before turning on
	 * the clocks to the card.
	 */
	if (ios->power_mode & MMC_POWER_UP) {
		if (host->ops->enable_controller_clock) {
			ret = host->ops->enable_controller_clock(host);
			if (ret) {
				pr_err("%s: enabling controller clock: failed: %d\n",
				       mmc_hostname(host->mmc), ret);
			} else {
				sdhci_set_power(host, ios->power_mode, ios->vdd);
			}
		}
	}

	spin_lock_irqsave(&host->lock, flags);
	if (!host->clock) {
		if (host->mmc && host->mmc->card &&
				mmc_card_sdio(host->mmc->card))
			sdhci_cfg_irq(host, true, false);
		spin_unlock_irqrestore(&host->lock, flags);
		return;
	}
	spin_unlock_irqrestore(&host->lock, flags);

	if (!host->ops->enable_controller_clock && (ios->power_mode &
						    (MMC_POWER_UP |
						     MMC_POWER_ON)))
		sdhci_set_power(host, ios->power_mode, ios->vdd);

	spin_lock_irqsave(&host->lock, flags);

	if (host->ops->platform_send_init_74_clocks)
		host->ops->platform_send_init_74_clocks(host, ios->power_mode);

	host->ops->set_bus_width(host, ios->bus_width);

	ctrl = sdhci_readb(host, SDHCI_HOST_CONTROL);

	if ((ios->timing == MMC_TIMING_SD_HS ||
	     ios->timing == MMC_TIMING_MMC_HS)
	    && !(host->quirks & SDHCI_QUIRK_NO_HISPD_BIT))
		ctrl |= SDHCI_CTRL_HISPD;
	else
		ctrl &= ~SDHCI_CTRL_HISPD;

	if (host->version >= SDHCI_SPEC_300) {
		u16 clk, ctrl_2;

		/* In case of UHS-I modes, set High Speed Enable */
		if ((ios->timing == MMC_TIMING_MMC_HS400) ||
		    (ios->timing == MMC_TIMING_MMC_HS200) ||
		    (ios->timing == MMC_TIMING_MMC_DDR52) ||
		    (ios->timing == MMC_TIMING_UHS_SDR50) ||
		    (ios->timing == MMC_TIMING_UHS_SDR104) ||
		    (ios->timing == MMC_TIMING_UHS_DDR50) ||
		    (ios->timing == MMC_TIMING_UHS_SDR25))
			ctrl |= SDHCI_CTRL_HISPD;

		if (!host->preset_enabled) {
			sdhci_writeb(host, ctrl, SDHCI_HOST_CONTROL);
			/*
			 * We only need to set Driver Strength if the
			 * preset value enable is not set.
			 */
			ctrl_2 = sdhci_readw(host, SDHCI_HOST_CONTROL2);
			ctrl_2 &= ~SDHCI_CTRL_DRV_TYPE_MASK;
			if (ios->drv_type == MMC_SET_DRIVER_TYPE_A)
				ctrl_2 |= SDHCI_CTRL_DRV_TYPE_A;
			else if (ios->drv_type == MMC_SET_DRIVER_TYPE_C)
				ctrl_2 |= SDHCI_CTRL_DRV_TYPE_C;

			sdhci_writew(host, ctrl_2, SDHCI_HOST_CONTROL2);
		} else {
			/*
			 * According to SDHC Spec v3.00, if the Preset Value
			 * Enable in the Host Control 2 register is set, we
			 * need to reset SD Clock Enable before changing High
			 * Speed Enable to avoid generating clock gliches.
			 */

			/* Reset SD Clock Enable */
			clk = sdhci_readw(host, SDHCI_CLOCK_CONTROL);
			clk &= ~SDHCI_CLOCK_CARD_EN;
			sdhci_writew(host, clk, SDHCI_CLOCK_CONTROL);

			sdhci_writeb(host, ctrl, SDHCI_HOST_CONTROL);

			/* Re-enable SD Clock */
			if (ios->clock) {
				spin_unlock_irqrestore(&host->lock, flags);
				host->ops->set_clock(host, host->clock);
				spin_lock_irqsave(&host->lock, flags);
			}
		}

		/* Reset SD Clock Enable */
		clk = sdhci_readw(host, SDHCI_CLOCK_CONTROL);
		clk &= ~SDHCI_CLOCK_CARD_EN;
		sdhci_writew(host, clk, SDHCI_CLOCK_CONTROL);

		host->ops->set_uhs_signaling(host, ios->timing);
		host->timing = ios->timing;

		if (!(host->quirks2 & SDHCI_QUIRK2_PRESET_VALUE_BROKEN) &&
				((ios->timing == MMC_TIMING_UHS_SDR12) ||
				 (ios->timing == MMC_TIMING_UHS_SDR25) ||
				 (ios->timing == MMC_TIMING_UHS_SDR50) ||
				 (ios->timing == MMC_TIMING_UHS_SDR104) ||
				 (ios->timing == MMC_TIMING_UHS_DDR50))) {
			u16 preset;

			sdhci_enable_preset_value(host, true);
			preset = sdhci_get_preset_value(host);
			ios->drv_type = (preset & SDHCI_PRESET_DRV_MASK)
				>> SDHCI_PRESET_DRV_SHIFT;
		}

		/* Re-enable SD Clock */
		if (ios->clock) {
			spin_unlock_irqrestore(&host->lock, flags);
			host->ops->set_clock(host, host->clock);
			spin_lock_irqsave(&host->lock, flags);
		}
	} else
		sdhci_writeb(host, ctrl, SDHCI_HOST_CONTROL);

	spin_unlock_irqrestore(&host->lock, flags);
	/*
	 * Some (ENE) controllers go apeshit on some ios operation,
	 * signalling timeout and CRC errors even on CMD0. Resetting
	 * it on each ios seems to solve the problem.
	 */
	if(host->quirks & SDHCI_QUIRK_RESET_CMD_DATA_ON_IOS)
		sdhci_do_reset(host, SDHCI_RESET_CMD | SDHCI_RESET_DATA);

	/*
	 * Reset the chip on each power off.
	 * Should clear out any weird states.
	 */
	if (ios->power_mode == MMC_POWER_OFF) {
		sdhci_writel(host, 0, SDHCI_SIGNAL_ENABLE);
		sdhci_reinit(host);
		sdhci_set_power(host, ios->power_mode, ios->vdd);
	}
	if (!ios->clock)
		host->ops->set_clock(host, ios->clock);

	spin_lock_irqsave(&host->lock, flags);
	if (host->mmc && host->mmc->card &&
			mmc_card_sdio(host->mmc->card))
		sdhci_cfg_irq(host, true, false);
	spin_unlock_irqrestore(&host->lock, flags);

	mmiowb();
}

static void sdhci_set_ios(struct mmc_host *mmc, struct mmc_ios *ios)
{
	struct sdhci_host *host = mmc_priv(mmc);

	sdhci_runtime_pm_get(host);
	sdhci_do_set_ios(host, ios);
	sdhci_runtime_pm_put(host);
}

static int sdhci_do_get_cd(struct sdhci_host *host)
{
	int gpio_cd = mmc_gpio_get_cd(host->mmc);

	if (host->flags & SDHCI_DEVICE_DEAD)
		return 0;

	/* If polling/nonremovable, assume that the card is always present. */
	if (host->mmc->caps & MMC_CAP_NONREMOVABLE)
		return 1;

	/*
	 * Try slot gpio detect before checking for the broken card detection
	 * quirk. There might be hosts that might have broken card detection
	 * but still provide a gpio for card detection.
	 */
	if (!IS_ERR_VALUE(gpio_cd))
		return !!gpio_cd;

	if (host->quirks & SDHCI_QUIRK_BROKEN_CARD_DETECTION)
		return 1;

	/* Host native card detect */
	return !!(sdhci_readl(host, SDHCI_PRESENT_STATE) & SDHCI_CARD_PRESENT);
}

static int sdhci_get_cd(struct mmc_host *mmc)
{
	struct sdhci_host *host = mmc_priv(mmc);
	int ret;

	sdhci_runtime_pm_get(host);
	ret = sdhci_do_get_cd(host);
	sdhci_runtime_pm_put(host);
	return ret;
}

static int sdhci_check_ro(struct sdhci_host *host)
{
	unsigned long flags;
	int is_readonly;

	spin_lock_irqsave(&host->lock, flags);

	if (host->flags & SDHCI_DEVICE_DEAD)
		is_readonly = 0;
	else if (host->ops->get_ro)
		is_readonly = host->ops->get_ro(host);
	else
		is_readonly = !(sdhci_readl(host, SDHCI_PRESENT_STATE)
				& SDHCI_WRITE_PROTECT);

	spin_unlock_irqrestore(&host->lock, flags);

	/* This quirk needs to be replaced by a callback-function later */
	return host->quirks & SDHCI_QUIRK_INVERTED_WRITE_PROTECT ?
		!is_readonly : is_readonly;
}

#define SAMPLE_COUNT	5

static int sdhci_do_get_ro(struct sdhci_host *host)
{
	int i, ro_count;

	if (!(host->quirks & SDHCI_QUIRK_UNSTABLE_RO_DETECT))
		return sdhci_check_ro(host);

	ro_count = 0;
	for (i = 0; i < SAMPLE_COUNT; i++) {
		if (sdhci_check_ro(host)) {
			if (++ro_count > SAMPLE_COUNT / 2)
				return 1;
		}
		msleep(30);
	}
	return 0;
}

static void sdhci_hw_reset(struct mmc_host *mmc)
{
	struct sdhci_host *host = mmc_priv(mmc);

	if (host->ops && host->ops->hw_reset)
		host->ops->hw_reset(host);
}

static int sdhci_get_ro(struct mmc_host *mmc)
{
	struct sdhci_host *host = mmc_priv(mmc);
	int ret;

	sdhci_runtime_pm_get(host);
	ret = sdhci_do_get_ro(host);
	sdhci_runtime_pm_put(host);
	return ret;
}

static void sdhci_enable_sdio_irq_nolock(struct sdhci_host *host, int enable)
{
	u16 ctrl = 0;

	if (host->flags & SDHCI_DEVICE_DEAD)
		return;

	if (mmc_card_and_host_support_async_int(host->mmc)) {
		ctrl = sdhci_readw(host, SDHCI_HOST_CONTROL2);
		if (enable)
			ctrl |= SDHCI_CTRL_ASYNC_INT_ENABLE;
		else
			ctrl &= ~SDHCI_CTRL_ASYNC_INT_ENABLE;
		sdhci_writew(host, ctrl, SDHCI_HOST_CONTROL2);
	}

	if (enable)
		host->ier |= SDHCI_INT_CARD_INT;
	else
		host->ier &= ~SDHCI_INT_CARD_INT;

	sdhci_writel(host, host->ier, SDHCI_INT_ENABLE);
	sdhci_writel(host, host->ier, SDHCI_SIGNAL_ENABLE);
	mmiowb();
}

static void sdhci_enable_sdio_irq(struct mmc_host *mmc, int enable)
{
	struct sdhci_host *host = mmc_priv(mmc);
	unsigned long flags;

	sdhci_runtime_pm_get(host);

	spin_lock_irqsave(&host->lock, flags);
	if (enable)
		host->flags |= SDHCI_SDIO_IRQ_ENABLED;
	else
		host->flags &= ~SDHCI_SDIO_IRQ_ENABLED;

	sdhci_enable_sdio_irq_nolock(host, enable);
	spin_unlock_irqrestore(&host->lock, flags);

	sdhci_runtime_pm_put(host);
}

static int sdhci_do_start_signal_voltage_switch(struct sdhci_host *host,
						struct mmc_ios *ios)
{
	struct mmc_host *mmc = host->mmc;
	u16 ctrl;
	int ret;

	/*
	 * Signal Voltage Switching is only applicable for Host Controllers
	 * v3.00 and above.
	 */
	if (host->version < SDHCI_SPEC_300)
		return 0;

	ctrl = sdhci_readw(host, SDHCI_HOST_CONTROL2);

	switch (ios->signal_voltage) {
	case MMC_SIGNAL_VOLTAGE_330:
		/* Set 1.8V Signal Enable in the Host Control2 register to 0 */
		ctrl &= ~SDHCI_CTRL_VDD_180;
		sdhci_writew(host, ctrl, SDHCI_HOST_CONTROL2);
		if (host->ops->check_power_status)
			host->ops->check_power_status(host, REQ_IO_HIGH);

		if (!IS_ERR(mmc->supply.vqmmc)) {
			ret = regulator_set_voltage(mmc->supply.vqmmc, 2700000,
						    3600000);
			if (ret) {
				pr_warn("%s: Switching to 3.3V signalling voltage failed\n",
					mmc_hostname(mmc));
				return -EIO;
			}
		}
		/* Wait for 5ms */
		usleep_range(5000, 5500);

		/* 3.3V regulator output should be stable within 5 ms */
		ctrl = sdhci_readw(host, SDHCI_HOST_CONTROL2);
		if (!(ctrl & SDHCI_CTRL_VDD_180))
			return 0;

		pr_warn("%s: 3.3V regulator output did not became stable\n",
			mmc_hostname(mmc));

		return -EAGAIN;
	case MMC_SIGNAL_VOLTAGE_180:
		if (!IS_ERR(mmc->supply.vqmmc)) {
			ret = regulator_set_voltage(mmc->supply.vqmmc,
					1700000, 1950000);
			if (ret) {
				pr_warn("%s: Switching to 1.8V signalling voltage failed\n",
					mmc_hostname(mmc));
				return -EIO;
			}
		}

		/*
		 * Enable 1.8V Signal Enable in the Host Control2
		 * register
		 */
		ctrl |= SDHCI_CTRL_VDD_180;
		sdhci_writew(host, ctrl, SDHCI_HOST_CONTROL2);
		if (host->ops->check_power_status)
			host->ops->check_power_status(host, REQ_IO_LOW);

		/* 1.8V regulator output should be stable within 5 ms */
		ctrl = sdhci_readw(host, SDHCI_HOST_CONTROL2);
		if (ctrl & SDHCI_CTRL_VDD_180)
			return 0;

		pr_warn("%s: 1.8V regulator output did not became stable\n",
			mmc_hostname(mmc));

		return -EAGAIN;
	case MMC_SIGNAL_VOLTAGE_120:
		if (!IS_ERR(mmc->supply.vqmmc)) {
			ret = regulator_set_voltage(mmc->supply.vqmmc, 1100000,
						    1300000);
			if (ret) {
				pr_warn("%s: Switching to 1.2V signalling voltage failed\n",
					mmc_hostname(mmc));
				return -EIO;
			}
		}
		return 0;
	default:
		/* No signal voltage switch required */
		return 0;
	}
}

static int sdhci_start_signal_voltage_switch(struct mmc_host *mmc,
	struct mmc_ios *ios)
{
	struct sdhci_host *host = mmc_priv(mmc);
	int err;

	if (host->version < SDHCI_SPEC_300)
		return 0;
	sdhci_runtime_pm_get(host);
	err = sdhci_do_start_signal_voltage_switch(host, ios);
	sdhci_runtime_pm_put(host);
	return err;
}

static int sdhci_card_busy(struct mmc_host *mmc)
{
	struct sdhci_host *host = mmc_priv(mmc);
	u32 present_state;

	sdhci_runtime_pm_get(host);
	/* Check whether DAT[3:0] is 0000 */
	present_state = sdhci_readl(host, SDHCI_PRESENT_STATE);
	sdhci_runtime_pm_put(host);

	return !(present_state & SDHCI_DATA_LVL_MASK);
}

static int sdhci_enhanced_strobe(struct mmc_host *mmc)
{
	struct sdhci_host *host = mmc_priv(mmc);
	int err = 0;

	sdhci_runtime_pm_get(host);
	if (host->ops->enhanced_strobe)
		err = host->ops->enhanced_strobe(host);
	sdhci_runtime_pm_put(host);

	return err;
}

static int sdhci_execute_tuning(struct mmc_host *mmc, u32 opcode)
{
	struct sdhci_host *host = mmc_priv(mmc);
	u16 ctrl;
	int tuning_loop_counter = MAX_TUNING_LOOP;
	int err = 0;
	unsigned long flags;

	sdhci_runtime_pm_get(host);
	spin_lock_irqsave(&host->lock, flags);

	/*
	 * The Host Controller needs tuning only in case of SDR104 mode
	 * and for SDR50 mode when Use Tuning for SDR50 is set in the
	 * Capabilities register.
	 * If the Host Controller supports the HS200 mode then the
	 * tuning function has to be executed.
	 */
	switch (host->timing) {
	case MMC_TIMING_MMC_HS400:
	case MMC_TIMING_MMC_HS200:
	case MMC_TIMING_UHS_SDR104:
		break;

	case MMC_TIMING_UHS_SDR50:
		if (host->flags & SDHCI_SDR50_NEEDS_TUNING ||
		    host->flags & SDHCI_SDR104_NEEDS_TUNING)
			break;
		/* FALLTHROUGH */

	default:
		spin_unlock_irqrestore(&host->lock, flags);
		sdhci_runtime_pm_put(host);
		return 0;
	}

	if (host->ops->platform_execute_tuning) {
		spin_unlock_irqrestore(&host->lock, flags);
		/*
		 * Make sure re-tuning won't get triggered for the CRC errors
		 * occurred while executing tuning
		 */
		mmc_retune_disable(mmc);
		err = host->ops->platform_execute_tuning(host, opcode);
		mmc_retune_enable(mmc);
		sdhci_runtime_pm_put(host);
		return err;
	}

	ctrl = sdhci_readw(host, SDHCI_HOST_CONTROL2);
	ctrl |= SDHCI_CTRL_EXEC_TUNING;
	sdhci_writew(host, ctrl, SDHCI_HOST_CONTROL2);

	/*
	 * As per the Host Controller spec v3.00, tuning command
	 * generates Buffer Read Ready interrupt, so enable that.
	 *
	 * Note: The spec clearly says that when tuning sequence
	 * is being performed, the controller does not generate
	 * interrupts other than Buffer Read Ready interrupt. But
	 * to make sure we don't hit a controller bug, we _only_
	 * enable Buffer Read Ready interrupt here.
	 */
	sdhci_writel(host, SDHCI_INT_DATA_AVAIL, SDHCI_INT_ENABLE);
	sdhci_writel(host, SDHCI_INT_DATA_AVAIL, SDHCI_SIGNAL_ENABLE);

	/*
	 * Issue CMD19 repeatedly till Execute Tuning is set to 0 or the number
	 * of loops reaches 40 times or a timeout of 150ms occurs.
	 */
	do {
		struct mmc_command cmd = {0};
		struct mmc_request mrq = {NULL};

		cmd.opcode = opcode;
		cmd.arg = 0;
		cmd.flags = MMC_RSP_R1 | MMC_CMD_ADTC;
		cmd.retries = 0;
		cmd.data = NULL;
		cmd.error = 0;

		if (tuning_loop_counter-- == 0)
			break;

		mrq.cmd = &cmd;
		host->mrq = &mrq;

		/*
		 * In response to CMD19, the card sends 64 bytes of tuning
		 * block to the Host Controller. So we set the block size
		 * to 64 here.
		 */
		if (cmd.opcode == MMC_SEND_TUNING_BLOCK_HS200) {
			if (mmc->ios.bus_width == MMC_BUS_WIDTH_8)
				sdhci_set_blk_size_reg(host, 128, 7);
			else if (mmc->ios.bus_width == MMC_BUS_WIDTH_4)
				sdhci_set_blk_size_reg(host, 64, 7);
		} else {
			sdhci_set_blk_size_reg(host, 64, 7);
		}

		/*
		 * The tuning block is sent by the card to the host controller.
		 * So we set the TRNS_READ bit in the Transfer Mode register.
		 * This also takes care of setting DMA Enable and Multi Block
		 * Select in the same register to 0.
		 */
		sdhci_writew(host, SDHCI_TRNS_READ, SDHCI_TRANSFER_MODE);

		sdhci_send_command(host, &cmd);

		host->cmd = NULL;
		host->mrq = NULL;

		spin_unlock_irqrestore(&host->lock, flags);
		/* Wait for Buffer Read Ready interrupt */
		wait_event_interruptible_timeout(host->buf_ready_int,
					(host->tuning_done == 1),
					msecs_to_jiffies(50));
		spin_lock_irqsave(&host->lock, flags);

		if (!host->tuning_done) {
			pr_debug(DRIVER_NAME ": Timeout waiting for "
				"Buffer Read Ready interrupt during tuning "
				"procedure, falling back to fixed sampling "
				"clock\n");
			ctrl = sdhci_readw(host, SDHCI_HOST_CONTROL2);
			ctrl &= ~SDHCI_CTRL_TUNED_CLK;
			ctrl &= ~SDHCI_CTRL_EXEC_TUNING;
			sdhci_writew(host, ctrl, SDHCI_HOST_CONTROL2);

			sdhci_do_reset(host, SDHCI_RESET_CMD);
			sdhci_do_reset(host, SDHCI_RESET_DATA);

			err = -EIO;

			if (cmd.opcode != MMC_SEND_TUNING_BLOCK_HS200)
				goto out;

			sdhci_writel(host, host->ier, SDHCI_INT_ENABLE);
			sdhci_writel(host, host->ier, SDHCI_SIGNAL_ENABLE);

			spin_unlock_irqrestore(&host->lock, flags);

			memset(&cmd, 0, sizeof(cmd));
			cmd.opcode = MMC_STOP_TRANSMISSION;
			cmd.flags = MMC_RSP_SPI_R1B | MMC_RSP_R1B | MMC_CMD_AC;
			cmd.busy_timeout = 50;
			mmc_wait_for_cmd(mmc, &cmd, 0);

			spin_lock_irqsave(&host->lock, flags);

			goto out;
		}

		host->tuning_done = 0;

		ctrl = sdhci_readw(host, SDHCI_HOST_CONTROL2);

		/* eMMC spec does not require a delay between tuning cycles */
		if (opcode == MMC_SEND_TUNING_BLOCK)
			mdelay(1);
	} while (ctrl & SDHCI_CTRL_EXEC_TUNING);

	/*
	 * The Host Driver has exhausted the maximum number of loops allowed,
	 * so use fixed sampling frequency.
	 */
	if (tuning_loop_counter < 0) {
		ctrl &= ~SDHCI_CTRL_TUNED_CLK;
		sdhci_writew(host, ctrl, SDHCI_HOST_CONTROL2);
	}
	if (!(ctrl & SDHCI_CTRL_TUNED_CLK)) {
		pr_info(DRIVER_NAME ": Tuning procedure"
			" failed, falling back to fixed sampling"
			" clock\n");
		err = -EIO;
	}

out:
	/*
	 * If this is the very first time we are here, we start the retuning
	 * timer. Since only during the first time, SDHCI_NEEDS_RETUNING
	 * flag won't be set, we check this condition before actually starting
	 * the timer.
	 */
	if (!(host->flags & SDHCI_NEEDS_RETUNING) && host->tuning_count &&
	    (host->tuning_mode == SDHCI_TUNING_MODE_1)) {
		host->flags |= SDHCI_USING_RETUNING_TIMER;
		mod_timer(&host->tuning_timer, jiffies +
			host->tuning_count * HZ);
		/* Tuning mode 1 limits the maximum data length to 4MB */
		mmc->max_blk_count = (4 * 1024 * 1024) / mmc->max_blk_size;
	} else if (host->flags & SDHCI_USING_RETUNING_TIMER) {
		host->flags &= ~SDHCI_NEEDS_RETUNING;
		/* Reload the new initial value for timer */
		mod_timer(&host->tuning_timer, jiffies +
			  host->tuning_count * HZ);
	}

	/*
	 * In case tuning fails, host controllers which support re-tuning can
	 * try tuning again at a later time, when the re-tuning timer expires.
	 * So for these controllers, we return 0. Since there might be other
	 * controllers who do not have this capability, we return error for
	 * them. SDHCI_USING_RETUNING_TIMER means the host is currently using
	 * a retuning timer to do the retuning for the card.
	 */
	if (err && (host->flags & SDHCI_USING_RETUNING_TIMER))
		err = 0;

	sdhci_writel(host, host->ier, SDHCI_INT_ENABLE);
	sdhci_writel(host, host->ier, SDHCI_SIGNAL_ENABLE);
	spin_unlock_irqrestore(&host->lock, flags);
	sdhci_runtime_pm_put(host);

	return err;
}


static void sdhci_enable_preset_value(struct sdhci_host *host, bool enable)
{
	/* Host Controller v3.00 defines preset value registers */
	if (host->version < SDHCI_SPEC_300)
		return;

	if (host->quirks2 & SDHCI_QUIRK2_BROKEN_PRESET_VALUE)
		return;

	/*
	 * We only enable or disable Preset Value if they are not already
	 * enabled or disabled respectively. Otherwise, we bail out.
	 */
	if (host->preset_enabled != enable) {
		u16 ctrl = sdhci_readw(host, SDHCI_HOST_CONTROL2);

		if (enable)
			ctrl |= SDHCI_CTRL_PRESET_VAL_ENABLE;
		else
			ctrl &= ~SDHCI_CTRL_PRESET_VAL_ENABLE;

		sdhci_writew(host, ctrl, SDHCI_HOST_CONTROL2);

		if (enable)
			host->flags |= SDHCI_PV_ENABLED;
		else
			host->flags &= ~SDHCI_PV_ENABLED;

		host->preset_enabled = enable;
	}
}

static void sdhci_card_event(struct mmc_host *mmc)
{
	struct sdhci_host *host = mmc_priv(mmc);
	unsigned long flags;
	int present;

	/* First check if client has provided their own card event */
	if (host->ops->card_event)
		host->ops->card_event(host);

	present = sdhci_do_get_cd(host);

	spin_lock_irqsave(&host->lock, flags);

	/* Check host->mrq first in case we are runtime suspended */
	if (host->mrq && !present) {
		pr_err("%s: Card removed during transfer!\n",
			mmc_hostname(host->mmc));
		pr_err("%s: Resetting controller.\n",
			mmc_hostname(host->mmc));

		sdhci_do_reset(host, SDHCI_RESET_CMD);
		sdhci_do_reset(host, SDHCI_RESET_DATA);

		host->mrq->cmd->error = -ENOMEDIUM;
		tasklet_schedule(&host->finish_tasklet);
	}

	spin_unlock_irqrestore(&host->lock, flags);
}

static int sdhci_late_init(struct mmc_host *mmc)
{
	struct sdhci_host *host = mmc_priv(mmc);

	if (host->ops->init)
		host->ops->init(host);

	return 0;
}

static void sdhci_force_err_irq(struct mmc_host *mmc, u64 errmask)
{
	struct sdhci_host *host = mmc_priv(mmc);
	u16 mask = errmask & 0xFFFF;

	pr_err("%s: Force raise error mask:0x%04x\n", __func__, mask);
	sdhci_runtime_pm_get(host);
	sdhci_writew(host, mask, SDHCI_SET_INT_ERROR);
	sdhci_runtime_pm_put(host);
}

static const struct mmc_host_ops sdhci_ops = {
	.init           = sdhci_late_init,
	.pre_req	= sdhci_pre_req,
	.post_req	= sdhci_post_req,
	.request	= sdhci_request,
	.set_ios	= sdhci_set_ios,
	.get_cd		= sdhci_get_cd,
	.get_ro		= sdhci_get_ro,
	.hw_reset	= sdhci_hw_reset,
	.enable_sdio_irq = sdhci_enable_sdio_irq,
	.start_signal_voltage_switch	= sdhci_start_signal_voltage_switch,
	.execute_tuning			= sdhci_execute_tuning,
	.enhanced_strobe		= sdhci_enhanced_strobe,
	.card_event			= sdhci_card_event,
	.card_busy	= sdhci_card_busy,
	.enable		= sdhci_enable,
	.disable	= sdhci_disable,
	.notify_load	= sdhci_notify_load,
	.notify_halt	= sdhci_notify_halt,
	.force_err_irq	= sdhci_force_err_irq,
};

/*****************************************************************************\
 *                                                                           *
 * Tasklets                                                                  *
 *                                                                           *
\*****************************************************************************/

static void sdhci_tasklet_finish(unsigned long param)
{
	struct sdhci_host *host;
	unsigned long flags;
	struct mmc_request *mrq;

	host = (struct sdhci_host*)param;

	spin_lock_irqsave(&host->lock, flags);

        /*
         * If this tasklet gets rescheduled while running, it will
         * be run again afterwards but without any active request.
         */
	if (!host->mrq) {
		spin_unlock_irqrestore(&host->lock, flags);
		return;
	}

	del_timer(&host->timer);

	mrq = host->mrq;

	/*
	 * The controller needs a reset of internal state machines
	 * upon error conditions.
	 */
	if (!(host->flags & SDHCI_DEVICE_DEAD) &&
	    ((mrq->cmd && mrq->cmd->error) ||
		 (mrq->data && (mrq->data->error ||
		  (mrq->data->stop && mrq->data->stop->error))) ||
		   (host->quirks & SDHCI_QUIRK_RESET_AFTER_REQUEST))) {

		/* Some controllers need this kick or reset won't work here */
		if (host->quirks & SDHCI_QUIRK_CLOCK_BEFORE_RESET)
			/* This is to force an update */
			host->ops->set_clock(host, host->clock);

		/* Spec says we should do both at the same time, but Ricoh
		   controllers do not like that. */
		sdhci_do_reset(host, SDHCI_RESET_CMD);
		sdhci_do_reset(host, SDHCI_RESET_DATA);
	} else {
		if (host->quirks2 & SDHCI_QUIRK2_RDWR_TX_ACTIVE_EOT)
			sdhci_reset(host, SDHCI_RESET_DATA);
	}

	host->mrq = NULL;
	host->cmd = NULL;
	host->data = NULL;
	host->auto_cmd_err_sts = 0;

#ifndef SDHCI_USE_LEDS_CLASS
	if (!(host->quirks2 & SDHCI_QUIRK2_BROKEN_LED_CONTROL))
		sdhci_deactivate_led(host);
#endif

	mmiowb();
	spin_unlock_irqrestore(&host->lock, flags);

	mmc_request_done(host->mmc, mrq);
	sdhci_runtime_pm_put(host);
}

static void sdhci_timeout_timer(unsigned long data)
{
	struct sdhci_host *host;
	unsigned long flags;

	host = (struct sdhci_host*)data;

	spin_lock_irqsave(&host->lock, flags);

	if (host->mrq) {
		pr_err("%s: Timeout waiting for hardware "
			"interrupt.\n", mmc_hostname(host->mmc));
		if (host->data)
			sdhci_show_adma_error(host);
		else
			sdhci_dumpregs(host);

		if (host->data) {
			pr_info("%s: bytes to transfer: %d transferred: %d\n",
				mmc_hostname(host->mmc),
				(host->data->blksz * host->data->blocks),
				(sdhci_readw(host, SDHCI_BLOCK_SIZE) & 0xFFF) *
				sdhci_readw(host, SDHCI_BLOCK_COUNT));
			host->data->error = -ETIMEDOUT;
			sdhci_finish_data(host);
		} else {
			if (host->cmd)
				host->cmd->error = -ETIMEDOUT;
			else
				host->mrq->cmd->error = -ETIMEDOUT;

			tasklet_schedule(&host->finish_tasklet);
		}
	}

	mmiowb();
	spin_unlock_irqrestore(&host->lock, flags);
}

static void sdhci_tuning_timer(unsigned long data)
{
	struct sdhci_host *host;
	unsigned long flags;

	host = (struct sdhci_host *)data;

	spin_lock_irqsave(&host->lock, flags);

	host->flags |= SDHCI_NEEDS_RETUNING;

	spin_unlock_irqrestore(&host->lock, flags);
}

/*****************************************************************************\
 *                                                                           *
 * Interrupt handling                                                        *
 *                                                                           *
\*****************************************************************************/

static void sdhci_cmd_irq(struct sdhci_host *host, u32 intmask, u32 *mask)
{
	u16 auto_cmd_status;
	u32 command;
	BUG_ON(intmask == 0);

	if (!host->cmd) {
		pr_err("%s: Got command interrupt 0x%08x even "
			"though no command operation was in progress.\n",
			mmc_hostname(host->mmc), (unsigned)intmask);
		sdhci_dumpregs(host);
		return;
	}

	trace_mmc_cmd_rw_end(host->cmd->opcode, intmask,
				sdhci_readl(host, SDHCI_RESPONSE));

	if (intmask & SDHCI_INT_TIMEOUT)
		host->cmd->error = -ETIMEDOUT;
	else if (intmask & (SDHCI_INT_CRC | SDHCI_INT_END_BIT |
			SDHCI_INT_INDEX))
		host->cmd->error = -EILSEQ;

	if (intmask & SDHCI_INT_AUTO_CMD_ERR) {
		auto_cmd_status = host->auto_cmd_err_sts;
		pr_err_ratelimited("%s: %s: AUTO CMD err sts 0x%08x\n",
			mmc_hostname(host->mmc), __func__, auto_cmd_status);
		if (auto_cmd_status & (SDHCI_AUTO_CMD12_NOT_EXEC |
				       SDHCI_AUTO_CMD_INDEX_ERR |
				       SDHCI_AUTO_CMD_ENDBIT_ERR))
			host->cmd->error = -EIO;
		else if (auto_cmd_status & SDHCI_AUTO_CMD_TIMEOUT_ERR)
			host->cmd->error = -ETIMEDOUT;
		else if (auto_cmd_status & SDHCI_AUTO_CMD_CRC_ERR)
			host->cmd->error = -EILSEQ;
	}

	if (host->cmd->error) {
		command = SDHCI_GET_CMD(sdhci_readw(host,
						    SDHCI_COMMAND));
		if (host->cmd->error == -EILSEQ &&
		    (command != MMC_SEND_TUNING_BLOCK_HS200) &&
		    (command != MMC_SEND_TUNING_BLOCK) &&
		    (command != MMC_SEND_STATUS))
				host->flags |= SDHCI_NEEDS_RETUNING;

		/*
		 * If this command initiates a data phase and a response
		 * CRC error is signalled, the card can start transferring
		 * data - the card may have received the command without
		 * error.  We must not terminate the mmc_request early.
		 *
		 * If the card did not receive the command or returned an
		 * error which prevented it sending data, the data phase
		 * will time out.
		 *
		 * Even in case of cmd INDEX OR ENDBIT error we
		 * handle it the same way.
		 */
		if (host->cmd->data &&
		    (((intmask & (SDHCI_INT_CRC | SDHCI_INT_TIMEOUT)) ==
		     SDHCI_INT_CRC) || (host->cmd->error == -EILSEQ))) {
			host->cmd = NULL;
			return;
		}
		tasklet_schedule(&host->finish_tasklet);
		return;
	}

	/*
	 * The host can send and interrupt when the busy state has
	 * ended, allowing us to wait without wasting CPU cycles.
	 * Unfortunately this is overloaded on the "data complete"
	 * interrupt, so we need to take some care when handling
	 * it.
	 *
	 * Note: The 1.0 specification is a bit ambiguous about this
	 *       feature so there might be some problems with older
	 *       controllers.
	 */
	if (host->cmd->flags & MMC_RSP_BUSY) {
		if (host->cmd->data)
			DBG("Cannot wait for busy signal when also "
				"doing a data transfer");
		else if (!(host->quirks & SDHCI_QUIRK_NO_BUSY_IRQ)
				&& !host->busy_handle) {
			/* Mark that command complete before busy is ended */
			host->busy_handle = 1;
			return;
		}

		/* The controller does not support the end-of-busy IRQ,
		 * fall through and take the SDHCI_INT_RESPONSE */
	} else if ((host->quirks2 & SDHCI_QUIRK2_STOP_WITH_TC) &&
		   host->cmd->opcode == MMC_STOP_TRANSMISSION && !host->data) {
		*mask &= ~SDHCI_INT_DATA_END;
	}

	if (intmask & SDHCI_INT_RESPONSE)
		sdhci_finish_command(host);
}

#ifdef CONFIG_MMC_DEBUG
static void sdhci_show_adma_error(struct sdhci_host *host)
{
	const char *name = mmc_hostname(host->mmc);
	u8 *desc = host->adma_desc;
	__le16 *len;
	u8 attr;

	sdhci_dumpregs(host);

	while (true) {
		len = (__le16 *)(desc + 2);
		attr = *desc;

		if (host->flags & SDHCI_USE_ADMA_64BIT) {
			__le64 *dma = (__le64 *)(desc + 4);
			pr_info("%s: %pK: DMA %llx, LEN 0x%04x, Attr=0x%02x\n",
			    name, desc, (long long)le64_to_cpu(*dma),
			    le16_to_cpu(*len), attr);
		} else {
			__le32 *dma = (__le32 *)(desc + 4);
			pr_info("%s: %pK: DMA 0x%08x, LEN 0x%04x, Attr=0x%02x\n",
			    name, desc, le32_to_cpu(*dma), le16_to_cpu(*len),
			    attr);
		}

		desc += host->adma_desc_line_sz;

		if (attr & 2)
			break;
	}
}
#else
static void sdhci_show_adma_error(struct sdhci_host *host) { }
#endif

static void sdhci_data_irq(struct sdhci_host *host, u32 intmask)
{
	u32 command;
	bool pr_msg = false;
	BUG_ON(intmask == 0);

	command = SDHCI_GET_CMD(sdhci_readw(host, SDHCI_COMMAND));
	trace_mmc_data_rw_end(command, intmask);

	/* CMD19 generates _only_ Buffer Read Ready interrupt */
	if (intmask & SDHCI_INT_DATA_AVAIL) {
		if (!(host->quirks2 & SDHCI_QUIRK2_NON_STANDARD_TUNING) &&
			(command == MMC_SEND_TUNING_BLOCK ||
			command == MMC_SEND_TUNING_BLOCK_HS200)) {
			host->tuning_done = 1;
			wake_up(&host->buf_ready_int);
			return;
		}
	}

	if (!host->data) {
		/*
		 * The "data complete" interrupt is also used to
		 * indicate that a busy state has ended. See comment
		 * above in sdhci_cmd_irq().
		 */
		if (host->cmd && (host->cmd->flags & MMC_RSP_BUSY)) {
			if (intmask & SDHCI_INT_DATA_END) {
				/*
				 * Some cards handle busy-end interrupt
				 * before the command completed, so make
				 * sure we do things in the proper order.
				 */
				if (host->busy_handle)
					sdhci_finish_command(host);
				else
					host->busy_handle = 1;
				return;
			}
			if (host->quirks2 &
				SDHCI_QUIRK2_IGNORE_DATATOUT_FOR_R1BCMD) {
				pr_err_ratelimited("%s: %s: ignoring interrupt: 0x%08x due to DATATOUT_FOR_R1B quirk\n",
						mmc_hostname(host->mmc),
						__func__, intmask);
				MMC_TRACE(host->mmc,
					"%s: Quirk ignoring intr: 0x%08x\n",
						__func__, intmask);
				return;
			}
			if (intmask & SDHCI_INT_DATA_TIMEOUT) {
				host->cmd->error = -ETIMEDOUT;
				tasklet_schedule(&host->finish_tasklet);
				return;
			}
		}

		pr_err("%s: Got data interrupt 0x%08x even "
			"though no data operation was in progress.\n",
			mmc_hostname(host->mmc), (unsigned)intmask);
		sdhci_dumpregs(host);

		return;
	}

	if (intmask & SDHCI_INT_DATA_TIMEOUT)
		host->data->error = -ETIMEDOUT;
	else if (intmask & SDHCI_INT_DATA_END_BIT)
		host->data->error = -EILSEQ;
	else if ((intmask & SDHCI_INT_DATA_CRC) &&
		(command != MMC_BUS_TEST_R))
		host->data->error = -EILSEQ;
	else if (intmask & SDHCI_INT_ADMA_ERROR) {
		pr_err("%s: ADMA error\n", mmc_hostname(host->mmc));
		sdhci_show_adma_error(host);
		host->data->error = -EIO;
		if (host->ops->adma_workaround)
			host->ops->adma_workaround(host, intmask);
	}
	if (host->data->error) {
		if (intmask & (SDHCI_INT_DATA_CRC | SDHCI_INT_DATA_TIMEOUT
					| SDHCI_INT_DATA_END_BIT)) {
			command = SDHCI_GET_CMD(sdhci_readw(host,
							    SDHCI_COMMAND));
			if ((command != MMC_SEND_TUNING_BLOCK_HS200) &&
			    (command != MMC_SEND_TUNING_BLOCK)) {
				pr_msg = true;
				if (intmask & SDHCI_INT_DATA_CRC)
					host->flags |= SDHCI_NEEDS_RETUNING;
			}
		} else {
			pr_msg = true;
		}
		if (pr_msg && __ratelimit(&host->dbg_dump_rs)) {
			pr_err("%s: data txfr (0x%08x) error: %d after %lld ms\n",
			       mmc_hostname(host->mmc), intmask,
			       host->data->error, ktime_to_ms(ktime_sub(
			       ktime_get(), host->data_start_time)));
			sdhci_dumpregs(host);
		}
		sdhci_finish_data(host);
	} else {
		if (intmask & (SDHCI_INT_DATA_AVAIL | SDHCI_INT_SPACE_AVAIL))
			sdhci_transfer_pio(host);

		/*
		 * We currently don't do anything fancy with DMA
		 * boundaries, but as we can't disable the feature
		 * we need to at least restart the transfer.
		 *
		 * According to the spec sdhci_readl(host, SDHCI_DMA_ADDRESS)
		 * should return a valid address to continue from, but as
		 * some controllers are faulty, don't trust them.
		 */
		if (intmask & SDHCI_INT_DMA_END) {
			u32 dmastart, dmanow;
			dmastart = sg_dma_address(host->data->sg);
			dmanow = dmastart + host->data->bytes_xfered;
			/*
			 * Force update to the next DMA block boundary.
			 */
			dmanow = (dmanow &
				~(SDHCI_DEFAULT_BOUNDARY_SIZE - 1)) +
				SDHCI_DEFAULT_BOUNDARY_SIZE;
			host->data->bytes_xfered = dmanow - dmastart;
			DBG("%s: DMA base 0x%08x, transferred 0x%06x bytes,"
				" next 0x%08x\n",
				mmc_hostname(host->mmc), dmastart,
				host->data->bytes_xfered, dmanow);
			sdhci_writel(host, dmanow, SDHCI_DMA_ADDRESS);
		}

		if (intmask & SDHCI_INT_DATA_END) {
			if (host->cmd) {
				/*
				 * Data managed to finish before the
				 * command completed. Make sure we do
				 * things in the proper order.
				 */
				host->data_early = 1;
			} else {
				sdhci_finish_data(host);
			}
		}
	}
}

#ifdef CONFIG_MMC_CQ_HCI
static int sdhci_get_cmd_err(u32 intmask)
{
	if (intmask & SDHCI_INT_TIMEOUT)
		return -ETIMEDOUT;
	else if (intmask & (SDHCI_INT_CRC | SDHCI_INT_END_BIT |
			    SDHCI_INT_INDEX))
		return -EILSEQ;
	return 0;
}

static int sdhci_get_data_err(u32 intmask)
{
	if (intmask & SDHCI_INT_DATA_TIMEOUT)
		return -ETIMEDOUT;
	else if (intmask & (SDHCI_INT_DATA_END_BIT | SDHCI_INT_DATA_CRC))
		return -EILSEQ;
	else if (intmask & SDHCI_INT_ADMA_ERROR)
		return -EIO;
	return 0;
}

static irqreturn_t sdhci_cmdq_irq(struct sdhci_host *host, u32 intmask)
{
	int err = 0;
	u32 mask = 0;
	irqreturn_t ret;
	bool is_cmd_err = false;

	if (intmask & SDHCI_INT_CMD_MASK) {
		err = sdhci_get_cmd_err(intmask);
		is_cmd_err = true;
	} else if (intmask & SDHCI_INT_DATA_MASK) {
		err = sdhci_get_data_err(intmask);
		if (intmask & SDHCI_INT_DATA_TIMEOUT)
			is_cmd_err = sdhci_card_busy(host->mmc);
	}

	ret = cmdq_irq(host->mmc, err, is_cmd_err);
	if (err) {
		/* Clear the error interrupts */
		mask = intmask & SDHCI_INT_ERROR_MASK;
		sdhci_writel(host, mask, SDHCI_INT_STATUS);
	}
	return ret;

}

#else
static irqreturn_t sdhci_cmdq_irq(struct sdhci_host *host, u32 intmask)
{
	pr_err("%s: Received cmdq-irq when disabled !!!!\n",
		mmc_hostname(host->mmc));
	return IRQ_NONE;
}
#endif

static irqreturn_t sdhci_irq(int irq, void *dev_id)
{
	irqreturn_t result = IRQ_NONE;
	struct sdhci_host *host = dev_id;
	u32 intmask, mask, unexpected = 0;
	int max_loops = 16;

	spin_lock(&host->lock);

	if (host->runtime_suspended && !sdhci_sdio_irq_enabled(host)) {
		spin_unlock(&host->lock);
		return IRQ_NONE;
	}

	if (!(!host->mmc->clk_gated && host->clock) && host->mmc->card &&
			mmc_card_sdio(host->mmc->card)) {
		if (!mmc_card_and_host_support_async_int(host->mmc)) {
			spin_unlock(&host->lock);
			return IRQ_NONE;
		}
		/*
		 * async card interrupt is level sensitive and received
		 * when clocks are off.
		 * If sdio card has asserted async interrupt, in that
		 * case we need to disable host->irq.
		 * Later we can disable card interrupt and re-enable
		 * host->irq.
		 */

		pr_debug("%s: %s: sdio_async intr. received\n",
				mmc_hostname(host->mmc), __func__);
		sdhci_cfg_irq(host, false, false);
		host->sdio_irq_async_status = true;
		host->thread_isr |= SDHCI_INT_CARD_INT;
		result = IRQ_WAKE_THREAD;
		spin_unlock(&host->lock);
		return result;
	}

	intmask = sdhci_readl(host, SDHCI_INT_STATUS);
	if (!intmask || intmask == 0xffffffff) {
		result = IRQ_NONE;
		goto out;
	}

	do {
		if (host->mmc->card && mmc_card_cmdq(host->mmc->card) &&
		!mmc_host_halt(host->mmc) && !mmc_host_cq_disable(host->mmc)) {
			pr_debug("*** %s: cmdq intr: 0x%08x\n",
					mmc_hostname(host->mmc),
					intmask);
			result = sdhci_cmdq_irq(host, intmask);
			if (result == IRQ_HANDLED)
				goto out;
		}

		MMC_TRACE(host->mmc,
			"%s: intmask: 0x%x\n", __func__, intmask);

		if (intmask & SDHCI_INT_AUTO_CMD_ERR)
			host->auto_cmd_err_sts = sdhci_readw(host,
					SDHCI_AUTO_CMD_ERR);
		/* Clear selected interrupts. */
		mask = intmask & (SDHCI_INT_CMD_MASK | SDHCI_INT_DATA_MASK |
				  SDHCI_INT_BUS_POWER);
		sdhci_writel(host, mask, SDHCI_INT_STATUS);

		DBG("*** %s got interrupt: 0x%08x\n",
			mmc_hostname(host->mmc), intmask);

		if (intmask & (SDHCI_INT_CARD_INSERT | SDHCI_INT_CARD_REMOVE)) {
			u32 present = sdhci_readl(host, SDHCI_PRESENT_STATE) &
				      SDHCI_CARD_PRESENT;

			/*
			 * There is a observation on i.mx esdhc.  INSERT
			 * bit will be immediately set again when it gets
			 * cleared, if a card is inserted.  We have to mask
			 * the irq to prevent interrupt storm which will
			 * freeze the system.  And the REMOVE gets the
			 * same situation.
			 *
			 * More testing are needed here to ensure it works
			 * for other platforms though.
			 */
			host->ier &= ~(SDHCI_INT_CARD_INSERT |
				       SDHCI_INT_CARD_REMOVE);
			host->ier |= present ? SDHCI_INT_CARD_REMOVE :
					       SDHCI_INT_CARD_INSERT;
			sdhci_writel(host, host->ier, SDHCI_INT_ENABLE);
			sdhci_writel(host, host->ier, SDHCI_SIGNAL_ENABLE);

			sdhci_writel(host, intmask & (SDHCI_INT_CARD_INSERT |
				     SDHCI_INT_CARD_REMOVE), SDHCI_INT_STATUS);

			host->thread_isr |= intmask & (SDHCI_INT_CARD_INSERT |
						       SDHCI_INT_CARD_REMOVE);
			result = IRQ_WAKE_THREAD;
		}

		if (intmask & SDHCI_INT_CMD_MASK) {
			if ((host->quirks2 & SDHCI_QUIRK2_SLOW_INT_CLR) &&
				(host->clock <= 400000))
				udelay(40);
			sdhci_cmd_irq(host, intmask & SDHCI_INT_CMD_MASK,
				      &intmask);
		}

		if (intmask & SDHCI_INT_DATA_MASK) {
			if ((host->quirks2 & SDHCI_QUIRK2_SLOW_INT_CLR) &&
			    (host->clock <= 400000))
				udelay(40);
			sdhci_data_irq(host, intmask & SDHCI_INT_DATA_MASK);
		}

		if (intmask & SDHCI_INT_BUS_POWER)
			pr_err("%s: Card is consuming too much power!\n",
				mmc_hostname(host->mmc));

		if (intmask & SDHCI_INT_CARD_INT) {
			sdhci_enable_sdio_irq_nolock(host, false);
			host->thread_isr |= SDHCI_INT_CARD_INT;
			result = IRQ_WAKE_THREAD;
		}

		intmask &= ~(SDHCI_INT_CARD_INSERT | SDHCI_INT_CARD_REMOVE |
			     SDHCI_INT_CMD_MASK | SDHCI_INT_DATA_MASK |
			     SDHCI_INT_ERROR | SDHCI_INT_BUS_POWER |
			     SDHCI_INT_CARD_INT);

		if (intmask) {
			unexpected |= intmask;
			sdhci_writel(host, intmask, SDHCI_INT_STATUS);
		}

		if (result == IRQ_NONE)
			result = IRQ_HANDLED;

		intmask = sdhci_readl(host, SDHCI_INT_STATUS);
	} while (intmask && --max_loops);
out:
	spin_unlock(&host->lock);

	if (unexpected) {
		pr_err("%s: Unexpected interrupt 0x%08x.\n",
			   mmc_hostname(host->mmc), unexpected);
		sdhci_dumpregs(host);
	}

	return result;
}

static irqreturn_t sdhci_thread_irq(int irq, void *dev_id)
{
	struct sdhci_host *host = dev_id;
	unsigned long flags;
	u32 isr;

	spin_lock_irqsave(&host->lock, flags);
	isr = host->thread_isr;
	host->thread_isr = 0;
	spin_unlock_irqrestore(&host->lock, flags);

	if (isr & (SDHCI_INT_CARD_INSERT | SDHCI_INT_CARD_REMOVE)) {
		sdhci_card_event(host->mmc);
		mmc_detect_change(host->mmc, msecs_to_jiffies(200));
	}

	if (isr & SDHCI_INT_CARD_INT) {
		sdio_run_irqs(host->mmc);

		spin_lock_irqsave(&host->lock, flags);
		if (host->flags & SDHCI_SDIO_IRQ_ENABLED) {
			if (host->sdio_irq_async_status)
				host->sdio_irq_async_status = false;
			sdhci_enable_sdio_irq_nolock(host, true);
		}
		spin_unlock_irqrestore(&host->lock, flags);
	}

	return isr ? IRQ_HANDLED : IRQ_NONE;
}

/*****************************************************************************\
 *                                                                           *
 * Suspend/resume                                                            *
 *                                                                           *
\*****************************************************************************/

#ifdef CONFIG_PM
void sdhci_enable_irq_wakeups(struct sdhci_host *host)
{
	u8 val;
	u8 mask = SDHCI_WAKE_ON_INSERT | SDHCI_WAKE_ON_REMOVE
			| SDHCI_WAKE_ON_INT;

	val = sdhci_readb(host, SDHCI_WAKE_UP_CONTROL);
	val |= mask ;
	/* Avoid fake wake up */
	if (host->quirks & SDHCI_QUIRK_BROKEN_CARD_DETECTION)
		val &= ~(SDHCI_WAKE_ON_INSERT | SDHCI_WAKE_ON_REMOVE);
	sdhci_writeb(host, val, SDHCI_WAKE_UP_CONTROL);
}
EXPORT_SYMBOL_GPL(sdhci_enable_irq_wakeups);

static void sdhci_disable_irq_wakeups(struct sdhci_host *host)
{
	u8 val;
	u8 mask = SDHCI_WAKE_ON_INSERT | SDHCI_WAKE_ON_REMOVE
			| SDHCI_WAKE_ON_INT;

	val = sdhci_readb(host, SDHCI_WAKE_UP_CONTROL);
	val &= ~mask;
	sdhci_writeb(host, val, SDHCI_WAKE_UP_CONTROL);
}

int sdhci_suspend_host(struct sdhci_host *host)
{
	sdhci_disable_card_detection(host);

	/* Disable tuning since we are suspending */
	if (host->flags & SDHCI_USING_RETUNING_TIMER) {
		del_timer_sync(&host->tuning_timer);
		host->flags &= ~SDHCI_NEEDS_RETUNING;
	}

	if (!device_may_wakeup(mmc_dev(host->mmc))) {
		host->ier = 0;
		sdhci_writel(host, 0, SDHCI_INT_ENABLE);
		sdhci_writel(host, 0, SDHCI_SIGNAL_ENABLE);
		free_irq(host->irq, host);
	} else {
		sdhci_enable_irq_wakeups(host);
		enable_irq_wake(host->irq);
	}
	return 0;
}

EXPORT_SYMBOL_GPL(sdhci_suspend_host);

int sdhci_resume_host(struct sdhci_host *host)
{
	int ret = 0;

	if (host->flags & (SDHCI_USE_SDMA | SDHCI_USE_ADMA)) {
		if (host->ops->enable_dma)
			host->ops->enable_dma(host);
	}

	if (!device_may_wakeup(mmc_dev(host->mmc))) {
		ret = request_threaded_irq(host->irq, sdhci_irq,
					   sdhci_thread_irq, IRQF_SHARED,
					   mmc_hostname(host->mmc), host);
		if (ret)
			return ret;
	} else {
		sdhci_disable_irq_wakeups(host);
		disable_irq_wake(host->irq);
	}

	if ((host->mmc->pm_flags & MMC_PM_KEEP_POWER) &&
	    (host->quirks2 & SDHCI_QUIRK2_HOST_OFF_CARD_ON)) {
		/* Card keeps power but host controller does not */
		sdhci_init(host, 0);
		host->pwr = 0;
		host->clock = 0;
		sdhci_do_set_ios(host, &host->mmc->ios);
	} else {
		sdhci_init(host, (host->mmc->pm_flags & MMC_PM_KEEP_POWER));
		mmiowb();
	}

	sdhci_enable_card_detection(host);

	/* Set the re-tuning expiration flag */
	if (host->flags & SDHCI_USING_RETUNING_TIMER)
		host->flags |= SDHCI_NEEDS_RETUNING;

	return ret;
}

EXPORT_SYMBOL_GPL(sdhci_resume_host);
#endif /* CONFIG_PM */

#ifdef CONFIG_PM_RUNTIME

static int sdhci_runtime_pm_get(struct sdhci_host *host)
{
	return pm_runtime_get_sync(host->mmc->parent);
}

static int sdhci_runtime_pm_put(struct sdhci_host *host)
{
	pm_runtime_mark_last_busy(host->mmc->parent);
	return pm_runtime_put_autosuspend(host->mmc->parent);
}

static void sdhci_runtime_pm_bus_on(struct sdhci_host *host)
{
	if (host->runtime_suspended || host->bus_on)
		return;
	host->bus_on = true;
	pm_runtime_get_noresume(host->mmc->parent);
}

static void sdhci_runtime_pm_bus_off(struct sdhci_host *host)
{
	if (host->runtime_suspended || !host->bus_on)
		return;
	host->bus_on = false;
	pm_runtime_put_noidle(host->mmc->parent);
}

int sdhci_runtime_suspend_host(struct sdhci_host *host)
{
	unsigned long flags;

	/* Disable tuning since we are suspending */
	if (host->flags & SDHCI_USING_RETUNING_TIMER) {
		del_timer_sync(&host->tuning_timer);
		host->flags &= ~SDHCI_NEEDS_RETUNING;
	}

	spin_lock_irqsave(&host->lock, flags);
	host->ier &= SDHCI_INT_CARD_INT;
	sdhci_writel(host, host->ier, SDHCI_INT_ENABLE);
	sdhci_writel(host, host->ier, SDHCI_SIGNAL_ENABLE);
	spin_unlock_irqrestore(&host->lock, flags);

	synchronize_hardirq(host->irq);

	spin_lock_irqsave(&host->lock, flags);
	host->runtime_suspended = true;
	spin_unlock_irqrestore(&host->lock, flags);

	return 0;
}
EXPORT_SYMBOL_GPL(sdhci_runtime_suspend_host);

int sdhci_runtime_resume_host(struct sdhci_host *host)
{
	unsigned long flags;
	int host_flags = host->flags;

	if (host_flags & (SDHCI_USE_SDMA | SDHCI_USE_ADMA)) {
		if (host->ops->enable_dma)
			host->ops->enable_dma(host);
	}

	sdhci_init(host, 0);

	/* Force clock and power re-program */
	host->pwr = 0;
	host->clock = 0;
	sdhci_do_set_ios(host, &host->mmc->ios);

	sdhci_do_start_signal_voltage_switch(host, &host->mmc->ios);
	if ((host_flags & SDHCI_PV_ENABLED) &&
		!(host->quirks2 & SDHCI_QUIRK2_PRESET_VALUE_BROKEN)) {
		spin_lock_irqsave(&host->lock, flags);
		sdhci_enable_preset_value(host, true);
		spin_unlock_irqrestore(&host->lock, flags);
	}

	/* Set the re-tuning expiration flag */
	if (host->flags & SDHCI_USING_RETUNING_TIMER)
		host->flags |= SDHCI_NEEDS_RETUNING;

	spin_lock_irqsave(&host->lock, flags);

	host->runtime_suspended = false;

	/* Enable SDIO IRQ */
	if (host->flags & SDHCI_SDIO_IRQ_ENABLED)
		sdhci_enable_sdio_irq_nolock(host, true);

	/* Enable Card Detection */
	sdhci_enable_card_detection(host);

	spin_unlock_irqrestore(&host->lock, flags);

	return 0;
}
EXPORT_SYMBOL_GPL(sdhci_runtime_resume_host);

#endif

/*****************************************************************************\
 *                                                                           *
 * Device allocation/registration                                            *
 *                                                                           *
\*****************************************************************************/

struct sdhci_host *sdhci_alloc_host(struct device *dev,
	size_t priv_size)
{
	struct mmc_host *mmc;
	struct sdhci_host *host;

	WARN_ON(dev == NULL);

	mmc = mmc_alloc_host(sizeof(struct sdhci_host) + priv_size, dev);
	if (!mmc)
		return ERR_PTR(-ENOMEM);

	host = mmc_priv(mmc);
	host->mmc = mmc;

	spin_lock_init(&host->lock);
	ratelimit_state_init(&host->dbg_dump_rs, SDHCI_DBG_DUMP_RS_INTERVAL,
			SDHCI_DBG_DUMP_RS_BURST);

	return host;
}

EXPORT_SYMBOL_GPL(sdhci_alloc_host);

#ifdef CONFIG_ARCH_DMA_ADDR_T_64BIT
static int sdhci_is_adma2_64bit(struct sdhci_host *host)
{
	u32 caps;

	caps = (host->quirks & SDHCI_QUIRK_MISSING_CAPS) ? host->caps :
		sdhci_readl(host, SDHCI_CAPABILITIES);

	if (caps & SDHCI_CAN_64BIT)
		return 1;
	return 0;
}
#else
static int sdhci_is_adma2_64bit(struct sdhci_host *host)
{
	return 0;
}
#endif

#ifdef CONFIG_MMC_CQ_HCI
static void sdhci_cmdq_set_transfer_params(struct mmc_host *mmc)
{
	struct sdhci_host *host = mmc_priv(mmc);
	u8 ctrl;

	if (host->version >= SDHCI_SPEC_200) {
		ctrl = sdhci_readb(host, SDHCI_HOST_CONTROL);
		ctrl &= ~SDHCI_CTRL_DMA_MASK;
		if (host->flags & SDHCI_USE_ADMA_64BIT)
			ctrl |= SDHCI_CTRL_ADMA64;
		else
			ctrl |= SDHCI_CTRL_ADMA32;
		sdhci_writeb(host, ctrl, SDHCI_HOST_CONTROL);
	}
	if (host->ops->toggle_cdr)
		host->ops->toggle_cdr(host, false);
}

static void sdhci_cmdq_clear_set_irqs(struct mmc_host *mmc, bool clear)
{
	struct sdhci_host *host = mmc_priv(mmc);
	u32 ier = 0;

	ier &= ~SDHCI_INT_ALL_MASK;

	if (clear) {
		ier = SDHCI_INT_CMDQ_EN | SDHCI_INT_ERROR_MASK;
		sdhci_writel(host, ier, SDHCI_INT_ENABLE);
		sdhci_writel(host, ier, SDHCI_SIGNAL_ENABLE);
	} else {
		ier = SDHCI_INT_BUS_POWER | SDHCI_INT_DATA_END_BIT |
			     SDHCI_INT_DATA_CRC | SDHCI_INT_DATA_TIMEOUT |
			     SDHCI_INT_INDEX | SDHCI_INT_END_BIT |
			     SDHCI_INT_CRC | SDHCI_INT_TIMEOUT |
			     SDHCI_INT_DATA_END | SDHCI_INT_RESPONSE |
			     SDHCI_INT_AUTO_CMD_ERR;
		sdhci_writel(host, ier, SDHCI_INT_ENABLE);
		sdhci_writel(host, ier, SDHCI_SIGNAL_ENABLE);
	}
}

static void sdhci_cmdq_set_data_timeout(struct mmc_host *mmc, u32 val)
{
	struct sdhci_host *host = mmc_priv(mmc);

	sdhci_writeb(host, val, SDHCI_TIMEOUT_CONTROL);
}

static void sdhci_cmdq_dump_vendor_regs(struct mmc_host *mmc)
{
	struct sdhci_host *host = mmc_priv(mmc);

	sdhci_dumpregs(host);
}

static int sdhci_cmdq_init(struct sdhci_host *host, struct mmc_host *mmc,
			   bool dma64)
{
	return cmdq_init(host->cq_host, mmc, dma64);
}

static void sdhci_cmdq_set_block_size(struct mmc_host *mmc)
{
	struct sdhci_host *host = mmc_priv(mmc);

	sdhci_set_blk_size_reg(host, 512, 0);
}

static void sdhci_enhanced_strobe_mask(struct mmc_host *mmc, bool set)
{
	struct sdhci_host *host = mmc_priv(mmc);

	if (host->ops->enhanced_strobe_mask)
		host->ops->enhanced_strobe_mask(host, set);
}

static void sdhci_cmdq_clear_set_dumpregs(struct mmc_host *mmc, bool set)
{
	struct sdhci_host *host = mmc_priv(mmc);

	if (host->ops->clear_set_dumpregs)
		host->ops->clear_set_dumpregs(host, set);
}
static int sdhci_cmdq_crypto_cfg(struct mmc_host *mmc,
		struct mmc_request *mrq, u32 slot)
{
	struct sdhci_host *host = mmc_priv(mmc);

	if (!host->is_crypto_en)
		return 0;

	return sdhci_crypto_cfg(host, mrq, slot);
}

static void sdhci_cmdq_crypto_cfg_reset(struct mmc_host *mmc, unsigned int slot)
{
	struct sdhci_host *host = mmc_priv(mmc);

	if (!host->is_crypto_en)
		return;

	if (host->ops->crypto_cfg_reset)
		host->ops->crypto_cfg_reset(host, slot);
}

static void sdhci_cmdq_post_cqe_halt(struct mmc_host *mmc)
{
	struct sdhci_host *host = mmc_priv(mmc);

	sdhci_writel(host, sdhci_readl(host, SDHCI_INT_ENABLE) |
			SDHCI_INT_RESPONSE, SDHCI_INT_ENABLE);
	sdhci_writel(host, SDHCI_INT_RESPONSE, SDHCI_INT_STATUS);
}
#else
static void sdhci_cmdq_set_transfer_params(struct mmc_host *mmc)
{

}
static void sdhci_cmdq_clear_set_irqs(struct mmc_host *mmc, bool clear)
{

}

static void sdhci_cmdq_set_data_timeout(struct mmc_host *mmc, u32 val)
{

}

static void sdhci_cmdq_dump_vendor_regs(struct mmc_host *mmc)
{

}

static int sdhci_cmdq_init(struct sdhci_host *host, struct mmc_host *mmc,
			   bool dma64)
{
	return -ENOSYS;
}

static void sdhci_cmdq_set_block_size(struct mmc_host *mmc)
{

}

static void sdhci_enhanced_strobe_mask(struct mmc_host *mmc, bool set)
{

}

static void sdhci_cmdq_clear_set_dumpregs(struct mmc_host *mmc, bool set)
{

}
static int sdhci_cmdq_crypto_cfg(struct mmc_host *mmc,
		struct mmc_request *mrq, u32 slot)
{
	return 0;
}

static void sdhci_cmdq_crypto_cfg_reset(struct mmc_host *mmc, unsigned int slot)
{

}
static void sdhci_cmdq_post_cqe_halt(struct mmc_host *mmc)
{
}
#endif

static const struct cmdq_host_ops sdhci_cmdq_ops = {
	.clear_set_irqs = sdhci_cmdq_clear_set_irqs,
	.set_data_timeout = sdhci_cmdq_set_data_timeout,
	.dump_vendor_regs = sdhci_cmdq_dump_vendor_regs,
	.set_block_size = sdhci_cmdq_set_block_size,
	.clear_set_dumpregs = sdhci_cmdq_clear_set_dumpregs,
	.enhanced_strobe_mask = sdhci_enhanced_strobe_mask,
	.crypto_cfg	= sdhci_cmdq_crypto_cfg,
	.crypto_cfg_reset	= sdhci_cmdq_crypto_cfg_reset,
	.post_cqe_halt = sdhci_cmdq_post_cqe_halt,
	.set_transfer_params = sdhci_cmdq_set_transfer_params,
};

int sdhci_add_host(struct sdhci_host *host)
{
	struct mmc_host *mmc;
	u32 caps[2] = {0, 0};
	u32 max_current_caps;
	unsigned int ocr_avail;
	unsigned int override_timeout_clk;
	int ret;

	WARN_ON(host == NULL);
	if (host == NULL)
		return -EINVAL;

	mmc = host->mmc;

	if (debug_quirks)
		host->quirks = debug_quirks;
	if (debug_quirks2)
		host->quirks2 = debug_quirks2;

	override_timeout_clk = host->timeout_clk;

	sdhci_do_reset(host, SDHCI_RESET_ALL);

	host->version = sdhci_readw(host, SDHCI_HOST_VERSION);
	host->version = (host->version & SDHCI_SPEC_VER_MASK)
				>> SDHCI_SPEC_VER_SHIFT;
	if (host->version > SDHCI_SPEC_300) {
		pr_err("%s: Unknown controller version (%d). "
			"You may experience problems.\n", mmc_hostname(mmc),
			host->version);
	}

	caps[0] = (host->quirks & SDHCI_QUIRK_MISSING_CAPS) ? host->caps :
		sdhci_readl(host, SDHCI_CAPABILITIES);

	if (host->version >= SDHCI_SPEC_300)
		caps[1] = (host->quirks & SDHCI_QUIRK_MISSING_CAPS) ?
			host->caps1 :
			sdhci_readl(host, SDHCI_CAPABILITIES_1);

	if (host->quirks & SDHCI_QUIRK_FORCE_DMA)
		host->flags |= SDHCI_USE_SDMA;
	else if (!(caps[0] & SDHCI_CAN_DO_SDMA))
		DBG("Controller doesn't have SDMA capability\n");
	else
		host->flags |= SDHCI_USE_SDMA;

	if ((host->quirks & SDHCI_QUIRK_BROKEN_DMA) &&
		(host->flags & SDHCI_USE_SDMA)) {
		DBG("Disabling DMA as it is marked broken\n");
		host->flags &= ~SDHCI_USE_SDMA;
	}

	if ((host->version >= SDHCI_SPEC_200) &&
		(caps[0] & SDHCI_CAN_DO_ADMA2)) {
		host->flags |= SDHCI_USE_ADMA;
		if (sdhci_is_adma2_64bit(host))
			host->flags |= SDHCI_USE_ADMA_64BIT;
	}

	if ((host->quirks & SDHCI_QUIRK_BROKEN_ADMA) &&
		(host->flags & SDHCI_USE_ADMA)) {
		DBG("Disabling ADMA as it is marked broken\n");
		host->flags &= ~SDHCI_USE_ADMA;
	}

	if (host->flags & (SDHCI_USE_SDMA | SDHCI_USE_ADMA)) {
		if (host->ops->enable_dma) {
			if (host->ops->enable_dma(host)) {
				pr_warn("%s: No suitable DMA available - falling back to PIO\n",
					mmc_hostname(mmc));
				host->flags &=
					~(SDHCI_USE_SDMA | SDHCI_USE_ADMA);
			}
		}
	}

	if (host->flags & SDHCI_USE_ADMA) {
		/*
		 * We need to allocate descriptors for all sg entries
		 * (128/max_segments) and potentially one alignment transfer for
		 * each of those entries.
		 */
		if (host->ops->get_max_segments) {
			host->adma_max_desc = host->ops->get_max_segments();
			host->adma_desc_sz = (host->adma_max_desc * 2 + 1) * 4;
		} else {
			host->adma_max_desc = 128;
			host->adma_desc_sz = ADMA_SIZE;
		}

		if (host->flags & SDHCI_USE_ADMA_64BIT) {
			host->adma_desc_line_sz = 12;
			host->align_bytes = 8;
		} else {
			host->adma_desc_line_sz = 8;
			host->align_bytes = 4;
		}

		host->adma_desc_sz = (host->adma_max_desc * 2 + 1) *
						host->adma_desc_line_sz;
		host->align_buf_sz = host->adma_max_desc * host->align_bytes;

		pr_debug("%s: %s: dma_desc_size: %d\n",
			mmc_hostname(host->mmc), __func__, host->adma_desc_sz);
		host->adma_desc = dma_alloc_coherent(mmc_dev(host->mmc),
						host->adma_desc_sz,
						&host->adma_addr,
						GFP_KERNEL);

		host->align_buffer = dma_alloc_coherent(mmc_dev(host->mmc),
							host->align_buf_sz,
							&host->align_addr,
							GFP_KERNEL);
		if (!host->adma_desc || !host->align_buffer) {
			dma_free_coherent(mmc_dev(host->mmc),
					host->adma_desc_sz,
					host->adma_desc, host->adma_addr);
			dma_free_coherent(mmc_dev(host->mmc),
					  host->align_buf_sz,
					  host->align_buffer,
					  host->align_addr);
			pr_warning("%s: Unable to allocate ADMA "
				"buffers. Falling back to standard DMA.\n",
				mmc_hostname(mmc));
			host->flags &= ~SDHCI_USE_ADMA;
			host->adma_desc = NULL;
			host->align_buffer = NULL;
		} else if (host->adma_addr & 3) {
			pr_warn("%s: unable to allocate aligned ADMA descriptor\n",
				mmc_hostname(mmc));
			host->flags &= ~SDHCI_USE_ADMA;
			dma_free_coherent(mmc_dev(host->mmc),
					host->adma_desc_sz,
					host->adma_desc,
					host->adma_addr);
			dma_free_coherent(mmc_dev(host->mmc),
					  host->align_buf_sz,
					  host->align_buffer,
					  host->align_addr);
			host->adma_desc = NULL;
			host->align_buffer = NULL;
		}
	}

	host->next_data.cookie = 1;

	/*
	 * If we use DMA, then it's up to the caller to set the DMA
	 * mask, but PIO does not need the hw shim so we set a new
	 * mask here in that case.
	 */
	if (!(host->flags & (SDHCI_USE_SDMA | SDHCI_USE_ADMA))) {
		host->dma_mask = DMA_BIT_MASK(64);
		mmc_dev(mmc)->dma_mask = &host->dma_mask;
	}

	if (host->version >= SDHCI_SPEC_300)
		host->max_clk = (caps[0] & SDHCI_CLOCK_V3_BASE_MASK)
			>> SDHCI_CLOCK_BASE_SHIFT;
	else
		host->max_clk = (caps[0] & SDHCI_CLOCK_BASE_MASK)
			>> SDHCI_CLOCK_BASE_SHIFT;

	host->max_clk *= 1000000;
	if (host->max_clk == 0 || host->quirks &
			SDHCI_QUIRK_CAP_CLOCK_BASE_BROKEN) {
		if (!host->ops->get_max_clock) {
			pr_err("%s: Hardware doesn't specify base clock "
			       "frequency.\n", mmc_hostname(mmc));
			return -ENODEV;
		}
		host->max_clk = host->ops->get_max_clock(host);
	}

	/*
	 * In case of Host Controller v3.00, find out whether clock
	 * multiplier is supported.
	 */
	host->clk_mul = (caps[1] & SDHCI_CLOCK_MUL_MASK) >>
			SDHCI_CLOCK_MUL_SHIFT;

	/*
	 * In case the value in Clock Multiplier is 0, then programmable
	 * clock mode is not supported, otherwise the actual clock
	 * multiplier is one more than the value of Clock Multiplier
	 * in the Capabilities Register.
	 */
	if (host->clk_mul)
		host->clk_mul += 1;

	/*
	 * Set host parameters.
	 */
	mmc->ops = &sdhci_ops;
	mmc->f_max = host->max_clk;
	if (host->ops->get_min_clock)
		mmc->f_min = host->ops->get_min_clock(host);
	else if (host->version >= SDHCI_SPEC_300) {
		if (host->clk_mul)
			mmc->f_max = host->max_clk * host->clk_mul;
		/*
		 * Divided Clock Mode minimum clock rate is always less than
		 * Programmable Clock Mode minimum clock rate.
		 */
		mmc->f_min = host->max_clk / SDHCI_MAX_DIV_SPEC_300;
	} else
		mmc->f_min = host->max_clk / SDHCI_MAX_DIV_SPEC_200;

	if (!(host->quirks & SDHCI_QUIRK_DATA_TIMEOUT_USES_SDCLK)) {
		host->timeout_clk = (caps[0] & SDHCI_TIMEOUT_CLK_MASK) >>
					SDHCI_TIMEOUT_CLK_SHIFT;
		if (host->timeout_clk == 0) {
			if (host->ops->get_timeout_clock) {
				host->timeout_clk =
					host->ops->get_timeout_clock(host);
			} else {
				pr_err("%s: Hardware doesn't specify timeout clock frequency.\n",
					mmc_hostname(mmc));
				return -ENODEV;
			}
		}

		if (caps[0] & SDHCI_TIMEOUT_CLK_UNIT)
			host->timeout_clk *= 1000;

		mmc->max_busy_timeout = host->ops->get_max_timeout_count ?
			host->ops->get_max_timeout_count(host) : 1 << 27;
		mmc->max_busy_timeout /= host->timeout_clk;
	}

	if (override_timeout_clk)
		host->timeout_clk = override_timeout_clk;

	mmc->caps |= MMC_CAP_SDIO_IRQ | MMC_CAP_ERASE | MMC_CAP_CMD23;
	mmc->caps2 |= MMC_CAP2_SDIO_IRQ_NOTHREAD;

	if (caps[0] & SDHCI_CAN_ASYNC_INT)
		mmc->caps2 |= MMC_CAP2_ASYNC_SDIO_IRQ_4BIT_MODE;

	if (host->quirks & SDHCI_QUIRK_MULTIBLOCK_READ_ACMD12)
		host->flags |= SDHCI_AUTO_CMD12;

	/* Auto-CMD23 stuff only works in ADMA or PIO. */
	if ((host->version >= SDHCI_SPEC_300) &&
	    ((host->flags & SDHCI_USE_ADMA) ||
	     !(host->flags & SDHCI_USE_SDMA))) {
		host->flags |= SDHCI_AUTO_CMD23;
		DBG("%s: Auto-CMD23 available\n", mmc_hostname(mmc));
	} else {
		DBG("%s: Auto-CMD23 unavailable\n", mmc_hostname(mmc));
	}

	/*
	 * A controller may support 8-bit width, but the board itself
	 * might not have the pins brought out.  Boards that support
	 * 8-bit width must set "mmc->caps |= MMC_CAP_8_BIT_DATA;" in
	 * their platform code before calling sdhci_add_host(), and we
	 * won't assume 8-bit width for hosts without that CAP.
	 */
	if (!(host->quirks & SDHCI_QUIRK_FORCE_1_BIT_DATA))
		mmc->caps |= MMC_CAP_4_BIT_DATA;

	if (host->quirks2 & SDHCI_QUIRK2_HOST_NO_CMD23)
		mmc->caps &= ~MMC_CAP_CMD23;

	if (caps[0] & SDHCI_CAN_DO_HISPD)
		mmc->caps |= MMC_CAP_SD_HIGHSPEED | MMC_CAP_MMC_HIGHSPEED;

	/*
	 * Enable polling on when card detection is broken and no card detect
	 * gpio is present.
	 */
	if ((host->quirks & SDHCI_QUIRK_BROKEN_CARD_DETECTION) &&
	    !(mmc->caps & MMC_CAP_NONREMOVABLE) &&
	    (mmc_gpio_get_cd(host->mmc) < 0) &&
	    !(mmc->caps2 & MMC_CAP2_NONHOTPLUG))
		mmc->caps |= MMC_CAP_NEEDS_POLL;

	/* If there are external regulators, get them */
	if (mmc_regulator_get_supply(mmc) == -EPROBE_DEFER)
		return -EPROBE_DEFER;

	/* If vqmmc regulator and no 1.8V signalling, then there's no UHS */
	if (!IS_ERR(mmc->supply.vqmmc)) {
		ret = regulator_enable(mmc->supply.vqmmc);
		if (!regulator_is_supported_voltage(mmc->supply.vqmmc, 1700000,
						    1950000))
			caps[1] &= ~(SDHCI_SUPPORT_SDR104 |
					SDHCI_SUPPORT_SDR50 |
					SDHCI_SUPPORT_DDR50);
		if (ret) {
			pr_warn("%s: Failed to enable vqmmc regulator: %d\n",
				mmc_hostname(mmc), ret);
			mmc->supply.vqmmc = NULL;
		}
	}

	if (host->quirks2 & SDHCI_QUIRK2_NO_1_8_V)
		caps[1] &= ~(SDHCI_SUPPORT_SDR104 | SDHCI_SUPPORT_SDR50 |
		       SDHCI_SUPPORT_DDR50);

	/* Any UHS-I mode in caps implies SDR12 and SDR25 support. */
	if (caps[1] & (SDHCI_SUPPORT_SDR104 | SDHCI_SUPPORT_SDR50 |
		       SDHCI_SUPPORT_DDR50))
		mmc->caps |= MMC_CAP_UHS_SDR12 | MMC_CAP_UHS_SDR25;

	/* SDR104 supports also implies SDR50 support */
	if (caps[1] & SDHCI_SUPPORT_SDR104) {
		mmc->caps |= MMC_CAP_UHS_SDR104 | MMC_CAP_UHS_SDR50;
		/* SD3.0: SDR104 is supported so (for eMMC) the caps2
		 * field can be promoted to support HS200.
		 */
		if (!(host->quirks2 & SDHCI_QUIRK2_BROKEN_HS200)) {
			mmc->caps2 |= MMC_CAP2_HS200;
			if (IS_ERR(mmc->supply.vqmmc) ||
					!regulator_is_supported_voltage
					(mmc->supply.vqmmc, 1100000, 1300000))
				mmc->caps2 &= ~MMC_CAP2_HS200_1_2V_SDR;
		}
	} else if (caps[1] & SDHCI_SUPPORT_SDR50)
		mmc->caps |= MMC_CAP_UHS_SDR50;

	if (host->quirks2 & SDHCI_QUIRK2_CAPS_BIT63_FOR_HS400 &&
	    (caps[1] & SDHCI_SUPPORT_HS400))
		mmc->caps2 |= MMC_CAP2_HS400;

	if ((caps[1] & SDHCI_SUPPORT_DDR50) &&
		!(host->quirks2 & SDHCI_QUIRK2_BROKEN_DDR50))
		mmc->caps |= MMC_CAP_UHS_DDR50;

	/* Does the host need tuning for SDR50? */
	if (caps[1] & SDHCI_USE_SDR50_TUNING)
		host->flags |= SDHCI_SDR50_NEEDS_TUNING;

	/* Does the host need tuning for SDR104 / HS200? */
	if (mmc->caps2 & MMC_CAP2_HS200)
		host->flags |= SDHCI_SDR104_NEEDS_TUNING;

	/* Driver Type(s) (A, C, D) supported by the host */
	if (caps[1] & SDHCI_DRIVER_TYPE_A)
		mmc->caps |= MMC_CAP_DRIVER_TYPE_A;
	if (caps[1] & SDHCI_DRIVER_TYPE_C)
		mmc->caps |= MMC_CAP_DRIVER_TYPE_C;
	if (caps[1] & SDHCI_DRIVER_TYPE_D)
		mmc->caps |= MMC_CAP_DRIVER_TYPE_D;

	/* Initial value for re-tuning timer count */
	host->tuning_count = (caps[1] & SDHCI_RETUNING_TIMER_COUNT_MASK) >>
			      SDHCI_RETUNING_TIMER_COUNT_SHIFT;

	/*
	 * In case Re-tuning Timer is not disabled, the actual value of
	 * re-tuning timer will be 2 ^ (n - 1).
	 */
	if (host->tuning_count)
		host->tuning_count = 1 << (host->tuning_count - 1);

	/* Re-tuning mode supported by the Host Controller */
	host->tuning_mode = (caps[1] & SDHCI_RETUNING_MODE_MASK) >>
			     SDHCI_RETUNING_MODE_SHIFT;

	ocr_avail = 0;

	/*
	 * According to SD Host Controller spec v3.00, if the Host System
	 * can afford more than 150mA, Host Driver should set XPC to 1. Also
	 * the value is meaningful only if Voltage Support in the Capabilities
	 * register is set. The actual current value is 4 times the register
	 * value.
	 */
	max_current_caps = sdhci_readl(host, SDHCI_MAX_CURRENT);
	if (!max_current_caps) {
		u32 curr = 0;

		if (!IS_ERR(mmc->supply.vmmc))
			curr = regulator_get_current_limit(mmc->supply.vmmc);
		else if (host->ops->get_current_limit)
			curr = host->ops->get_current_limit(host);

		if (curr > 0) {
			/* convert to SDHCI_MAX_CURRENT format */
			curr = curr/1000;  /* convert to mA */
			curr = curr/SDHCI_MAX_CURRENT_MULTIPLIER;

			curr = min_t(u32, curr, SDHCI_MAX_CURRENT_LIMIT);
			max_current_caps =
				(curr << SDHCI_MAX_CURRENT_330_SHIFT) |
				(curr << SDHCI_MAX_CURRENT_300_SHIFT) |
				(curr << SDHCI_MAX_CURRENT_180_SHIFT);
		}
	}

	if (caps[0] & SDHCI_CAN_VDD_330) {
		ocr_avail |= MMC_VDD_32_33 | MMC_VDD_33_34;

		mmc->max_current_330 = ((max_current_caps &
				   SDHCI_MAX_CURRENT_330_MASK) >>
				   SDHCI_MAX_CURRENT_330_SHIFT) *
				   SDHCI_MAX_CURRENT_MULTIPLIER;
	}
	if (caps[0] & SDHCI_CAN_VDD_300) {
		ocr_avail |= MMC_VDD_29_30 | MMC_VDD_30_31;

		mmc->max_current_300 = ((max_current_caps &
				   SDHCI_MAX_CURRENT_300_MASK) >>
				   SDHCI_MAX_CURRENT_300_SHIFT) *
				   SDHCI_MAX_CURRENT_MULTIPLIER;
	}
	if (caps[0] & SDHCI_CAN_VDD_180) {
		ocr_avail |= MMC_VDD_165_195;

		mmc->max_current_180 = ((max_current_caps &
				   SDHCI_MAX_CURRENT_180_MASK) >>
				   SDHCI_MAX_CURRENT_180_SHIFT) *
				   SDHCI_MAX_CURRENT_MULTIPLIER;
	}

	/* If OCR set by external regulators, use it instead */
	if (mmc->ocr_avail)
		ocr_avail = mmc->ocr_avail;

	if (host->ocr_mask)
		ocr_avail &= host->ocr_mask;

	mmc->ocr_avail = ocr_avail;
	mmc->ocr_avail_sdio = ocr_avail;
	if (host->ocr_avail_sdio)
		mmc->ocr_avail_sdio &= host->ocr_avail_sdio;
	mmc->ocr_avail_sd = ocr_avail;
	if (host->ocr_avail_sd)
		mmc->ocr_avail_sd &= host->ocr_avail_sd;
	else /* normal SD controllers don't support 1.8V */
		mmc->ocr_avail_sd &= ~MMC_VDD_165_195;
	mmc->ocr_avail_mmc = ocr_avail;
	if (host->ocr_avail_mmc)
		mmc->ocr_avail_mmc &= host->ocr_avail_mmc;

	if (mmc->ocr_avail == 0) {
		pr_err("%s: Hardware doesn't report any "
			"support voltages.\n", mmc_hostname(mmc));
		return -ENODEV;
	}

	/*
	 * Maximum number of segments. Depends on if the hardware
	 * can do scatter/gather or not.
	 */
	if (host->flags & SDHCI_USE_ADMA)
		mmc->max_segs = host->adma_max_desc;
	else if (host->flags & SDHCI_USE_SDMA)
		mmc->max_segs = 1;
	else/* PIO */
		mmc->max_segs = 128;

	/*
	 * Maximum number of sectors in one transfer. Limited by DMA boundary
	 * size (512KiB), unless specified by platform specific driver. Each
	 * descriptor can transfer a maximum of 64KB.
	 */
	if (host->flags & SDHCI_USE_ADMA)
		mmc->max_req_size = (host->adma_max_desc * 65536);
	else
		mmc->max_req_size = 524288;

	/*
	 * Maximum segment size. Could be one segment with the maximum number
	 * of bytes. When doing hardware scatter/gather, each entry cannot
	 * be larger than 64 KiB though.
	 */
	if (host->flags & SDHCI_USE_ADMA) {
		if (host->quirks & SDHCI_QUIRK_BROKEN_ADMA_ZEROLEN_DESC)
			mmc->max_seg_size = 65535;
		else
			mmc->max_seg_size = 65536;
	} else {
		mmc->max_seg_size = mmc->max_req_size;
	}

	/*
	 * Maximum block size. This varies from controller to controller and
	 * is specified in the capabilities register.
	 */
	if (host->quirks & SDHCI_QUIRK_FORCE_BLK_SZ_2048) {
		mmc->max_blk_size = 2;
	} else {
		mmc->max_blk_size = (caps[0] & SDHCI_MAX_BLOCK_MASK) >>
				SDHCI_MAX_BLOCK_SHIFT;
		if (mmc->max_blk_size >= 3) {
			pr_warn("%s: Invalid maximum block size, assuming 512 bytes\n",
				mmc_hostname(mmc));
			mmc->max_blk_size = 0;
		}
	}

	mmc->max_blk_size = 512 << mmc->max_blk_size;

	/*
	 * Maximum block count.
	 */
	mmc->max_blk_count = (host->quirks & SDHCI_QUIRK_NO_MULTIBLOCK) ? 1 : 65535;

	/*
	 * Init tasklets.
	 */
	tasklet_init(&host->finish_tasklet,
		sdhci_tasklet_finish, (unsigned long)host);

	setup_timer(&host->timer, sdhci_timeout_timer, (unsigned long)host);

	if (host->version >= SDHCI_SPEC_300) {
		init_waitqueue_head(&host->buf_ready_int);

		/* Initialize re-tuning timer */
		init_timer(&host->tuning_timer);
		host->tuning_timer.data = (unsigned long)host;
		host->tuning_timer.function = sdhci_tuning_timer;
	}

	host->flags |= SDHCI_HOST_IRQ_STATUS;

	sdhci_init(host, 0);

	ret = request_threaded_irq(host->irq, sdhci_irq, sdhci_thread_irq,
				   IRQF_SHARED,	mmc_hostname(mmc), host);
	if (ret) {
		pr_err("%s: Failed to request IRQ %d: %d\n",
		       mmc_hostname(mmc), host->irq, ret);
		goto untasklet;
	}

#ifdef CONFIG_MMC_DEBUG
	sdhci_dumpregs(host);
#endif

#ifdef SDHCI_USE_LEDS_CLASS
	if (!(host->quirks2 & SDHCI_QUIRK2_BROKEN_LED_CONTROL)) {
		snprintf(host->led_name, sizeof(host->led_name),
			"%s::", mmc_hostname(mmc));
		host->led.name = host->led_name;
		host->led.brightness = LED_OFF;
		host->led.default_trigger = mmc_hostname(mmc);
		host->led.brightness_set = sdhci_led_control;

		ret = led_classdev_register(mmc_dev(mmc), &host->led);
		if (ret) {
			pr_err("%s: Failed to register LED device: %d\n",
			       mmc_hostname(mmc), ret);
			goto reset;
		}
	}
#endif

	mmiowb();

	if (host->quirks2 & SDHCI_QUIRK2_IGN_DATA_END_BIT_ERROR) {
		host->ier = (host->ier & ~SDHCI_INT_DATA_END_BIT);
		sdhci_writel(host, host->ier, SDHCI_INT_ENABLE);
		sdhci_writel(host, host->ier, SDHCI_SIGNAL_ENABLE);
	}

	if (mmc->caps2 &  MMC_CAP2_CMD_QUEUE) {
		bool dma64 = (host->flags & SDHCI_USE_ADMA_64BIT) ?
			true : false;
		ret = sdhci_cmdq_init(host, mmc, dma64);
		if (ret)
			pr_err("%s: CMDQ init: failed (%d)\n",
			       mmc_hostname(host->mmc), ret);
		else
			host->cq_host->ops = &sdhci_cmdq_ops;
	}
	pr_info("%s: SDHCI controller on %s [%s] using %s in %s mode\n",
		mmc_hostname(mmc), host->hw_name, dev_name(mmc_dev(mmc)),
		(host->flags & SDHCI_USE_ADMA) ?
		((host->flags & SDHCI_USE_ADMA_64BIT) ?
		"64-bit ADMA" : "32-bit ADMA") :
		((host->flags & SDHCI_USE_SDMA) ? "DMA" : "PIO"),
		((mmc->caps2 &  MMC_CAP2_CMD_QUEUE) && !ret) ?
		"CMDQ" : "legacy");

	sdhci_enable_card_detection(host);

	mmc_add_host(mmc);
	return 0;

#ifdef SDHCI_USE_LEDS_CLASS
reset:
	sdhci_do_reset(host, SDHCI_RESET_ALL);
	sdhci_writel(host, 0, SDHCI_INT_ENABLE);
	sdhci_writel(host, 0, SDHCI_SIGNAL_ENABLE);
	free_irq(host->irq, host);
#endif
untasklet:
	tasklet_kill(&host->finish_tasklet);

	return ret;
}

EXPORT_SYMBOL_GPL(sdhci_add_host);

void sdhci_remove_host(struct sdhci_host *host, int dead)
{
	struct mmc_host *mmc = host->mmc;
	unsigned long flags;

	if (dead) {
		spin_lock_irqsave(&host->lock, flags);

		host->flags |= SDHCI_DEVICE_DEAD;

		if (host->mrq) {
			pr_err("%s: Controller removed during "
				" transfer!\n", mmc_hostname(mmc));

			host->mrq->cmd->error = -ENOMEDIUM;
			tasklet_schedule(&host->finish_tasklet);
		}

		spin_unlock_irqrestore(&host->lock, flags);
	}

	sdhci_disable_card_detection(host);

	mmc_remove_host(host->mmc);

#ifdef SDHCI_USE_LEDS_CLASS
	if (!(host->quirks2 & SDHCI_QUIRK2_BROKEN_LED_CONTROL))
		led_classdev_unregister(&host->led);
#endif

	if (!dead)
		sdhci_do_reset(host, SDHCI_RESET_ALL);

	sdhci_writel(host, 0, SDHCI_INT_ENABLE);
	sdhci_writel(host, 0, SDHCI_SIGNAL_ENABLE);
	free_irq(host->irq, host);

	del_timer_sync(&host->timer);

	tasklet_kill(&host->finish_tasklet);

	if (!IS_ERR(mmc->supply.vmmc))
		regulator_disable(mmc->supply.vmmc);

	if (!IS_ERR(mmc->supply.vqmmc))
		regulator_disable(mmc->supply.vqmmc);

	if (host->adma_desc)
		dma_free_coherent(mmc_dev(host->mmc), host->adma_desc_sz,
				  host->adma_desc, host->adma_addr);
	if (host->align_buffer)
		dma_free_coherent(mmc_dev(host->mmc), host->align_buf_sz,
				  host->align_buffer, host->align_addr);

	host->adma_desc = NULL;
	host->align_buffer = NULL;
}

EXPORT_SYMBOL_GPL(sdhci_remove_host);

void sdhci_free_host(struct sdhci_host *host)
{
	mmc_free_host(host->mmc);
}

EXPORT_SYMBOL_GPL(sdhci_free_host);

/*****************************************************************************\
 *                                                                           *
 * Driver init/exit                                                          *
 *                                                                           *
\*****************************************************************************/

static int __init sdhci_drv_init(void)
{
	pr_info(DRIVER_NAME
		": Secure Digital Host Controller Interface driver\n");
	pr_info(DRIVER_NAME ": Copyright(c) Pierre Ossman\n");

	return 0;
}

static void __exit sdhci_drv_exit(void)
{
}

module_init(sdhci_drv_init);
module_exit(sdhci_drv_exit);

module_param(debug_quirks, uint, 0444);
module_param(debug_quirks2, uint, 0444);

MODULE_AUTHOR("Pierre Ossman <pierre@ossman.eu>");
MODULE_DESCRIPTION("Secure Digital Host Controller Interface core driver");
MODULE_LICENSE("GPL");

MODULE_PARM_DESC(debug_quirks, "Force certain quirks.");
MODULE_PARM_DESC(debug_quirks2, "Force certain other quirks.");<|MERGE_RESOLUTION|>--- conflicted
+++ resolved
@@ -686,13 +686,8 @@
 
 		if (len) {
 			/* tran, valid */
-<<<<<<< HEAD
 			sdhci_set_adma_desc(host, desc, addr, len, 0x21);
 			desc += host->adma_desc_line_sz;
-=======
-			sdhci_set_adma_desc(desc, addr, len, 0x21);
-			desc += 8;
->>>>>>> d03166b0
 		}
 
 		/*
@@ -1735,7 +1730,6 @@
 		return;
 	}
 
-<<<<<<< HEAD
 	/*
 	 * Firstly check card presence from cd-gpio.  The return could
 	 * be one of the following possibilities:
@@ -1743,7 +1737,7 @@
 	 *     zero: cd-gpio is used, and card is removed
 	 *     one: cd-gpio is used, and card is present
 	 */
-	present = mmc_gpio_get_cd(host->mmc);
+	present = mmc->ops->get_cd(mmc);
 	if (present < 0) {
 		/* If polling, assume that the card is always present. */
 		if (host->quirks & SDHCI_QUIRK_BROKEN_CARD_DETECTION)
@@ -1752,9 +1746,6 @@
 			present = sdhci_readl(host, SDHCI_PRESENT_STATE) &
 					SDHCI_CARD_PRESENT;
 	}
-=======
-	present = mmc->ops->get_cd(mmc);
->>>>>>> d03166b0
 
 	spin_lock_irqsave(&host->lock, flags);
 
