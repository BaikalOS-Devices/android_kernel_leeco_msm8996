--- conflicted
+++ resolved
@@ -197,12 +197,8 @@
 source "drivers/firmware/Kconfig"
 
 source "drivers/bif/Kconfig"
-
-<<<<<<< HEAD
-source "drivers/gud/Kconfig"
 
 # Letv driver config
 source "drivers/letv/Kconfig"
-=======
->>>>>>> 4f466a63
+
 endmenu