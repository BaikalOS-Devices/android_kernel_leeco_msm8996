/*
 * Synaptics RMI4 touchscreen driver
 *
 * Copyright (C) 2012 Synaptics Incorporated
 *
 * Copyright (C) 2012 Alexandra Chin <alexandra.chin@tw.synaptics.com>
 * Copyright (C) 2012 Scott Lin <scott.lin@tw.synaptics.com>
 *
 * This program is free software; you can redistribute it and/or modify
 * it under the terms of the GNU General Public License as published by
 * the Free Software Foundation; either version 2 of the License, or
 * (at your option) any later version.
 *
 * This program is distributed in the hope that it will be useful,
 * but WITHOUT ANY WARRANTY; without even the implied warranty of
 * MERCHANTABILITY or FITNESS FOR A PARTICULAR PURPOSE.  See the
 * GNU General Public License for more details.
 */

#include <linux/kernel.h>
#include <linux/module.h>
#include <linux/slab.h>
#include <linux/i2c.h>
#include <linux/interrupt.h>
#include <linux/delay.h>
#include <linux/input.h>
#include <linux/gpio.h>
#include <linux/uaccess.h>
#include <linux/cdev.h>
#include <linux/input/synaptics_dsx.h>
#include "synaptics_i2c_rmi4.h"

#define CHAR_DEVICE_NAME "rmi"
#define DEVICE_CLASS_NAME "rmidev"
#define DEV_NUMBER 1
#define REG_ADDR_LIMIT 0xFFFF

static ssize_t rmidev_sysfs_open_store(struct device *dev,
		struct device_attribute *attr, const char *buf, size_t count);

static ssize_t rmidev_sysfs_release_store(struct device *dev,
		struct device_attribute *attr, const char *buf, size_t count);

static ssize_t rmidev_sysfs_address_store(struct device *dev,
		struct device_attribute *attr, const char *buf, size_t count);

static ssize_t rmidev_sysfs_length_store(struct device *dev,
		struct device_attribute *attr, const char *buf, size_t count);

static ssize_t rmidev_sysfs_data_show(struct device *dev,
		struct device_attribute *attr, char *buf);

static ssize_t rmidev_sysfs_data_store(struct device *dev,
		struct device_attribute *attr, const char *buf, size_t count);

struct rmidev_handle {
	dev_t dev_no;
	unsigned short address;
	unsigned int length;
	struct device dev;
	struct synaptics_rmi4_data *rmi4_data;
	struct synaptics_rmi4_exp_fn_ptr *fn_ptr;
	struct kobject *sysfs_dir;
	void *data;
};

struct rmidev_data {
	int ref_count;
	struct cdev main_dev;
	struct class *device_class;
	struct mutex file_mutex;
	struct rmidev_handle *rmi_dev;
};

static struct device_attribute attrs[] = {
	__ATTR(open, S_IWUSR | S_IWGRP,
			NULL,
			rmidev_sysfs_open_store),
	__ATTR(release, S_IWUSR | S_IWGRP,
			NULL,
			rmidev_sysfs_release_store),
	__ATTR(address, S_IWUSR | S_IWGRP,
			NULL,
			rmidev_sysfs_address_store),
	__ATTR(length, S_IWUSR | S_IWGRP,
			NULL,
			rmidev_sysfs_length_store),
	__ATTR(data, (S_IWUSR | S_IWGRP),
			rmidev_sysfs_data_show,
			rmidev_sysfs_data_store),
};

static int rmidev_major_num;

static struct class *rmidev_device_class;

static struct rmidev_handle *rmidev;

static struct completion remove_complete;

static ssize_t rmidev_sysfs_open_store(struct device *dev,
		struct device_attribute *attr, const char *buf, size_t count)
{
	int ret;
	unsigned int input;

	ret = kstrtouint(buf, 10, &input);
	if (ret)
		return ret;

	if (input != 1)
		return -EINVAL;

	rmidev->fn_ptr->enable(rmidev->rmi4_data, false);
	dev_dbg(&rmidev->rmi4_data->i2c_client->dev,
			"%s: Attention interrupt disabled\n",
			__func__);

	return count;
}

static ssize_t rmidev_sysfs_release_store(struct device *dev,
		struct device_attribute *attr, const char *buf, size_t count)
{
	int ret;
	unsigned int input;

	ret = kstrtouint(buf, 10, &input);
	if (ret)
		return ret;

	if (input != 1)
		return -EINVAL;

	rmidev->fn_ptr->enable(rmidev->rmi4_data, true);
	dev_dbg(&rmidev->rmi4_data->i2c_client->dev,
			"%s: Attention interrupt enabled\n",
			__func__);

	return count;
}

static ssize_t rmidev_sysfs_address_store(struct device *dev,
		struct device_attribute *attr, const char *buf, size_t count)
{
	int ret;
	unsigned int input;

	ret = kstrtouint(buf, 10, &input);
	if (ret)
		return ret;

	if (input > REG_ADDR_LIMIT)
		return -EINVAL;

	rmidev->address = (unsigned short)input;

	return count;
}

static ssize_t rmidev_sysfs_length_store(struct device *dev,
		struct device_attribute *attr, const char *buf, size_t count)
{
	int ret;
	unsigned int input;

	ret = kstrtouint(buf, 10, &input);
	if (ret)
		return ret;

	if (input > REG_ADDR_LIMIT)
		return -EINVAL;

	rmidev->length = input;

	return count;
}

static ssize_t rmidev_sysfs_data_show(struct device *dev,
		struct device_attribute *attr, char *buf)
{
	int retval;
	unsigned int data_length = rmidev->length;

	if (data_length > (REG_ADDR_LIMIT - rmidev->address))
		data_length = REG_ADDR_LIMIT - rmidev->address;

	if (data_length) {
		retval = rmidev->fn_ptr->read(rmidev->rmi4_data,
				rmidev->address,
				(unsigned char *)buf,
				data_length);
		if (retval < 0) {
			dev_err(&rmidev->rmi4_data->i2c_client->dev,
					"%s: Failed to read data\n",
					__func__);
			return retval;
		}
	} else {
		return -EINVAL;
	}

	return data_length;
}

static ssize_t rmidev_sysfs_data_store(struct device *dev,
		struct device_attribute *attr, const char *buf, size_t count)
{
	int retval;
	unsigned int data_length = rmidev->length;

	if (data_length > (REG_ADDR_LIMIT - rmidev->address))
		data_length = REG_ADDR_LIMIT - rmidev->address;

	if (data_length) {
		retval = rmidev->fn_ptr->write(rmidev->rmi4_data,
				rmidev->address,
				(unsigned char *)buf,
				data_length);
		if (retval < 0) {
			dev_err(&rmidev->rmi4_data->i2c_client->dev,
					"%s: Failed to write data\n",
					__func__);
			return retval;
		}
	} else {
		return -EINVAL;
	}

	return data_length;
}

/*
 * rmidev_llseek - used to set up register address
 *
 * @filp: file structure for seek
 * @off: offset
 *   if whence == SEEK_SET,
 *     high 16 bits: page address
 *     low 16 bits: register address
 *   if whence == SEEK_CUR,
 *     offset from current position
 *   if whence == SEEK_END,
 *     offset from end position (0xFFFF)
 * @whence: SEEK_SET, SEEK_CUR, or SEEK_END
 */
static loff_t rmidev_llseek(struct file *filp, loff_t off, int whence)
{
	loff_t newpos;
	struct rmidev_data *dev_data = filp->private_data;

	if (IS_ERR(dev_data)) {
		pr_err("%s: Pointer of char device data is invalid", __func__);
		return -EBADF;
	}

	mutex_lock(&(dev_data->file_mutex));

	switch (whence) {
	case SEEK_SET:
		newpos = off;
		break;
	case SEEK_CUR:
		newpos = filp->f_pos + off;
		break;
	case SEEK_END:
		newpos = REG_ADDR_LIMIT + off;
		break;
	default:
		newpos = -EINVAL;
		goto clean_up;
	}

	if (newpos < 0 || newpos > REG_ADDR_LIMIT) {
		dev_err(&rmidev->rmi4_data->i2c_client->dev,
				"%s: New position 0x%04x is invalid\n",
				__func__, (unsigned int)newpos);
		newpos = -EINVAL;
		goto clean_up;
	}

	filp->f_pos = newpos;

clean_up:
	mutex_unlock(&(dev_data->file_mutex));

	return newpos;
}

/*
 * rmidev_read: - use to read data from rmi device
 *
 * @filp: file structure for read
 * @buf: user space buffer pointer
 * @count: number of bytes to read
 * @f_pos: offset (starting register address)
 */
static ssize_t rmidev_read(struct file *filp, char __user *buf,
		size_t count, loff_t *f_pos)
{
	ssize_t retval;
	unsigned char tmpbuf[count + 1];
	struct rmidev_data *dev_data = filp->private_data;

	if (IS_ERR(dev_data)) {
		pr_err("%s: Pointer of char device data is invalid", __func__);
		return -EBADF;
	}

	mutex_lock(&(dev_data->file_mutex));

	if (count > (REG_ADDR_LIMIT - *f_pos))
		count = REG_ADDR_LIMIT - *f_pos;

<<<<<<< HEAD
	mutex_lock(&(dev_data->file_mutex));
=======
	if (count == 0) {
		retval = 0;
		goto unlock;
	}

	if (*f_pos > REG_ADDR_LIMIT) {
		retval = -EFAULT;
		goto unlock;
	}
>>>>>>> 0625b470

	tmpbuf = kzalloc(count + 1, GFP_KERNEL);
	if (!tmpbuf) {
		retval = -ENOMEM;
		goto unlock;
	}
	retval = rmidev->fn_ptr->read(rmidev->rmi4_data,
			*f_pos,
			tmpbuf,
			count);
	if (retval < 0)
		goto clean_up;

	if (copy_to_user(buf, tmpbuf, count))
		retval = -EFAULT;
	else
		*f_pos += retval;

clean_up:
<<<<<<< HEAD
	mutex_unlock(&(dev_data->file_mutex));

=======
	kfree(tmpbuf);
unlock:
	mutex_unlock(&(dev_data->file_mutex));
>>>>>>> 0625b470
	return retval;
}

/*
 * rmidev_write: - used to write data to rmi device
 *
 * @filep: file structure for write
 * @buf: user space buffer pointer
 * @count: number of bytes to write
 * @f_pos: offset (starting register address)
 */
static ssize_t rmidev_write(struct file *filp, const char __user *buf,
		size_t count, loff_t *f_pos)
{
	ssize_t retval;
	unsigned char tmpbuf[count + 1];
	struct rmidev_data *dev_data = filp->private_data;

	if (IS_ERR(dev_data)) {
		pr_err("%s: Pointer of char device data is invalid", __func__);
		return -EBADF;
	}

	mutex_lock(&(dev_data->file_mutex));

	if (*f_pos > REG_ADDR_LIMIT) {
		retval = -EFAULT;
		goto unlock;
	}

	if (count > (REG_ADDR_LIMIT - *f_pos))
		count = REG_ADDR_LIMIT - *f_pos;

<<<<<<< HEAD
	if (copy_from_user(tmpbuf, buf, count))
		return -EFAULT;
=======
	if (count == 0) {
		retval = 0;
		goto unlock;
	}

	tmpbuf = kzalloc(count + 1, GFP_KERNEL);
	if (!tmpbuf) {
		retval = -ENOMEM;
		goto unlock;
	}

	if (copy_from_user(tmpbuf, buf, count)) {
		retval = -EFAULT;
		goto clean_up;
	}
>>>>>>> 0625b470

	retval = rmidev->fn_ptr->write(rmidev->rmi4_data,
			*f_pos,
			tmpbuf,
			count);
	if (retval >= 0)
		*f_pos += retval;

<<<<<<< HEAD
	mutex_unlock(&(dev_data->file_mutex));

=======
clean_up:
	kfree(tmpbuf);
unlock:
	mutex_unlock(&(dev_data->file_mutex));
>>>>>>> 0625b470
	return retval;
}

/*
 * rmidev_open: enable access to rmi device
 * @inp: inode struture
 * @filp: file structure
 */
static int rmidev_open(struct inode *inp, struct file *filp)
{
	int retval = 0;
	struct rmidev_data *dev_data =
			container_of(inp->i_cdev, struct rmidev_data, main_dev);

	if (!dev_data)
		return -EACCES;

	filp->private_data = dev_data;

	mutex_lock(&(dev_data->file_mutex));

	rmidev->fn_ptr->enable(rmidev->rmi4_data, false);
	dev_dbg(&rmidev->rmi4_data->i2c_client->dev,
			"%s: Attention interrupt disabled\n",
			__func__);

	if (dev_data->ref_count < 1)
		dev_data->ref_count++;
	else
		retval = -EACCES;

	mutex_unlock(&(dev_data->file_mutex));

	return retval;
}

/*
 * rmidev_release: - release access to rmi device
 * @inp: inode structure
 * @filp: file structure
 */
static int rmidev_release(struct inode *inp, struct file *filp)
{
	struct rmidev_data *dev_data =
			container_of(inp->i_cdev, struct rmidev_data, main_dev);

	if (!dev_data)
		return -EACCES;

	mutex_lock(&(dev_data->file_mutex));

	dev_data->ref_count--;
	if (dev_data->ref_count < 0)
		dev_data->ref_count = 0;

	rmidev->fn_ptr->enable(rmidev->rmi4_data, true);
	dev_dbg(&rmidev->rmi4_data->i2c_client->dev,
			"%s: Attention interrupt enabled\n",
			__func__);

	mutex_unlock(&(dev_data->file_mutex));

	return 0;
}

static const struct file_operations rmidev_fops = {
	.owner = THIS_MODULE,
	.llseek = rmidev_llseek,
	.read = rmidev_read,
	.write = rmidev_write,
	.open = rmidev_open,
	.release = rmidev_release,
};

static void rmidev_device_cleanup(struct rmidev_data *dev_data)
{
	dev_t devno;

	if (dev_data) {
		devno = dev_data->main_dev.dev;

		if (dev_data->device_class)
			device_destroy(dev_data->device_class, devno);

		cdev_del(&dev_data->main_dev);

		unregister_chrdev_region(devno, 1);

		dev_dbg(&rmidev->rmi4_data->i2c_client->dev,
				"%s: rmidev device removed\n",
				__func__);
	}
}

static char *rmi_char_devnode(struct device *dev, umode_t *mode)
{
	if (!mode)
		return NULL;

	*mode = (S_IRUSR | S_IWUSR | S_IRGRP | S_IWGRP | S_IROTH | S_IWOTH);

	return kasprintf(GFP_KERNEL, "rmi/%s", dev_name(dev));
}

static int rmidev_create_device_class(void)
{
	rmidev_device_class = class_create(THIS_MODULE, DEVICE_CLASS_NAME);

	if (IS_ERR(rmidev_device_class)) {
		pr_err("%s: Failed to create /dev/%s\n",
				__func__, CHAR_DEVICE_NAME);
		return -ENODEV;
	}

	rmidev_device_class->devnode = rmi_char_devnode;

	return 0;
}

static int rmidev_init_device(struct synaptics_rmi4_data *rmi4_data)
{
	int retval;
	dev_t dev_no;
	unsigned char attr_count;
	struct rmidev_data *dev_data;
	struct device *device_ptr;

	rmidev = kzalloc(sizeof(*rmidev), GFP_KERNEL);
	if (!rmidev) {
		retval = -ENOMEM;
		goto err_rmidev;
	}

	rmidev->fn_ptr =  kzalloc(sizeof(*(rmidev->fn_ptr)), GFP_KERNEL);
	if (!rmidev->fn_ptr) {
		retval = -ENOMEM;
		goto err_fn_ptr;
	}

	rmidev->fn_ptr->read = rmi4_data->i2c_read;
	rmidev->fn_ptr->write = rmi4_data->i2c_write;
	rmidev->fn_ptr->enable = rmi4_data->irq_enable;
	rmidev->rmi4_data = rmi4_data;

	retval = rmidev_create_device_class();
	if (retval < 0) {
		dev_err(&rmi4_data->i2c_client->dev,
				"%s: Failed to create device class\n",
				__func__);
		goto err_device_class;
	}

	if (rmidev_major_num) {
		dev_no = MKDEV(rmidev_major_num, DEV_NUMBER);
		retval = register_chrdev_region(dev_no, 1, CHAR_DEVICE_NAME);
	} else {
		retval = alloc_chrdev_region(&dev_no, 0, 1, CHAR_DEVICE_NAME);
		if (retval < 0) {
			dev_err(&rmi4_data->i2c_client->dev,
					"%s: Failed to allocate char device region\n",
					__func__);
			goto err_device_region;
		}

		rmidev_major_num = MAJOR(dev_no);
		dev_dbg(&rmi4_data->i2c_client->dev,
				"%s: Major number of rmidev = %d\n",
				__func__, rmidev_major_num);
	}

	dev_data = kzalloc(sizeof(*dev_data), GFP_KERNEL);
	if (!dev_data) {
		retval = -ENOMEM;
		goto err_dev_data;
	}

	mutex_init(&dev_data->file_mutex);
	dev_data->rmi_dev = rmidev;
	rmidev->data = dev_data;

	cdev_init(&dev_data->main_dev, &rmidev_fops);

	retval = cdev_add(&dev_data->main_dev, dev_no, 1);
	if (retval < 0) {
		dev_err(&rmi4_data->i2c_client->dev,
				"%s: Failed to add rmi char device\n",
				__func__);
		goto err_char_device;
	}

	dev_set_name(&rmidev->dev, "rmidev%d", MINOR(dev_no));
	dev_data->device_class = rmidev_device_class;

	device_ptr = device_create(dev_data->device_class, NULL, dev_no,
			NULL, CHAR_DEVICE_NAME"%d", MINOR(dev_no));
	if (IS_ERR(device_ptr)) {
		dev_err(&rmi4_data->i2c_client->dev,
				"%s: Failed to create rmi char device\n",
				__func__);
		retval = -ENODEV;
		goto err_char_device;
	}

	retval = gpio_export(rmi4_data->board->irq_gpio, false);
	if (retval < 0) {
		dev_err(&rmi4_data->i2c_client->dev,
				"%s: Failed to export attention gpio\n",
				__func__);
	} else {
		retval = gpio_export_link(&(rmi4_data->input_dev->dev),
				"attn", rmi4_data->board->irq_gpio);
		if (retval < 0) {
			dev_err(&rmi4_data->input_dev->dev,
					"%s Failed to create gpio symlink\n",
					__func__);
		} else {
			dev_dbg(&rmi4_data->input_dev->dev,
					"%s: Exported attention gpio %d\n",
					__func__, rmi4_data->board->irq_gpio);
		}
	}

	rmidev->sysfs_dir = kobject_create_and_add("rmidev",
			&rmi4_data->input_dev->dev.kobj);
	if (!rmidev->sysfs_dir) {
		dev_err(&rmi4_data->i2c_client->dev,
				"%s: Failed to create sysfs directory\n",
				__func__);
		goto err_sysfs_dir;
	}

	for (attr_count = 0; attr_count < ARRAY_SIZE(attrs); attr_count++) {
		retval = sysfs_create_file(rmidev->sysfs_dir,
				&attrs[attr_count].attr);
		if (retval < 0) {
			dev_err(&rmi4_data->input_dev->dev,
					"%s: Failed to create sysfs attributes\n",
					__func__);
			retval = -ENODEV;
			goto err_sysfs_attrs;
		}
	}

	init_completion(&remove_complete);

	return 0;

err_sysfs_attrs:
	for (attr_count--; attr_count >= 0; attr_count--) {
		sysfs_remove_file(&rmi4_data->input_dev->dev.kobj,
				&attrs[attr_count].attr);
	}

	kobject_put(rmidev->sysfs_dir);

err_sysfs_dir:
err_char_device:
	rmidev_device_cleanup(dev_data);
	kfree(dev_data);

err_dev_data:
	unregister_chrdev_region(dev_no, 1);

err_device_region:
	class_destroy(rmidev_device_class);

err_device_class:
	kfree(rmidev->fn_ptr);

err_fn_ptr:
	kfree(rmidev);

err_rmidev:
	return retval;
}

static void rmidev_remove_device(struct synaptics_rmi4_data *rmi4_data)
{
	unsigned char attr_count;
	struct rmidev_data *dev_data;

	if (!rmidev)
		return;

	for (attr_count = 0; attr_count < ARRAY_SIZE(attrs); attr_count++)
		sysfs_remove_file(rmidev->sysfs_dir, &attrs[attr_count].attr);

	kobject_put(rmidev->sysfs_dir);

	dev_data = rmidev->data;
	if (dev_data) {
		rmidev_device_cleanup(dev_data);
		kfree(dev_data);
	}

	unregister_chrdev_region(rmidev->dev_no, 1);

	class_destroy(rmidev_device_class);

	kfree(rmidev->fn_ptr);
	kfree(rmidev);

	complete(&remove_complete);
}

static int __init rmidev_module_init(void)
{
	synaptics_rmi4_new_function(RMI_DEV, true,
			rmidev_init_device,
			rmidev_remove_device,
			NULL);
	return 0;
}

static void __exit rmidev_module_exit(void)
{
	init_completion(&remove_complete);
	synaptics_rmi4_new_function(RMI_DEV, false,
			rmidev_init_device,
			rmidev_remove_device,
			NULL);
	wait_for_completion(&remove_complete);
}

module_init(rmidev_module_init);
module_exit(rmidev_module_exit);

MODULE_AUTHOR("Synaptics, Inc.");
MODULE_DESCRIPTION("RMI4 RMI_Dev Module");
MODULE_LICENSE("GPL v2");<|MERGE_RESOLUTION|>--- conflicted
+++ resolved
@@ -312,9 +312,6 @@
 	if (count > (REG_ADDR_LIMIT - *f_pos))
 		count = REG_ADDR_LIMIT - *f_pos;
 
-<<<<<<< HEAD
-	mutex_lock(&(dev_data->file_mutex));
-=======
 	if (count == 0) {
 		retval = 0;
 		goto unlock;
@@ -324,7 +321,6 @@
 		retval = -EFAULT;
 		goto unlock;
 	}
->>>>>>> 0625b470
 
 	tmpbuf = kzalloc(count + 1, GFP_KERNEL);
 	if (!tmpbuf) {
@@ -344,14 +340,9 @@
 		*f_pos += retval;
 
 clean_up:
-<<<<<<< HEAD
-	mutex_unlock(&(dev_data->file_mutex));
-
-=======
 	kfree(tmpbuf);
 unlock:
 	mutex_unlock(&(dev_data->file_mutex));
->>>>>>> 0625b470
 	return retval;
 }
 
@@ -385,10 +376,6 @@
 	if (count > (REG_ADDR_LIMIT - *f_pos))
 		count = REG_ADDR_LIMIT - *f_pos;
 
-<<<<<<< HEAD
-	if (copy_from_user(tmpbuf, buf, count))
-		return -EFAULT;
-=======
 	if (count == 0) {
 		retval = 0;
 		goto unlock;
@@ -404,7 +391,6 @@
 		retval = -EFAULT;
 		goto clean_up;
 	}
->>>>>>> 0625b470
 
 	retval = rmidev->fn_ptr->write(rmidev->rmi4_data,
 			*f_pos,
@@ -413,15 +399,10 @@
 	if (retval >= 0)
 		*f_pos += retval;
 
-<<<<<<< HEAD
-	mutex_unlock(&(dev_data->file_mutex));
-
-=======
 clean_up:
 	kfree(tmpbuf);
 unlock:
 	mutex_unlock(&(dev_data->file_mutex));
->>>>>>> 0625b470
 	return retval;
 }
 
