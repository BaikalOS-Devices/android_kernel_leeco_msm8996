/*
 * Copyright (C) 2010-2011 Canonical Ltd <jeremy.kerr@canonical.com>
 * Copyright (C) 2011-2012 Linaro Ltd <mturquette@linaro.org>
 *
 * This program is free software; you can redistribute it and/or modify
 * it under the terms of the GNU General Public License version 2 as
 * published by the Free Software Foundation.
 *
 * Standard functionality for the common clock API.  See Documentation/clk.txt
 */

#include <linux/clk-private.h>
#include <linux/clk/clk-conf.h>
#include <linux/module.h>
#include <linux/mutex.h>
#include <linux/spinlock.h>
#include <linux/err.h>
#include <linux/list.h>
#include <linux/slab.h>
#include <linux/of.h>
#include <linux/device.h>
#include <linux/init.h>
#include <linux/sched.h>

#include "clk.h"

#if defined(CONFIG_COMMON_CLK)

static DEFINE_SPINLOCK(enable_lock);
static DEFINE_MUTEX(prepare_lock);

static struct task_struct *prepare_owner;
static struct task_struct *enable_owner;

static int prepare_refcnt;
static int enable_refcnt;

static HLIST_HEAD(clk_root_list);
static HLIST_HEAD(clk_orphan_list);
static LIST_HEAD(clk_notifier_list);

/***           locking             ***/
static void clk_prepare_lock(void)
{
	if (!mutex_trylock(&prepare_lock)) {
		if (prepare_owner == current) {
			prepare_refcnt++;
			return;
		}
		mutex_lock(&prepare_lock);
	}
	WARN_ON_ONCE(prepare_owner != NULL);
	WARN_ON_ONCE(prepare_refcnt != 0);
	prepare_owner = current;
	prepare_refcnt = 1;
}

static void clk_prepare_unlock(void)
{
	WARN_ON_ONCE(prepare_owner != current);
	WARN_ON_ONCE(prepare_refcnt == 0);

	if (--prepare_refcnt)
		return;
	prepare_owner = NULL;
	mutex_unlock(&prepare_lock);
}

static unsigned long clk_enable_lock(void)
{
	unsigned long flags;

	if (!spin_trylock_irqsave(&enable_lock, flags)) {
		if (enable_owner == current) {
			enable_refcnt++;
			return flags;
		}
		spin_lock_irqsave(&enable_lock, flags);
	}
	WARN_ON_ONCE(enable_owner != NULL);
	WARN_ON_ONCE(enable_refcnt != 0);
	enable_owner = current;
	enable_refcnt = 1;
	return flags;
}

static void clk_enable_unlock(unsigned long flags)
{
	WARN_ON_ONCE(enable_owner != current);
	WARN_ON_ONCE(enable_refcnt == 0);

	if (--enable_refcnt)
		return;
	enable_owner = NULL;
	spin_unlock_irqrestore(&enable_lock, flags);
}

/***        debugfs support        ***/

#ifdef CONFIG_DEBUG_FS
#include <linux/debugfs.h>

static struct dentry *rootdir;
static int inited = 0;
static DEFINE_MUTEX(clk_debug_lock);
static HLIST_HEAD(clk_debug_list);

static struct hlist_head *all_lists[] = {
	&clk_root_list,
	&clk_orphan_list,
	NULL,
};

static struct hlist_head *orphan_list[] = {
	&clk_orphan_list,
	NULL,
};

#ifdef CONFIG_COMMON_CLK_FREQ_STATS_ACCOUNTING

#ifdef CONFIG_COMMON_CLK_BEGIN_ACCOUNTING_FROM_BOOT
static bool freq_stats_on = true;
#else
static bool freq_stats_on;
#endif /*CONFIG_COMMON_CLK_BEGIN_ACCOUNTING_FROM_BOOT*/

static void free_tree(struct rb_node *node)
{
	struct freq_stats *this;

	if (!node)
		return;

	free_tree(node->rb_left);
	free_tree(node->rb_right);

	this = rb_entry(node, struct freq_stats, node);
	kfree(this);
}

static struct freq_stats *freq_stats_insert(struct rb_root *freq_stats_table,
		unsigned long rate)
{
	struct rb_node **new = &(freq_stats_table->rb_node), *parent = NULL;
	struct freq_stats *this;

	/* Figure out where to put new node */
	while (*new) {
		this = rb_entry(*new, struct freq_stats, node);
		parent = *new;

		if (rate < this->rate)
			new = &((*new)->rb_left);
		else if (rate > this->rate)
			new = &((*new)->rb_right);
		else
			return this;
	}

	this = kzalloc(sizeof(*this), GFP_ATOMIC);
	this->rate = rate;

	/* Add new node and rebalance tree. */
	rb_link_node(&this->node, parent, new);
	rb_insert_color(&this->node, freq_stats_table);

	return this;
}

static void generic_print_freq_stats_table(struct seq_file *m,
				struct clk *clk,
				bool indent, int level)
{
	struct rb_node *pos;
	struct freq_stats *cur;

	if (indent)
		seq_printf(m, "%*s*%s%20s", level * 3 + 1, "",
			!clk->current_freq_stats ? "[" : "",
			"default_freq");
	else
		seq_printf(m, "%2s%20s", !clk->current_freq_stats ? "[" : "",
			"default_freq");

	if (!clk->current_freq_stats && !ktime_equal(clk->start_time,
					ktime_set(0, 0)))
		seq_printf(m, "%40llu",
			ktime_to_ms(ktime_add(clk->default_freq_time,
			ktime_sub(ktime_get(), clk->start_time))));
	else
		seq_printf(m, "%40llu", ktime_to_ms(clk->default_freq_time));

	if (!clk->current_freq_stats)
		seq_puts(m, "]");

	seq_puts(m, "\n");

	for (pos = rb_first(&clk->freq_stats_table); pos; pos = rb_next(pos)) {
		cur = rb_entry(pos, typeof(*cur), node);

		if (indent)
			seq_printf(m, "%*s*%s%20lu", level * 3 + 1, "",
				cur->rate == clk->rate ? "[" : "", cur->rate);
		else
			seq_printf(m, "%2s%20lu", cur->rate == clk->rate ?
				"[" : "", cur->rate);

		if (cur->rate == clk->rate && !ktime_equal(clk->start_time,
					ktime_set(0, 0)))
			seq_printf(m, "%40llu",
			ktime_to_ms(ktime_add(cur->time_spent,
			ktime_sub(ktime_get(), clk->start_time))));
		else
			seq_printf(m, "%40llu", ktime_to_ms(cur->time_spent));

		if (cur->rate == clk->rate)
			seq_puts(m, "]");
		seq_puts(m, "\n");
	}
}

static int clock_print_freq_stats_table(struct seq_file *m, void *unused)
{
	struct clk *clk = m->private;

	if (!(clk->flags & CLK_GET_RATE_NOCACHE))
		generic_print_freq_stats_table(m, clk, false, 0);

	return 0;
}

static int freq_stats_table_open(struct inode *inode, struct file *file)
{
	return single_open(file, clock_print_freq_stats_table,
		inode->i_private);
}

static const struct file_operations freq_stats_table_fops = {
	.open           = freq_stats_table_open,
	.read           = seq_read,
	.llseek         = seq_lseek,
	.release        = seq_release,
};
#endif /*CONFIG_COMMON_CLK_FREQ_STATS_ACCOUNTING*/


static void clk_summary_show_one(struct seq_file *s, struct clk *c, int level)
{
	if (!c)
		return;

	seq_printf(s, "%*s%-*s %11d %12d %11lu %10lu %-3d\n",
		   level * 3 + 1, "",
		   30 - level * 3, c->name,
		   c->enable_count, c->prepare_count, clk_get_rate(c),
		   clk_get_accuracy(c), clk_get_phase(c));

#ifdef CONFIG_COMMON_CLK_FREQ_STATS_ACCOUNTING
	if (!(c->flags & CLK_GET_RATE_NOCACHE))
		generic_print_freq_stats_table(s, c, true, level);
#endif /*CONFIG_COMMON_CLK_FREQ_STATS_ACCOUNTING*/

}

static void clk_summary_show_subtree(struct seq_file *s, struct clk *c,
				     int level)
{
	struct clk *child;

	if (!c)
		return;

	clk_summary_show_one(s, c, level);

	hlist_for_each_entry(child, &c->children, child_node)
		clk_summary_show_subtree(s, child, level + 1);
}

static int clk_summary_show(struct seq_file *s, void *data)
{
	struct clk *c;
	struct hlist_head **lists = (struct hlist_head **)s->private;

	seq_puts(s, "   clock                         enable_cnt  prepare_cnt        rate   accuracy   phase\n");
	seq_puts(s, "----------------------------------------------------------------------------------------\n");

	clk_prepare_lock();

	for (; *lists; lists++)
		hlist_for_each_entry(c, *lists, child_node)
			clk_summary_show_subtree(s, c, 0);

	clk_prepare_unlock();

	return 0;
}


static int clk_summary_open(struct inode *inode, struct file *file)
{
	return single_open(file, clk_summary_show, inode->i_private);
}

static const struct file_operations clk_summary_fops = {
	.open		= clk_summary_open,
	.read		= seq_read,
	.llseek		= seq_lseek,
	.release	= single_release,
};

static void clk_dump_one(struct seq_file *s, struct clk *c, int level)
{
	if (!c)
		return;

	seq_printf(s, "\"%s\": { ", c->name);
	seq_printf(s, "\"enable_count\": %d,", c->enable_count);
	seq_printf(s, "\"prepare_count\": %d,", c->prepare_count);
	seq_printf(s, "\"rate\": %lu", clk_get_rate(c));
	seq_printf(s, "\"accuracy\": %lu", clk_get_accuracy(c));
	seq_printf(s, "\"phase\": %d", clk_get_phase(c));
}

static void clk_dump_subtree(struct seq_file *s, struct clk *c, int level)
{
	struct clk *child;

	if (!c)
		return;

	clk_dump_one(s, c, level);

	hlist_for_each_entry(child, &c->children, child_node) {
		seq_printf(s, ",");
		clk_dump_subtree(s, child, level + 1);
	}

	seq_printf(s, "}");
}

static int clk_dump(struct seq_file *s, void *data)
{
	struct clk *c;
	bool first_node = true;
	struct hlist_head **lists = (struct hlist_head **)s->private;

	seq_printf(s, "{");

	clk_prepare_lock();

	for (; *lists; lists++) {
		hlist_for_each_entry(c, *lists, child_node) {
			if (!first_node)
				seq_puts(s, ",");
			first_node = false;
			clk_dump_subtree(s, c, 0);
		}
	}

	clk_prepare_unlock();

	seq_printf(s, "}");
	return 0;
}


static int clk_dump_open(struct inode *inode, struct file *file)
{
	return single_open(file, clk_dump, inode->i_private);
}

static const struct file_operations clk_dump_fops = {
	.open		= clk_dump_open,
	.read		= seq_read,
	.llseek		= seq_lseek,
	.release	= single_release,
};

#ifdef CONFIG_COMMON_CLK_FREQ_STATS_ACCOUNTING
static int freq_stats_get(void *unused, u64 *val)
{
	*val = freq_stats_on;
	return 0;
}

static void clk_traverse_subtree(struct clk *clk, int freq_stats_on)
{
	struct clk *child;
	struct rb_node *node;

	if (!clk)
		return;

	if (freq_stats_on) {
		for (node = rb_first(&clk->freq_stats_table);
			node; node = rb_next(node))
			rb_entry(node, struct freq_stats, node)->time_spent =
							ktime_set(0, 0);

		clk->current_freq_stats = freq_stats_insert(
						&clk->freq_stats_table,
						clk_get_rate(clk));

		if (clk->enable_count > 0)
			clk->start_time = ktime_get();
	} else {
		if (clk->enable_count > 0) {
			if (!clk->current_freq_stats)
				clk->default_freq_time =
				ktime_add(clk->default_freq_time,
				ktime_sub(ktime_get(), clk->start_time));
			else
				clk->current_freq_stats->time_spent =
				ktime_add(clk->current_freq_stats->time_spent,
				ktime_sub(ktime_get(), clk->start_time));

			clk->start_time = ktime_set(0, 0);
		}
	}
	hlist_for_each_entry(child, &clk->children, child_node)
		clk_traverse_subtree(child, freq_stats_on);
}

static int freq_stats_set(void *data, u64 val)
{
	struct clk *c;
	unsigned long flags;
	struct hlist_head **lists = (struct hlist_head **)data;

	clk_prepare_lock();
	flags = clk_enable_lock();

	if (val == 0)
		freq_stats_on = 0;
	else
		freq_stats_on = 1;

	for (; *lists; lists++)
		hlist_for_each_entry(c, *lists, child_node)
			clk_traverse_subtree(c, freq_stats_on);

	clk_enable_unlock(flags);
	clk_prepare_unlock();

	return 0;
}
DEFINE_SIMPLE_ATTRIBUTE(freq_stats_fops, freq_stats_get,
			freq_stats_set, "%llu\n");
#endif /*CONFIG_COMMON_CLK_FREQ_STATS_ACCOUNTING*/

<<<<<<< HEAD
/* caller must hold prepare_lock */

=======
>>>>>>> c2d771db
static int clk_debug_create_one(struct clk *clk, struct dentry *pdentry)
{
	struct dentry *d;
	int ret = -ENOMEM;

	if (!clk || !pdentry) {
		ret = -EINVAL;
		goto out;
	}

	d = debugfs_create_dir(clk->name, pdentry);
	if (!d)
		goto out;

	clk->dentry = d;

	d = debugfs_create_u32("clk_rate", S_IRUGO, clk->dentry,
			(u32 *)&clk->rate);
	if (!d)
		goto err_out;

	d = debugfs_create_u32("clk_accuracy", S_IRUGO, clk->dentry,
			(u32 *)&clk->accuracy);
	if (!d)
		goto err_out;

	d = debugfs_create_u32("clk_phase", S_IRUGO, clk->dentry,
			(u32 *)&clk->phase);
	if (!d)
		goto err_out;

	d = debugfs_create_x32("clk_flags", S_IRUGO, clk->dentry,
			(u32 *)&clk->flags);
	if (!d)
		goto err_out;

	d = debugfs_create_u32("clk_prepare_count", S_IRUGO, clk->dentry,
			(u32 *)&clk->prepare_count);
	if (!d)
		goto err_out;

	d = debugfs_create_u32("clk_enable_count", S_IRUGO, clk->dentry,
			(u32 *)&clk->enable_count);
	if (!d)
		goto err_out;

	d = debugfs_create_u32("clk_notifier_count", S_IRUGO, clk->dentry,
			(u32 *)&clk->notifier_count);
	if (!d)
		goto err_out;

#ifdef CONFIG_COMMON_CLK_FREQ_STATS_ACCOUNTING
	d = debugfs_create_file("frequency_stats_table", S_IRUGO, clk->dentry,
			clk, &freq_stats_table_fops);

	if (!d)
		goto err_out;
#endif /*CONFIG_COMMON_CLK_FREQ_STATS_ACCOUNTING*/

	if (clk->ops->debug_init) {
		ret = clk->ops->debug_init(clk->hw, clk->dentry);
		if (ret)
			goto err_out;
	}

	ret = 0;
	goto out;

err_out:
	debugfs_remove_recursive(clk->dentry);
	clk->dentry = NULL;
out:
	return ret;
}

/**
 * clk_debug_register - add a clk node to the debugfs clk tree
 * @clk: the clk being added to the debugfs clk tree
 *
 * Dynamically adds a clk to the debugfs clk tree if debugfs has been
 * initialized.  Otherwise it bails out early since the debugfs clk tree
 * will be created lazily by clk_debug_init as part of a late_initcall.
 */
static int clk_debug_register(struct clk *clk)
{
	int ret = 0;

	mutex_lock(&clk_debug_lock);
	hlist_add_head(&clk->debug_node, &clk_debug_list);

	if (!inited)
		goto unlock;

	ret = clk_debug_create_one(clk, rootdir);
unlock:
	mutex_unlock(&clk_debug_lock);

	return ret;
}

 /**
 * clk_debug_unregister - remove a clk node from the debugfs clk tree
 * @clk: the clk being removed from the debugfs clk tree
 *
 * Dynamically removes a clk and all it's children clk nodes from the
 * debugfs clk tree if clk->dentry points to debugfs created by
 * clk_debug_register in __clk_init.
 */
static void clk_debug_unregister(struct clk *clk)
{
	mutex_lock(&clk_debug_lock);
	hlist_del_init(&clk->debug_node);
	debugfs_remove_recursive(clk->dentry);
	clk->dentry = NULL;
	mutex_unlock(&clk_debug_lock);
}

struct dentry *clk_debugfs_add_file(struct clk *clk, char *name, umode_t mode,
				void *data, const struct file_operations *fops)
{
	struct dentry *d = NULL;

	if (clk->dentry)
		d = debugfs_create_file(name, mode, clk->dentry, data, fops);

	return d;
}
EXPORT_SYMBOL_GPL(clk_debugfs_add_file);

/**
 * clk_debug_init - lazily create the debugfs clk tree visualization
 *
 * clks are often initialized very early during boot before memory can
 * be dynamically allocated and well before debugfs is setup.
 * clk_debug_init walks the clk tree hierarchy while holding
 * prepare_lock and creates the topology as part of a late_initcall,
 * thus insuring that clks initialized very early will still be
 * represented in the debugfs clk tree.  This function should only be
 * called once at boot-time, and all other clks added dynamically will
 * be done so with clk_debug_register.
 */
static int __init clk_debug_init(void)
{
	struct clk *clk;
	struct dentry *d;

	rootdir = debugfs_create_dir("clk", NULL);

	if (!rootdir)
		return -ENOMEM;

	d = debugfs_create_file("clk_summary", S_IRUGO, rootdir, &all_lists,
				&clk_summary_fops);
	if (!d)
		return -ENOMEM;

	d = debugfs_create_file("clk_dump", S_IRUGO, rootdir, &all_lists,
				&clk_dump_fops);
	if (!d)
		return -ENOMEM;

	d = debugfs_create_file("clk_orphan_summary", S_IRUGO, rootdir,
				&orphan_list, &clk_summary_fops);
	if (!d)
		return -ENOMEM;

	d = debugfs_create_file("clk_orphan_dump", S_IRUGO, rootdir,
				&orphan_list, &clk_dump_fops);
	if (!d)
		return -ENOMEM;

#ifdef CONFIG_COMMON_CLK_FREQ_STATS_ACCOUNTING
	d = debugfs_create_file("freq_stats_on", S_IRUGO|S_IWUSR,
				rootdir, &all_lists, &freq_stats_fops);
	if (!d)
		return -ENOMEM;
#endif /*CONFIG_COMMON_CLK_FREQ_STATS_ACCOUNTING*/

	mutex_lock(&clk_debug_lock);
	hlist_for_each_entry(clk, &clk_debug_list, debug_node)
		clk_debug_create_one(clk, rootdir);

	inited = 1;
	mutex_unlock(&clk_debug_lock);

	return 0;
}
late_initcall(clk_debug_init);
#else
static inline int clk_debug_register(struct clk *clk) { return 0; }
static inline void clk_debug_reparent(struct clk *clk, struct clk *new_parent)
{
}
static inline void clk_debug_unregister(struct clk *clk)
{
}
#endif

/* caller must hold prepare_lock */
static void clk_unprepare_unused_subtree(struct clk *clk)
{
	struct clk *child;

	if (!clk)
		return;

	hlist_for_each_entry(child, &clk->children, child_node)
		clk_unprepare_unused_subtree(child);

	if (clk->prepare_count)
		return;

	if (clk->flags & CLK_IGNORE_UNUSED)
		return;

	if (__clk_is_prepared(clk)) {
		if (clk->ops->unprepare_unused)
			clk->ops->unprepare_unused(clk->hw);
		else if (clk->ops->unprepare)
			clk->ops->unprepare(clk->hw);
	}
}

/* caller must hold prepare_lock */
static void clk_disable_unused_subtree(struct clk *clk)
{
	struct clk *child;
	unsigned long flags;

	if (!clk)
		goto out;

	hlist_for_each_entry(child, &clk->children, child_node)
		clk_disable_unused_subtree(child);

	flags = clk_enable_lock();

	if (clk->enable_count)
		goto unlock_out;

	if (clk->flags & CLK_IGNORE_UNUSED)
		goto unlock_out;

	/*
	 * some gate clocks have special needs during the disable-unused
	 * sequence.  call .disable_unused if available, otherwise fall
	 * back to .disable
	 */
	if (__clk_is_enabled(clk)) {
		if (clk->ops->disable_unused)
			clk->ops->disable_unused(clk->hw);
		else if (clk->ops->disable)
			clk->ops->disable(clk->hw);
	}

unlock_out:
	clk_enable_unlock(flags);

out:
	return;
}

static bool clk_ignore_unused;
static int __init clk_ignore_unused_setup(char *__unused)
{
	clk_ignore_unused = true;
	return 1;
}
__setup("clk_ignore_unused", clk_ignore_unused_setup);

static int clk_disable_unused(void)
{
	struct clk *clk;

	if (clk_ignore_unused) {
		pr_warn("clk: Not disabling unused clocks\n");
		return 0;
	}

	clk_prepare_lock();

	hlist_for_each_entry(clk, &clk_root_list, child_node)
		clk_disable_unused_subtree(clk);

	hlist_for_each_entry(clk, &clk_orphan_list, child_node)
		clk_disable_unused_subtree(clk);

	hlist_for_each_entry(clk, &clk_root_list, child_node)
		clk_unprepare_unused_subtree(clk);

	hlist_for_each_entry(clk, &clk_orphan_list, child_node)
		clk_unprepare_unused_subtree(clk);

	clk_prepare_unlock();

	return 0;
}
late_initcall_sync(clk_disable_unused);

/***    helper functions   ***/

const char *__clk_get_name(struct clk *clk)
{
	return !clk ? NULL : clk->name;
}
EXPORT_SYMBOL_GPL(__clk_get_name);

struct clk_hw *__clk_get_hw(struct clk *clk)
{
	return !clk ? NULL : clk->hw;
}
EXPORT_SYMBOL_GPL(__clk_get_hw);

u8 __clk_get_num_parents(struct clk *clk)
{
	return !clk ? 0 : clk->num_parents;
}
EXPORT_SYMBOL_GPL(__clk_get_num_parents);

struct clk *__clk_get_parent(struct clk *clk)
{
	return !clk ? NULL : clk->parent;
}
EXPORT_SYMBOL_GPL(__clk_get_parent);

struct clk *clk_get_parent_by_index(struct clk *clk, u8 index)
{
	if (!clk || index >= clk->num_parents)
		return NULL;
	else if (!clk->parents)
		return __clk_lookup(clk->parent_names[index]);
	else if (!clk->parents[index])
		return clk->parents[index] =
			__clk_lookup(clk->parent_names[index]);
	else
		return clk->parents[index];
}
EXPORT_SYMBOL_GPL(clk_get_parent_by_index);

unsigned int __clk_get_enable_count(struct clk *clk)
{
	return !clk ? 0 : clk->enable_count;
}

unsigned int __clk_get_prepare_count(struct clk *clk)
{
	return !clk ? 0 : clk->prepare_count;
}

unsigned long __clk_get_rate(struct clk *clk)
{
	unsigned long ret;

	if (!clk) {
		ret = 0;
		goto out;
	}

	ret = clk->rate;

	if (clk->flags & CLK_IS_ROOT)
		goto out;

	if (!clk->parent)
		ret = 0;

out:
	return ret;
}
EXPORT_SYMBOL_GPL(__clk_get_rate);

unsigned long __clk_get_accuracy(struct clk *clk)
{
	if (!clk)
		return 0;

	return clk->accuracy;
}

unsigned long __clk_get_flags(struct clk *clk)
{
	return !clk ? 0 : clk->flags;
}
EXPORT_SYMBOL_GPL(__clk_get_flags);

bool __clk_is_prepared(struct clk *clk)
{
	int ret;

	if (!clk)
		return false;

	/*
	 * .is_prepared is optional for clocks that can prepare
	 * fall back to software usage counter if it is missing
	 */
	if (!clk->ops->is_prepared) {
		ret = clk->prepare_count ? 1 : 0;
		goto out;
	}

	ret = clk->ops->is_prepared(clk->hw);
out:
	return !!ret;
}

bool __clk_is_enabled(struct clk *clk)
{
	int ret;

	if (!clk)
		return false;

	/*
	 * .is_enabled is only mandatory for clocks that gate
	 * fall back to software usage counter if .is_enabled is missing
	 */
	if (!clk->ops->is_enabled) {
		ret = clk->enable_count ? 1 : 0;
		goto out;
	}

	ret = clk->ops->is_enabled(clk->hw);
out:
	return !!ret;
}
EXPORT_SYMBOL_GPL(__clk_is_enabled);

static struct clk *__clk_lookup_subtree(const char *name, struct clk *clk)
{
	struct clk *child;
	struct clk *ret;

	if (!strcmp(clk->name, name))
		return clk;

	hlist_for_each_entry(child, &clk->children, child_node) {
		ret = __clk_lookup_subtree(name, child);
		if (ret)
			return ret;
	}

	return NULL;
}

struct clk *__clk_lookup(const char *name)
{
	struct clk *root_clk;
	struct clk *ret;

	if (!name)
		return NULL;

	/* search the 'proper' clk tree first */
	hlist_for_each_entry(root_clk, &clk_root_list, child_node) {
		ret = __clk_lookup_subtree(name, root_clk);
		if (ret)
			return ret;
	}

	/* if not found, then search the orphan tree */
	hlist_for_each_entry(root_clk, &clk_orphan_list, child_node) {
		ret = __clk_lookup_subtree(name, root_clk);
		if (ret)
			return ret;
	}

	return NULL;
}

/*
 * Helper for finding best parent to provide a given frequency. This can be used
 * directly as a determine_rate callback (e.g. for a mux), or from a more
 * complex clock that may combine a mux with other operations.
 */
long __clk_mux_determine_rate(struct clk_hw *hw, unsigned long rate,
			      unsigned long *best_parent_rate,
			      struct clk **best_parent_p)
{
	struct clk *clk = hw->clk, *parent, *best_parent = NULL;
	int i, num_parents;
	unsigned long parent_rate, best = 0;

	/* if NO_REPARENT flag set, pass through to current parent */
	if (clk->flags & CLK_SET_RATE_NO_REPARENT) {
		parent = clk->parent;
		if (clk->flags & CLK_SET_RATE_PARENT)
			best = __clk_round_rate(parent, rate);
		else if (parent)
			best = __clk_get_rate(parent);
		else
			best = __clk_get_rate(clk);
		goto out;
	}

	/* find the parent that can provide the fastest rate <= rate */
	num_parents = clk->num_parents;
	for (i = 0; i < num_parents; i++) {
		parent = clk_get_parent_by_index(clk, i);
		if (!parent)
			continue;
		if (clk->flags & CLK_SET_RATE_PARENT)
			parent_rate = __clk_round_rate(parent, rate);
		else
			parent_rate = __clk_get_rate(parent);
		if (parent_rate <= rate && parent_rate > best) {
			best_parent = parent;
			best = parent_rate;
		}
	}

out:
	if (best_parent)
		*best_parent_p = best_parent;
	*best_parent_rate = best;

	return best;
}
EXPORT_SYMBOL_GPL(__clk_mux_determine_rate);

/***        clk api        ***/

void __clk_unprepare(struct clk *clk)
{
	if (!clk)
		return;

	if (WARN_ON(clk->prepare_count == 0))
		return;

	if (--clk->prepare_count > 0)
		return;

	WARN_ON(clk->enable_count > 0);

	if (clk->ops->unprepare)
		clk->ops->unprepare(clk->hw);

	__clk_unprepare(clk->parent);
}

/**
 * clk_unprepare - undo preparation of a clock source
 * @clk: the clk being unprepared
 *
 * clk_unprepare may sleep, which differentiates it from clk_disable.  In a
 * simple case, clk_unprepare can be used instead of clk_disable to gate a clk
 * if the operation may sleep.  One example is a clk which is accessed over
 * I2c.  In the complex case a clk gate operation may require a fast and a slow
 * part.  It is this reason that clk_unprepare and clk_disable are not mutually
 * exclusive.  In fact clk_disable must be called before clk_unprepare.
 */
void clk_unprepare(struct clk *clk)
{
	if (IS_ERR_OR_NULL(clk))
		return;

	clk_prepare_lock();
	__clk_unprepare(clk);
	clk_prepare_unlock();
}
EXPORT_SYMBOL_GPL(clk_unprepare);

int __clk_prepare(struct clk *clk)
{
	int ret = 0;

	if (!clk)
		return 0;

	if (clk->prepare_count == 0) {
		ret = __clk_prepare(clk->parent);
		if (ret)
			return ret;

		if (clk->ops->prepare) {
			ret = clk->ops->prepare(clk->hw);
			if (ret) {
				__clk_unprepare(clk->parent);
				return ret;
			}
		}
	}

	clk->prepare_count++;

	return 0;
}

/**
 * clk_prepare - prepare a clock source
 * @clk: the clk being prepared
 *
 * clk_prepare may sleep, which differentiates it from clk_enable.  In a simple
 * case, clk_prepare can be used instead of clk_enable to ungate a clk if the
 * operation may sleep.  One example is a clk which is accessed over I2c.  In
 * the complex case a clk ungate operation may require a fast and a slow part.
 * It is this reason that clk_prepare and clk_enable are not mutually
 * exclusive.  In fact clk_prepare must be called before clk_enable.
 * Returns 0 on success, -EERROR otherwise.
 */
int clk_prepare(struct clk *clk)
{
	int ret;

	clk_prepare_lock();
	ret = __clk_prepare(clk);
	clk_prepare_unlock();

	return ret;
}
EXPORT_SYMBOL_GPL(clk_prepare);

static void __clk_disable(struct clk *clk)
{
	if (!clk)
		return;

	if (WARN_ON(clk->enable_count == 0))
		return;

	if (--clk->enable_count > 0)
		return;

	if (clk->ops->disable)
		clk->ops->disable(clk->hw);

#ifdef CONFIG_COMMON_CLK_FREQ_STATS_ACCOUNTING

	if (freq_stats_on) {
		if (!clk->current_freq_stats)
			clk->default_freq_time =
			ktime_add(clk->default_freq_time,
			ktime_sub(ktime_get(), clk->start_time));
		else
			clk->current_freq_stats->time_spent =
			ktime_add(clk->current_freq_stats->time_spent,
			ktime_sub(ktime_get(), clk->start_time));

		clk->start_time = ktime_set(0, 0);
	}
#endif /*CONFIG_COMMON_CLK_FREQ_STATS_ACCOUNTING*/

	__clk_disable(clk->parent);
}

/**
 * clk_disable - gate a clock
 * @clk: the clk being gated
 *
 * clk_disable must not sleep, which differentiates it from clk_unprepare.  In
 * a simple case, clk_disable can be used instead of clk_unprepare to gate a
 * clk if the operation is fast and will never sleep.  One example is a
 * SoC-internal clk which is controlled via simple register writes.  In the
 * complex case a clk gate operation may require a fast and a slow part.  It is
 * this reason that clk_unprepare and clk_disable are not mutually exclusive.
 * In fact clk_disable must be called before clk_unprepare.
 */
void clk_disable(struct clk *clk)
{
	unsigned long flags;

	if (IS_ERR_OR_NULL(clk))
		return;

	flags = clk_enable_lock();
	__clk_disable(clk);
	clk_enable_unlock(flags);
}
EXPORT_SYMBOL_GPL(clk_disable);

static int __clk_enable(struct clk *clk)
{
	int ret = 0;

	if (!clk)
		return 0;

	if (WARN_ON(clk->prepare_count == 0))
		return -ESHUTDOWN;

	if (clk->enable_count == 0) {
		ret = __clk_enable(clk->parent);

		if (ret)
			return ret;

		if (clk->ops->enable) {
			ret = clk->ops->enable(clk->hw);
			if (ret) {
				__clk_disable(clk->parent);
				return ret;
			}
		}

#ifdef CONFIG_COMMON_CLK_FREQ_STATS_ACCOUNTING
	if (freq_stats_on)
		clk->start_time = ktime_get();
#endif /*CONFIG_COMMON_CLK_FREQ_STATS_ACCOUNTING*/
	}

	clk->enable_count++;
	return 0;
}

/**
 * clk_enable - ungate a clock
 * @clk: the clk being ungated
 *
 * clk_enable must not sleep, which differentiates it from clk_prepare.  In a
 * simple case, clk_enable can be used instead of clk_prepare to ungate a clk
 * if the operation will never sleep.  One example is a SoC-internal clk which
 * is controlled via simple register writes.  In the complex case a clk ungate
 * operation may require a fast and a slow part.  It is this reason that
 * clk_enable and clk_prepare are not mutually exclusive.  In fact clk_prepare
 * must be called before clk_enable.  Returns 0 on success, -EERROR
 * otherwise.
 */
int clk_enable(struct clk *clk)
{
	unsigned long flags;
	int ret;

	flags = clk_enable_lock();
	ret = __clk_enable(clk);
	clk_enable_unlock(flags);

	return ret;
}
EXPORT_SYMBOL_GPL(clk_enable);

/**
 * __clk_round_rate - round the given rate for a clk
 * @clk: round the rate of this clock
 * @rate: the rate which is to be rounded
 *
 * Caller must hold prepare_lock.  Useful for clk_ops such as .set_rate
 */
unsigned long __clk_round_rate(struct clk *clk, unsigned long rate)
{
	unsigned long parent_rate = 0;
	struct clk *parent;

	if (!clk)
		return 0;

	parent = clk->parent;
	if (parent)
		parent_rate = parent->rate;

	if (clk->ops->determine_rate)
		return clk->ops->determine_rate(clk->hw, rate, &parent_rate,
						&parent);
	else if (clk->ops->round_rate)
		return clk->ops->round_rate(clk->hw, rate, &parent_rate);
	else if (clk->flags & CLK_SET_RATE_PARENT)
		return __clk_round_rate(clk->parent, rate);
	else
		return clk->rate;
}
EXPORT_SYMBOL_GPL(__clk_round_rate);

/**
 * clk_round_rate - round the given rate for a clk
 * @clk: the clk for which we are rounding a rate
 * @rate: the rate which is to be rounded
 *
 * Takes in a rate as input and rounds it to a rate that the clk can actually
 * use which is then returned.  If clk doesn't support round_rate operation
 * then the parent rate is returned.
 */
long clk_round_rate(struct clk *clk, unsigned long rate)
{
	unsigned long ret;

	clk_prepare_lock();
	ret = __clk_round_rate(clk, rate);
	clk_prepare_unlock();

	return ret;
}
EXPORT_SYMBOL_GPL(clk_round_rate);

/**
 * __clk_notify - call clk notifier chain
 * @clk: struct clk * that is changing rate
 * @msg: clk notifier type (see include/linux/clk.h)
 * @old_rate: old clk rate
 * @new_rate: new clk rate
 *
 * Triggers a notifier call chain on the clk rate-change notification
 * for 'clk'.  Passes a pointer to the struct clk and the previous
 * and current rates to the notifier callback.  Intended to be called by
 * internal clock code only.  Returns NOTIFY_DONE from the last driver
 * called if all went well, or NOTIFY_STOP or NOTIFY_BAD immediately if
 * a driver returns that.
 */
static int __clk_notify(struct clk *clk, unsigned long msg,
		unsigned long old_rate, unsigned long new_rate)
{
	struct clk_notifier *cn;
	struct clk_notifier_data cnd;
	int ret = NOTIFY_DONE;

	cnd.clk = clk;
	cnd.old_rate = old_rate;
	cnd.new_rate = new_rate;

	list_for_each_entry(cn, &clk_notifier_list, node) {
		if (cn->clk == clk) {
			ret = srcu_notifier_call_chain(&cn->notifier_head, msg,
					&cnd);
			break;
		}
	}

	return ret;
}

/**
 * __clk_recalc_accuracies
 * @clk: first clk in the subtree
 *
 * Walks the subtree of clks starting with clk and recalculates accuracies as
 * it goes.  Note that if a clk does not implement the .recalc_accuracy
 * callback then it is assumed that the clock will take on the accuracy of it's
 * parent.
 *
 * Caller must hold prepare_lock.
 */
static void __clk_recalc_accuracies(struct clk *clk)
{
	unsigned long parent_accuracy = 0;
	struct clk *child;

	if (clk->parent)
		parent_accuracy = clk->parent->accuracy;

	if (clk->ops->recalc_accuracy)
		clk->accuracy = clk->ops->recalc_accuracy(clk->hw,
							  parent_accuracy);
	else
		clk->accuracy = parent_accuracy;

	hlist_for_each_entry(child, &clk->children, child_node)
		__clk_recalc_accuracies(child);
}

/**
 * clk_get_accuracy - return the accuracy of clk
 * @clk: the clk whose accuracy is being returned
 *
 * Simply returns the cached accuracy of the clk, unless
 * CLK_GET_ACCURACY_NOCACHE flag is set, which means a recalc_rate will be
 * issued.
 * If clk is NULL then returns 0.
 */
long clk_get_accuracy(struct clk *clk)
{
	unsigned long accuracy;

	clk_prepare_lock();
	if (clk && (clk->flags & CLK_GET_ACCURACY_NOCACHE))
		__clk_recalc_accuracies(clk);

	accuracy = __clk_get_accuracy(clk);
	clk_prepare_unlock();

	return accuracy;
}
EXPORT_SYMBOL_GPL(clk_get_accuracy);

static unsigned long clk_recalc(struct clk *clk, unsigned long parent_rate)
{
	if (clk->ops->recalc_rate)
		return clk->ops->recalc_rate(clk->hw, parent_rate);
	return parent_rate;
}

/**
 * __clk_recalc_rates
 * @clk: first clk in the subtree
 * @msg: notification type (see include/linux/clk.h)
 *
 * Walks the subtree of clks starting with clk and recalculates rates as it
 * goes.  Note that if a clk does not implement the .recalc_rate callback then
 * it is assumed that the clock will take on the rate of its parent.
 *
 * clk_recalc_rates also propagates the POST_RATE_CHANGE notification,
 * if necessary.
 *
 * Caller must hold prepare_lock.
 */
static void __clk_recalc_rates(struct clk *clk, unsigned long msg)
{
	unsigned long old_rate;
	unsigned long parent_rate = 0;
	struct clk *child;

	old_rate = clk->rate;

	if (clk->parent)
		parent_rate = clk->parent->rate;

	clk->rate = clk_recalc(clk, parent_rate);

	/*
	 * ignore NOTIFY_STOP and NOTIFY_BAD return values for POST_RATE_CHANGE
	 * & ABORT_RATE_CHANGE notifiers
	 */
	if (clk->notifier_count && msg)
		__clk_notify(clk, msg, old_rate, clk->rate);

	hlist_for_each_entry(child, &clk->children, child_node)
		__clk_recalc_rates(child, msg);
}

/**
 * clk_get_rate - return the rate of clk
 * @clk: the clk whose rate is being returned
 *
 * Simply returns the cached rate of the clk, unless CLK_GET_RATE_NOCACHE flag
 * is set, which means a recalc_rate will be issued.
 * If clk is NULL then returns 0.
 */
unsigned long clk_get_rate(struct clk *clk)
{
	unsigned long rate;

	clk_prepare_lock();

	if (clk && (clk->flags & CLK_GET_RATE_NOCACHE))
		__clk_recalc_rates(clk, 0);

	rate = __clk_get_rate(clk);
	clk_prepare_unlock();

	return rate;
}
EXPORT_SYMBOL_GPL(clk_get_rate);

static int clk_fetch_parent_index(struct clk *clk, struct clk *parent)
{
	int i;

	if (!clk->parents) {
		clk->parents = kcalloc(clk->num_parents,
					sizeof(struct clk *), GFP_KERNEL);
		if (!clk->parents)
			return -ENOMEM;
	}

	/*
	 * find index of new parent clock using cached parent ptrs,
	 * or if not yet cached, use string name comparison and cache
	 * them now to avoid future calls to __clk_lookup.
	 */
	for (i = 0; i < clk->num_parents; i++) {
		if (clk->parents[i] == parent)
			return i;

		if (clk->parents[i])
			continue;

		if (!strcmp(clk->parent_names[i], parent->name)) {
			clk->parents[i] = __clk_lookup(parent->name);
			return i;
		}
	}

	return -EINVAL;
}

static void clk_reparent(struct clk *clk, struct clk *new_parent)
{
	hlist_del(&clk->child_node);

	if (new_parent) {
		/* avoid duplicate POST_RATE_CHANGE notifications */
		if (new_parent->new_child == clk)
			new_parent->new_child = NULL;

		hlist_add_head(&clk->child_node, &new_parent->children);
	} else {
		hlist_add_head(&clk->child_node, &clk_orphan_list);
	}

	clk->parent = new_parent;
}

static struct clk *__clk_set_parent_before(struct clk *clk, struct clk *parent)
{
	unsigned long flags;
	struct clk *old_parent = clk->parent;

	/*
	 * Migrate prepare state between parents and prevent race with
	 * clk_enable().
	 *
	 * If the clock is not prepared, then a race with
	 * clk_enable/disable() is impossible since we already have the
	 * prepare lock (future calls to clk_enable() need to be preceded by
	 * a clk_prepare()).
	 *
	 * If the clock is prepared, migrate the prepared state to the new
	 * parent and also protect against a race with clk_enable() by
	 * forcing the clock and the new parent on.  This ensures that all
	 * future calls to clk_enable() are practically NOPs with respect to
	 * hardware and software states.
	 *
	 * See also: Comment for clk_set_parent() below.
	 */
	if (clk->prepare_count) {
		__clk_prepare(parent);
		clk_enable(parent);
		clk_enable(clk);
	}

	/* update the clk tree topology */
	flags = clk_enable_lock();
	clk_reparent(clk, parent);
	clk_enable_unlock(flags);

	return old_parent;
}

static void __clk_set_parent_after(struct clk *clk, struct clk *parent,
		struct clk *old_parent)
{
	/*
	 * Finish the migration of prepare state and undo the changes done
	 * for preventing a race with clk_enable().
	 */
	if (clk->prepare_count) {
		clk_disable(clk);
		clk_disable(old_parent);
		__clk_unprepare(old_parent);
	}
}

static int __clk_set_parent(struct clk *clk, struct clk *parent, u8 p_index)
{
	unsigned long flags;
	int ret = 0;
	struct clk *old_parent;

	old_parent = __clk_set_parent_before(clk, parent);

	/* change clock input source */
	if (parent && clk->ops->set_parent)
		ret = clk->ops->set_parent(clk->hw, p_index);

	if (ret) {
		flags = clk_enable_lock();
		clk_reparent(clk, old_parent);
		clk_enable_unlock(flags);

		if (clk->prepare_count) {
			clk_disable(clk);
			clk_disable(parent);
			__clk_unprepare(parent);
		}
		return ret;
	}

	__clk_set_parent_after(clk, parent, old_parent);

	return 0;
}

/**
 * __clk_speculate_rates
 * @clk: first clk in the subtree
 * @parent_rate: the "future" rate of clk's parent
 *
 * Walks the subtree of clks starting with clk, speculating rates as it
 * goes and firing off PRE_RATE_CHANGE notifications as necessary.
 *
 * Unlike clk_recalc_rates, clk_speculate_rates exists only for sending
 * pre-rate change notifications and returns early if no clks in the
 * subtree have subscribed to the notifications.  Note that if a clk does not
 * implement the .recalc_rate callback then it is assumed that the clock will
 * take on the rate of its parent.
 *
 * Caller must hold prepare_lock.
 */
static int __clk_speculate_rates(struct clk *clk, unsigned long parent_rate)
{
	struct clk *child;
	unsigned long new_rate;
	int ret = NOTIFY_DONE;

	new_rate = clk_recalc(clk, parent_rate);

	/* abort rate change if a driver returns NOTIFY_BAD or NOTIFY_STOP */
	if (clk->notifier_count)
		ret = __clk_notify(clk, PRE_RATE_CHANGE, clk->rate, new_rate);

	if (ret & NOTIFY_STOP_MASK) {
		pr_debug("%s: clk notifier callback for clock %s aborted with error %d\n",
				__func__, clk->name, ret);
		goto out;
	}

	hlist_for_each_entry(child, &clk->children, child_node) {
		ret = __clk_speculate_rates(child, new_rate);
		if (ret & NOTIFY_STOP_MASK)
			break;
	}

out:
	return ret;
}

static void clk_calc_subtree(struct clk *clk, unsigned long new_rate,
			     struct clk *new_parent, u8 p_index)
{
	struct clk *child;

	clk->new_rate = new_rate;
	clk->new_parent = new_parent;
	clk->new_parent_index = p_index;
	/* include clk in new parent's PRE_RATE_CHANGE notifications */
	clk->new_child = NULL;
	if (new_parent && new_parent != clk->parent)
		new_parent->new_child = clk;

	hlist_for_each_entry(child, &clk->children, child_node) {
		child->new_rate = clk_recalc(child, new_rate);
		clk_calc_subtree(child, child->new_rate, NULL, 0);
	}
}

/*
 * calculate the new rates returning the topmost clock that has to be
 * changed.
 */
static struct clk *clk_calc_new_rates(struct clk *clk, unsigned long rate)
{
	struct clk *top = clk;
	struct clk *old_parent, *parent;
	unsigned long best_parent_rate = 0;
	unsigned long new_rate;
	int p_index = 0;

	/* sanity */
	if (IS_ERR_OR_NULL(clk))
		return NULL;

	/* save parent rate, if it exists */
	parent = old_parent = clk->parent;
	if (parent)
		best_parent_rate = parent->rate;

	/* find the closest rate and parent clk/rate */
	if (clk->ops->determine_rate) {
		new_rate = clk->ops->determine_rate(clk->hw, rate,
						    &best_parent_rate,
						    &parent);
	} else if (clk->ops->round_rate) {
		new_rate = clk->ops->round_rate(clk->hw, rate,
						&best_parent_rate);
	} else if (!parent || !(clk->flags & CLK_SET_RATE_PARENT)) {
		/* pass-through clock without adjustable parent */
		clk->new_rate = clk->rate;
		return NULL;
	} else {
		/* pass-through clock with adjustable parent */
		top = clk_calc_new_rates(parent, rate);
		new_rate = parent->new_rate;
		goto out;
	}

	/* some clocks must be gated to change parent */
	if (parent != old_parent &&
	    (clk->flags & CLK_SET_PARENT_GATE) && clk->prepare_count) {
		pr_debug("%s: %s not gated but wants to reparent\n",
			 __func__, clk->name);
		return NULL;
	}

	/* try finding the new parent index */
	if (parent) {
		p_index = clk_fetch_parent_index(clk, parent);
		if (p_index < 0) {
			pr_debug("%s: clk %s can not be parent of clk %s\n",
				 __func__, parent->name, clk->name);
			return NULL;
		}
	}

	if ((clk->flags & CLK_SET_RATE_PARENT) && parent &&
	    best_parent_rate != parent->rate)
		top = clk_calc_new_rates(parent, best_parent_rate);

out:
	clk_calc_subtree(clk, new_rate, parent, p_index);

	return top;
}

/*
 * Notify about rate changes in a subtree. Always walk down the whole tree
 * so that in case of an error we can walk down the whole tree again and
 * abort the change.
 */
static struct clk *clk_propagate_rate_change(struct clk *clk, unsigned long event)
{
	struct clk *child, *tmp_clk, *fail_clk = NULL;
	int ret = NOTIFY_DONE;

	if (clk->rate == clk->new_rate)
		return NULL;

	if (clk->notifier_count) {
		ret = __clk_notify(clk, event, clk->rate, clk->new_rate);
		if (ret & NOTIFY_STOP_MASK)
			fail_clk = clk;
	}

	hlist_for_each_entry(child, &clk->children, child_node) {
		/* Skip children who will be reparented to another clock */
		if (child->new_parent && child->new_parent != clk)
			continue;
		tmp_clk = clk_propagate_rate_change(child, event);
		if (tmp_clk)
			fail_clk = tmp_clk;
	}

	/* handle the new child who might not be in clk->children yet */
	if (clk->new_child) {
		tmp_clk = clk_propagate_rate_change(clk->new_child, event);
		if (tmp_clk)
			fail_clk = tmp_clk;
	}

	return fail_clk;
}

/*
 * walk down a subtree and set the new rates notifying the rate
 * change on the way
 */
static void clk_change_rate(struct clk *clk)
{
	struct clk *child;
	struct hlist_node *tmp;
	unsigned long old_rate;
	unsigned long best_parent_rate = 0;
	bool skip_set_rate = false;
	struct clk *old_parent;

	old_rate = clk->rate;

	if (clk->new_parent)
		best_parent_rate = clk->new_parent->rate;
	else if (clk->parent)
		best_parent_rate = clk->parent->rate;

	if (clk->new_parent && clk->new_parent != clk->parent) {
		old_parent = __clk_set_parent_before(clk, clk->new_parent);

		if (clk->ops->set_rate_and_parent) {
			skip_set_rate = true;
			clk->ops->set_rate_and_parent(clk->hw, clk->new_rate,
					best_parent_rate,
					clk->new_parent_index);
		} else if (clk->ops->set_parent) {
			clk->ops->set_parent(clk->hw, clk->new_parent_index);
		}

		__clk_set_parent_after(clk, clk->new_parent, old_parent);
	}

	if (!skip_set_rate && clk->ops->set_rate)
		clk->ops->set_rate(clk->hw, clk->new_rate, best_parent_rate);

	clk->rate = clk_recalc(clk, best_parent_rate);

#ifdef CONFIG_COMMON_CLK_FREQ_STATS_ACCOUNTING
	if (freq_stats_on) {
		if (!ktime_equal(clk->start_time, ktime_set(0, 0))) {
			if (!clk->current_freq_stats)
				clk->default_freq_time =
					ktime_add(clk->default_freq_time,
					ktime_sub(ktime_get(),
					clk->start_time));
			else
				clk->current_freq_stats->time_spent =
					ktime_add(
					clk->current_freq_stats->time_spent,
					ktime_sub(ktime_get(),
					clk->start_time));
		}

		clk->current_freq_stats = freq_stats_insert(
						&clk->freq_stats_table,
						clk->rate);

		if (clk->enable_count > 0)
			clk->start_time = ktime_get();
	}
#endif /*CONFIG_COMMON_CLK_FREQ_STATS_ACCOUNTING*/


	if (clk->notifier_count && old_rate != clk->rate)
		__clk_notify(clk, POST_RATE_CHANGE, old_rate, clk->rate);

	/*
	 * Use safe iteration, as change_rate can actually swap parents
	 * for certain clock types.
	 */
	hlist_for_each_entry_safe(child, tmp, &clk->children, child_node) {
		/* Skip children who will be reparented to another clock */
		if (child->new_parent && child->new_parent != clk)
			continue;
		clk_change_rate(child);
	}

	/* handle the new child who might not be in clk->children yet */
	if (clk->new_child)
		clk_change_rate(clk->new_child);
}

/**
 * clk_set_rate - specify a new rate for clk
 * @clk: the clk whose rate is being changed
 * @rate: the new rate for clk
 *
 * In the simplest case clk_set_rate will only adjust the rate of clk.
 *
 * Setting the CLK_SET_RATE_PARENT flag allows the rate change operation to
 * propagate up to clk's parent; whether or not this happens depends on the
 * outcome of clk's .round_rate implementation.  If *parent_rate is unchanged
 * after calling .round_rate then upstream parent propagation is ignored.  If
 * *parent_rate comes back with a new rate for clk's parent then we propagate
 * up to clk's parent and set its rate.  Upward propagation will continue
 * until either a clk does not support the CLK_SET_RATE_PARENT flag or
 * .round_rate stops requesting changes to clk's parent_rate.
 *
 * Rate changes are accomplished via tree traversal that also recalculates the
 * rates for the clocks and fires off POST_RATE_CHANGE notifiers.
 *
 * Returns 0 on success, -EERROR otherwise.
 */
int clk_set_rate(struct clk *clk, unsigned long rate)
{
	struct clk *top, *fail_clk;
	int ret = 0;

	if (!clk)
		return 0;

	/* prevent racing with updates to the clock topology */
	clk_prepare_lock();

	/* bail early if nothing to do */
	if (rate == clk_get_rate(clk))
		goto out;

	if ((clk->flags & CLK_SET_RATE_GATE) && clk->prepare_count) {
		ret = -EBUSY;
		goto out;
	}

	/* calculate new rates and get the topmost changed clock */
	top = clk_calc_new_rates(clk, rate);
	if (!top) {
		ret = -EINVAL;
		goto out;
	}

	/* notify that we are about to change rates */
	fail_clk = clk_propagate_rate_change(top, PRE_RATE_CHANGE);
	if (fail_clk) {
		pr_debug("%s: failed to set %s rate\n", __func__,
				fail_clk->name);
		clk_propagate_rate_change(top, ABORT_RATE_CHANGE);
		ret = -EBUSY;
		goto out;
	}

	/* change the rates */
	clk_change_rate(top);

out:
	clk_prepare_unlock();

	return ret;
}
EXPORT_SYMBOL_GPL(clk_set_rate);

/**
 * clk_get_parent - return the parent of a clk
 * @clk: the clk whose parent gets returned
 *
 * Simply returns clk->parent.  Returns NULL if clk is NULL.
 */
struct clk *clk_get_parent(struct clk *clk)
{
	struct clk *parent;

	clk_prepare_lock();
	parent = __clk_get_parent(clk);
	clk_prepare_unlock();

	return parent;
}
EXPORT_SYMBOL_GPL(clk_get_parent);

/*
 * .get_parent is mandatory for clocks with multiple possible parents.  It is
 * optional for single-parent clocks.  Always call .get_parent if it is
 * available and WARN if it is missing for multi-parent clocks.
 *
 * For single-parent clocks without .get_parent, first check to see if the
 * .parents array exists, and if so use it to avoid an expensive tree
 * traversal.  If .parents does not exist then walk the tree with __clk_lookup.
 */
static struct clk *__clk_init_parent(struct clk *clk)
{
	struct clk *ret = NULL;
	u8 index;

	/* handle the trivial cases */

	if (!clk->num_parents)
		goto out;

	if (clk->num_parents == 1) {
		if (IS_ERR_OR_NULL(clk->parent))
			ret = clk->parent = __clk_lookup(clk->parent_names[0]);
		ret = clk->parent;
		goto out;
	}

	if (!clk->ops->get_parent) {
		WARN(!clk->ops->get_parent,
			"%s: multi-parent clocks must implement .get_parent\n",
			__func__);
		goto out;
	};

	/*
	 * Do our best to cache parent clocks in clk->parents.  This prevents
	 * unnecessary and expensive calls to __clk_lookup.  We don't set
	 * clk->parent here; that is done by the calling function
	 */

	index = clk->ops->get_parent(clk->hw);

	if (!clk->parents)
		clk->parents =
			kcalloc(clk->num_parents, sizeof(struct clk *),
					GFP_KERNEL);

	ret = clk_get_parent_by_index(clk, index);

out:
	return ret;
}

void __clk_reparent(struct clk *clk, struct clk *new_parent)
{
	clk_reparent(clk, new_parent);
	__clk_recalc_accuracies(clk);
	__clk_recalc_rates(clk, POST_RATE_CHANGE);
}

/**
 * clk_set_parent - switch the parent of a mux clk
 * @clk: the mux clk whose input we are switching
 * @parent: the new input to clk
 *
 * Re-parent clk to use parent as its new input source.  If clk is in
 * prepared state, the clk will get enabled for the duration of this call. If
 * that's not acceptable for a specific clk (Eg: the consumer can't handle
 * that, the reparenting is glitchy in hardware, etc), use the
 * CLK_SET_PARENT_GATE flag to allow reparenting only when clk is unprepared.
 *
 * After successfully changing clk's parent clk_set_parent will update the
 * clk topology, sysfs topology and propagate rate recalculation via
 * __clk_recalc_rates.
 *
 * Returns 0 on success, -EERROR otherwise.
 */
int clk_set_parent(struct clk *clk, struct clk *parent)
{
	int ret = 0;
	int p_index = 0;
	unsigned long p_rate = 0;

	if (!clk)
		return 0;

	/* verify ops for for multi-parent clks */
	if ((clk->num_parents > 1) && (!clk->ops->set_parent))
		return -ENOSYS;

	/* prevent racing with updates to the clock topology */
	clk_prepare_lock();

	if (clk->parent == parent)
		goto out;

	/* check that we are allowed to re-parent if the clock is in use */
	if ((clk->flags & CLK_SET_PARENT_GATE) && clk->prepare_count) {
		ret = -EBUSY;
		goto out;
	}

	/* try finding the new parent index */
	if (parent) {
		p_index = clk_fetch_parent_index(clk, parent);
		p_rate = parent->rate;
		if (p_index < 0) {
			pr_debug("%s: clk %s can not be parent of clk %s\n",
					__func__, parent->name, clk->name);
			ret = p_index;
			goto out;
		}
	}

	/* propagate PRE_RATE_CHANGE notifications */
	ret = __clk_speculate_rates(clk, p_rate);

	/* abort if a driver objects */
	if (ret & NOTIFY_STOP_MASK)
		goto out;

	/* do the re-parent */
	ret = __clk_set_parent(clk, parent, p_index);

	/* propagate rate an accuracy recalculation accordingly */
	if (ret) {
		__clk_recalc_rates(clk, ABORT_RATE_CHANGE);
	} else {
		__clk_recalc_rates(clk, POST_RATE_CHANGE);
		__clk_recalc_accuracies(clk);
	}

out:
	clk_prepare_unlock();

	return ret;
}
EXPORT_SYMBOL_GPL(clk_set_parent);

/**
 * clk_set_phase - adjust the phase shift of a clock signal
 * @clk: clock signal source
 * @degrees: number of degrees the signal is shifted
 *
 * Shifts the phase of a clock signal by the specified
 * degrees. Returns 0 on success, -EERROR otherwise.
 *
 * This function makes no distinction about the input or reference
 * signal that we adjust the clock signal phase against. For example
 * phase locked-loop clock signal generators we may shift phase with
 * respect to feedback clock signal input, but for other cases the
 * clock phase may be shifted with respect to some other, unspecified
 * signal.
 *
 * Additionally the concept of phase shift does not propagate through
 * the clock tree hierarchy, which sets it apart from clock rates and
 * clock accuracy. A parent clock phase attribute does not have an
 * impact on the phase attribute of a child clock.
 */
int clk_set_phase(struct clk *clk, int degrees)
{
	int ret = 0;

	if (!clk)
		goto out;

	/* sanity check degrees */
	degrees %= 360;
	if (degrees < 0)
		degrees += 360;

	clk_prepare_lock();

	if (!clk->ops->set_phase)
		goto out_unlock;

	ret = clk->ops->set_phase(clk->hw, degrees);

	if (!ret)
		clk->phase = degrees;

out_unlock:
	clk_prepare_unlock();

out:
	return ret;
}

/**
 * clk_get_phase - return the phase shift of a clock signal
 * @clk: clock signal source
 *
 * Returns the phase shift of a clock node in degrees, otherwise returns
 * -EERROR.
 */
int clk_get_phase(struct clk *clk)
{
	int ret = 0;

	if (!clk)
		goto out;

	clk_prepare_lock();
	ret = clk->phase;
	clk_prepare_unlock();

out:
	return ret;
}

/**
 * __clk_init - initialize the data structures in a struct clk
 * @dev:	device initializing this clk, placeholder for now
 * @clk:	clk being initialized
 *
 * Initializes the lists in struct clk, queries the hardware for the
 * parent and rate and sets them both.
 */
int __clk_init(struct device *dev, struct clk *clk)
{
	int i, ret = 0;
	struct clk *orphan;
	struct hlist_node *tmp2;

	if (!clk)
		return -EINVAL;

	clk_prepare_lock();

	/* check to see if a clock with this name is already registered */
	if (__clk_lookup(clk->name)) {
		pr_debug("%s: clk %s already initialized\n",
				__func__, clk->name);
		ret = -EEXIST;
		goto out;
	}

	/* check that clk_ops are sane.  See Documentation/clk.txt */
	if (clk->ops->set_rate &&
	    !((clk->ops->round_rate || clk->ops->determine_rate) &&
	      clk->ops->recalc_rate)) {
		pr_warning("%s: %s must implement .round_rate or .determine_rate in addition to .recalc_rate\n",
				__func__, clk->name);
		ret = -EINVAL;
		goto out;
	}

	if (clk->ops->set_parent && !clk->ops->get_parent) {
		pr_warning("%s: %s must implement .get_parent & .set_parent\n",
				__func__, clk->name);
		ret = -EINVAL;
		goto out;
	}

	if (clk->ops->set_rate_and_parent &&
			!(clk->ops->set_parent && clk->ops->set_rate)) {
		pr_warn("%s: %s must implement .set_parent & .set_rate\n",
				__func__, clk->name);
		ret = -EINVAL;
		goto out;
	}

	/* throw a WARN if any entries in parent_names are NULL */
	for (i = 0; i < clk->num_parents; i++)
		WARN(!clk->parent_names[i],
				"%s: invalid NULL in %s's .parent_names\n",
				__func__, clk->name);

	/*
	 * Allocate an array of struct clk *'s to avoid unnecessary string
	 * look-ups of clk's possible parents.  This can fail for clocks passed
	 * in to clk_init during early boot; thus any access to clk->parents[]
	 * must always check for a NULL pointer and try to populate it if
	 * necessary.
	 *
	 * If clk->parents is not NULL we skip this entire block.  This allows
	 * for clock drivers to statically initialize clk->parents.
	 */
	if (clk->num_parents > 1 && !clk->parents) {
		clk->parents = kcalloc(clk->num_parents, sizeof(struct clk *),
					GFP_KERNEL);
		/*
		 * __clk_lookup returns NULL for parents that have not been
		 * clk_init'd; thus any access to clk->parents[] must check
		 * for a NULL pointer.  We can always perform lazy lookups for
		 * missing parents later on.
		 */
		if (clk->parents)
			for (i = 0; i < clk->num_parents; i++)
				clk->parents[i] =
					__clk_lookup(clk->parent_names[i]);
	}

	clk->parent = __clk_init_parent(clk);

	/*
	 * Populate clk->parent if parent has already been __clk_init'd.  If
	 * parent has not yet been __clk_init'd then place clk in the orphan
	 * list.  If clk has set the CLK_IS_ROOT flag then place it in the root
	 * clk list.
	 *
	 * Every time a new clk is clk_init'd then we walk the list of orphan
	 * clocks and re-parent any that are children of the clock currently
	 * being clk_init'd.
	 */
	if (clk->parent)
		hlist_add_head(&clk->child_node,
				&clk->parent->children);
	else if (clk->flags & CLK_IS_ROOT)
		hlist_add_head(&clk->child_node, &clk_root_list);
	else
		hlist_add_head(&clk->child_node, &clk_orphan_list);

	/*
	 * Set clk's accuracy.  The preferred method is to use
	 * .recalc_accuracy. For simple clocks and lazy developers the default
	 * fallback is to use the parent's accuracy.  If a clock doesn't have a
	 * parent (or is orphaned) then accuracy is set to zero (perfect
	 * clock).
	 */
	if (clk->ops->recalc_accuracy)
		clk->accuracy = clk->ops->recalc_accuracy(clk->hw,
					__clk_get_accuracy(clk->parent));
	else if (clk->parent)
		clk->accuracy = clk->parent->accuracy;
	else
		clk->accuracy = 0;

	/*
	 * Set clk's phase.
	 * Since a phase is by definition relative to its parent, just
	 * query the current clock phase, or just assume it's in phase.
	 */
	if (clk->ops->get_phase)
		clk->phase = clk->ops->get_phase(clk->hw);
	else
		clk->phase = 0;

	/*
	 * Set clk's rate.  The preferred method is to use .recalc_rate.  For
	 * simple clocks and lazy developers the default fallback is to use the
	 * parent's rate.  If a clock doesn't have a parent (or is orphaned)
	 * then rate is set to zero.
	 */
	if (clk->ops->recalc_rate)
		clk->rate = clk->ops->recalc_rate(clk->hw,
				__clk_get_rate(clk->parent));
	else if (clk->parent)
		clk->rate = clk->parent->rate;
	else
		clk->rate = 0;

	/*
	 * walk the list of orphan clocks and reparent any that are children of
	 * this clock
	 */
	hlist_for_each_entry_safe(orphan, tmp2, &clk_orphan_list, child_node) {
		if (orphan->num_parents && orphan->ops->get_parent) {
			i = orphan->ops->get_parent(orphan->hw);
			if (!strcmp(clk->name, orphan->parent_names[i]))
				__clk_reparent(orphan, clk);
			continue;
		}

		for (i = 0; i < orphan->num_parents; i++)
			if (!strcmp(clk->name, orphan->parent_names[i])) {
				__clk_reparent(orphan, clk);
				break;
			}
	 }

	/*
	 * optional platform-specific magic
	 *
	 * The .init callback is not used by any of the basic clock types, but
	 * exists for weird hardware that must perform initialization magic.
	 * Please consider other ways of solving initialization problems before
	 * using this callback, as its use is discouraged.
	 */
	if (clk->ops->init)
		clk->ops->init(clk->hw);

	kref_init(&clk->ref);
out:
	clk_prepare_unlock();

	if (!ret)
		clk_debug_register(clk);

	return ret;
}

/**
 * __clk_register - register a clock and return a cookie.
 *
 * Same as clk_register, except that the .clk field inside hw shall point to a
 * preallocated (generally statically allocated) struct clk. None of the fields
 * of the struct clk need to be initialized.
 *
 * The data pointed to by .init and .clk field shall NOT be marked as init
 * data.
 *
 * __clk_register is only exposed via clk-private.h and is intended for use with
 * very large numbers of clocks that need to be statically initialized.  It is
 * a layering violation to include clk-private.h from any code which implements
 * a clock's .ops; as such any statically initialized clock data MUST be in a
 * separate C file from the logic that implements its operations.  Returns 0
 * on success, otherwise an error code.
 */
struct clk *__clk_register(struct device *dev, struct clk_hw *hw)
{
	int ret;
	struct clk *clk;

	clk = hw->clk;
	clk->name = hw->init->name;
	clk->ops = hw->init->ops;
	clk->hw = hw;
	clk->flags = hw->init->flags;
	clk->parent_names = hw->init->parent_names;
	clk->num_parents = hw->init->num_parents;
	if (dev && dev->driver)
		clk->owner = dev->driver->owner;
	else
		clk->owner = NULL;

	ret = __clk_init(dev, clk);
	if (ret)
		return ERR_PTR(ret);

	return clk;
}
EXPORT_SYMBOL_GPL(__clk_register);

/**
 * clk_register - allocate a new clock, register it and return an opaque cookie
 * @dev: device that is registering this clock
 * @hw: link to hardware-specific clock data
 *
 * clk_register is the primary interface for populating the clock tree with new
 * clock nodes.  It returns a pointer to the newly allocated struct clk which
 * cannot be dereferenced by driver code but may be used in conjuction with the
 * rest of the clock API.  In the event of an error clk_register will return an
 * error code; drivers must test for an error code after calling clk_register.
 */
struct clk *clk_register(struct device *dev, struct clk_hw *hw)
{
	int i, ret;
	struct clk *clk;

	clk = kzalloc(sizeof(*clk), GFP_KERNEL);
	if (!clk) {
		pr_err("%s: could not allocate clk\n", __func__);
		ret = -ENOMEM;
		goto fail_out;
	}

	clk->name = kstrdup(hw->init->name, GFP_KERNEL);
	if (!clk->name) {
		pr_err("%s: could not allocate clk->name\n", __func__);
		ret = -ENOMEM;
		goto fail_name;
	}
	clk->ops = hw->init->ops;
	if (dev && dev->driver)
		clk->owner = dev->driver->owner;
	clk->hw = hw;
	clk->flags = hw->init->flags;
	clk->num_parents = hw->init->num_parents;
	hw->clk = clk;

	/* allocate local copy in case parent_names is __initdata */
	clk->parent_names = kcalloc(clk->num_parents, sizeof(char *),
					GFP_KERNEL);

	if (!clk->parent_names) {
		pr_err("%s: could not allocate clk->parent_names\n", __func__);
		ret = -ENOMEM;
		goto fail_parent_names;
	}


	/* copy each string name in case parent_names is __initdata */
	for (i = 0; i < clk->num_parents; i++) {
		clk->parent_names[i] = kstrdup(hw->init->parent_names[i],
						GFP_KERNEL);
		if (!clk->parent_names[i]) {
			pr_err("%s: could not copy parent_names\n", __func__);
			ret = -ENOMEM;
			goto fail_parent_names_copy;
		}
	}

	ret = __clk_init(dev, clk);
	if (!ret)
		return clk;

fail_parent_names_copy:
	while (--i >= 0)
		kfree(clk->parent_names[i]);
	kfree(clk->parent_names);
fail_parent_names:
	kfree(clk->name);
fail_name:
	kfree(clk);
fail_out:
	return ERR_PTR(ret);
}
EXPORT_SYMBOL_GPL(clk_register);

/*
 * Free memory allocated for a clock.
 * Caller must hold prepare_lock.
 */
static void __clk_release(struct kref *ref)
{
	struct clk *clk = container_of(ref, struct clk, ref);
	int i = clk->num_parents;

	kfree(clk->parents);
	while (--i >= 0)
		kfree(clk->parent_names[i]);

	kfree(clk->parent_names);
	kfree(clk->name);

#ifdef CONFIG_COMMON_CLK_FREQ_STATS_ACCOUNTING
	free_tree(clk->freq_stats_table.rb_node);
#endif/*CONFIG_COMMON_CLK_FREQ_STATS_ACCOUNTING*/

	kfree(clk);
}

/*
 * Empty clk_ops for unregistered clocks. These are used temporarily
 * after clk_unregister() was called on a clock and until last clock
 * consumer calls clk_put() and the struct clk object is freed.
 */
static int clk_nodrv_prepare_enable(struct clk_hw *hw)
{
	return -ENXIO;
}

static void clk_nodrv_disable_unprepare(struct clk_hw *hw)
{
	WARN_ON_ONCE(1);
}

static int clk_nodrv_set_rate(struct clk_hw *hw, unsigned long rate,
					unsigned long parent_rate)
{
	return -ENXIO;
}

static int clk_nodrv_set_parent(struct clk_hw *hw, u8 index)
{
	return -ENXIO;
}

static const struct clk_ops clk_nodrv_ops = {
	.enable		= clk_nodrv_prepare_enable,
	.disable	= clk_nodrv_disable_unprepare,
	.prepare	= clk_nodrv_prepare_enable,
	.unprepare	= clk_nodrv_disable_unprepare,
	.set_rate	= clk_nodrv_set_rate,
	.set_parent	= clk_nodrv_set_parent,
};

/**
 * clk_unregister - unregister a currently registered clock
 * @clk: clock to unregister
 */
void clk_unregister(struct clk *clk)
{
	unsigned long flags;

	if (!clk || WARN_ON_ONCE(IS_ERR(clk)))
		return;

	clk_debug_unregister(clk);

	clk_prepare_lock();

	if (clk->ops == &clk_nodrv_ops) {
		pr_err("%s: unregistered clock: %s\n", __func__, clk->name);
		return;
	}
	/*
	 * Assign empty clock ops for consumers that might still hold
	 * a reference to this clock.
	 */
	flags = clk_enable_lock();
	clk->ops = &clk_nodrv_ops;
	clk_enable_unlock(flags);

	if (!hlist_empty(&clk->children)) {
		struct clk *child;
		struct hlist_node *t;

		/* Reparent all children to the orphan list. */
		hlist_for_each_entry_safe(child, t, &clk->children, child_node)
			clk_set_parent(child, NULL);
	}

	hlist_del_init(&clk->child_node);

	if (clk->prepare_count)
		pr_warn("%s: unregistering prepared clock: %s\n",
					__func__, clk->name);
	kref_put(&clk->ref, __clk_release);

	clk_prepare_unlock();
}
EXPORT_SYMBOL_GPL(clk_unregister);

static void devm_clk_release(struct device *dev, void *res)
{
	clk_unregister(*(struct clk **)res);
}

/**
 * devm_clk_register - resource managed clk_register()
 * @dev: device that is registering this clock
 * @hw: link to hardware-specific clock data
 *
 * Managed clk_register(). Clocks returned from this function are
 * automatically clk_unregister()ed on driver detach. See clk_register() for
 * more information.
 */
struct clk *devm_clk_register(struct device *dev, struct clk_hw *hw)
{
	struct clk *clk;
	struct clk **clkp;

	clkp = devres_alloc(devm_clk_release, sizeof(*clkp), GFP_KERNEL);
	if (!clkp)
		return ERR_PTR(-ENOMEM);

	clk = clk_register(dev, hw);
	if (!IS_ERR(clk)) {
		*clkp = clk;
		devres_add(dev, clkp);
	} else {
		devres_free(clkp);
	}

	return clk;
}
EXPORT_SYMBOL_GPL(devm_clk_register);

static int devm_clk_match(struct device *dev, void *res, void *data)
{
	struct clk *c = res;
	if (WARN_ON(!c))
		return 0;
	return c == data;
}

/**
 * devm_clk_unregister - resource managed clk_unregister()
 * @clk: clock to unregister
 *
 * Deallocate a clock allocated with devm_clk_register(). Normally
 * this function will not need to be called and the resource management
 * code will ensure that the resource is freed.
 */
void devm_clk_unregister(struct device *dev, struct clk *clk)
{
	WARN_ON(devres_release(dev, devm_clk_release, devm_clk_match, clk));
}
EXPORT_SYMBOL_GPL(devm_clk_unregister);

/*
 * clkdev helpers
 */
int __clk_get(struct clk *clk)
{
	if (clk) {
		if (!try_module_get(clk->owner))
			return 0;

		kref_get(&clk->ref);
	}
	return 1;
}

void __clk_put(struct clk *clk)
{
	struct module *owner;

	if (!clk || WARN_ON_ONCE(IS_ERR(clk)))
		return;

	clk_prepare_lock();
	owner = clk->owner;
	kref_put(&clk->ref, __clk_release);
	clk_prepare_unlock();

	module_put(owner);
}

/***        clk rate change notifiers        ***/

/**
 * clk_notifier_register - add a clk rate change notifier
 * @clk: struct clk * to watch
 * @nb: struct notifier_block * with callback info
 *
 * Request notification when clk's rate changes.  This uses an SRCU
 * notifier because we want it to block and notifier unregistrations are
 * uncommon.  The callbacks associated with the notifier must not
 * re-enter into the clk framework by calling any top-level clk APIs;
 * this will cause a nested prepare_lock mutex.
 *
 * In all notification cases cases (pre, post and abort rate change) the
 * original clock rate is passed to the callback via struct
 * clk_notifier_data.old_rate and the new frequency is passed via struct
 * clk_notifier_data.new_rate.
 *
 * clk_notifier_register() must be called from non-atomic context.
 * Returns -EINVAL if called with null arguments, -ENOMEM upon
 * allocation failure; otherwise, passes along the return value of
 * srcu_notifier_chain_register().
 */
int clk_notifier_register(struct clk *clk, struct notifier_block *nb)
{
	struct clk_notifier *cn;
	int ret = -ENOMEM;

	if (!clk || !nb)
		return -EINVAL;

	clk_prepare_lock();

	/* search the list of notifiers for this clk */
	list_for_each_entry(cn, &clk_notifier_list, node)
		if (cn->clk == clk)
			break;

	/* if clk wasn't in the notifier list, allocate new clk_notifier */
	if (cn->clk != clk) {
		cn = kzalloc(sizeof(struct clk_notifier), GFP_KERNEL);
		if (!cn)
			goto out;

		cn->clk = clk;
		srcu_init_notifier_head(&cn->notifier_head);

		list_add(&cn->node, &clk_notifier_list);
	}

	ret = srcu_notifier_chain_register(&cn->notifier_head, nb);

	clk->notifier_count++;

out:
	clk_prepare_unlock();

	return ret;
}
EXPORT_SYMBOL_GPL(clk_notifier_register);

/**
 * clk_notifier_unregister - remove a clk rate change notifier
 * @clk: struct clk *
 * @nb: struct notifier_block * with callback info
 *
 * Request no further notification for changes to 'clk' and frees memory
 * allocated in clk_notifier_register.
 *
 * Returns -EINVAL if called with null arguments; otherwise, passes
 * along the return value of srcu_notifier_chain_unregister().
 */
int clk_notifier_unregister(struct clk *clk, struct notifier_block *nb)
{
	struct clk_notifier *cn = NULL;
	int ret = -EINVAL;

	if (!clk || !nb)
		return -EINVAL;

	clk_prepare_lock();

	list_for_each_entry(cn, &clk_notifier_list, node)
		if (cn->clk == clk)
			break;

	if (cn->clk == clk) {
		ret = srcu_notifier_chain_unregister(&cn->notifier_head, nb);

		clk->notifier_count--;

		/* XXX the notifier code should handle this better */
		if (!cn->notifier_head.head) {
			srcu_cleanup_notifier_head(&cn->notifier_head);
			list_del(&cn->node);
			kfree(cn);
		}

	} else {
		ret = -ENOENT;
	}

	clk_prepare_unlock();

	return ret;
}
EXPORT_SYMBOL_GPL(clk_notifier_unregister);

#endif /* CONFIG_COMMON_CLK */

#ifdef CONFIG_OF
/**
 * struct of_clk_provider - Clock provider registration structure
 * @link: Entry in global list of clock providers
 * @node: Pointer to device tree node of clock provider
 * @get: Get clock callback.  Returns NULL or a struct clk for the
 *       given clock specifier
 * @data: context pointer to be passed into @get callback
 */
struct of_clk_provider {
	struct list_head link;

	struct device_node *node;
	struct clk *(*get)(struct of_phandle_args *clkspec, void *data);
	void *data;
};

static const struct of_device_id __clk_of_table_sentinel
	__used __section(__clk_of_table_end);

static LIST_HEAD(of_clk_providers);
static DEFINE_MUTEX(of_clk_mutex);

/* of_clk_provider list locking helpers */
void of_clk_lock(void)
{
	mutex_lock(&of_clk_mutex);
}

void of_clk_unlock(void)
{
	mutex_unlock(&of_clk_mutex);
}

struct clk *of_clk_src_simple_get(struct of_phandle_args *clkspec,
				     void *data)
{
	return data;
}
EXPORT_SYMBOL_GPL(of_clk_src_simple_get);

#if defined(CONFIG_COMMON_CLK)

struct clk *of_clk_src_onecell_get(struct of_phandle_args *clkspec, void *data)
{
	struct clk_onecell_data *clk_data = data;
	unsigned int idx = clkspec->args[0];

	if (idx >= clk_data->clk_num) {
		pr_err("%s: invalid clock index %d\n", __func__, idx);
		return ERR_PTR(-EINVAL);
	}

	return clk_data->clks[idx];
}
EXPORT_SYMBOL_GPL(of_clk_src_onecell_get);

#endif /* CONFIG_COMMON_CLK */

/* forward declaration */
void of_clk_del_provider(struct device_node *np);

/**
 * of_clk_add_provider() - Register a clock provider for a node
 * @np: Device node pointer associated with clock provider
 * @clk_src_get: callback for decoding clock
 * @data: context pointer for @clk_src_get callback.
 */
int of_clk_add_provider(struct device_node *np,
			struct clk *(*clk_src_get)(struct of_phandle_args *clkspec,
						   void *data),
			void *data)
{
	struct of_clk_provider *cp;
	int ret;

	cp = kzalloc(sizeof(struct of_clk_provider), GFP_KERNEL);
	if (!cp)
		return -ENOMEM;

	cp->node = of_node_get(np);
	cp->data = data;
	cp->get = clk_src_get;

	mutex_lock(&of_clk_mutex);
	list_add(&cp->link, &of_clk_providers);
	mutex_unlock(&of_clk_mutex);
	pr_debug("Added clock from %s\n", np->full_name);

	ret = of_clk_set_defaults(np, true);
	if (ret < 0)
		of_clk_del_provider(np);

	return ret;
}
EXPORT_SYMBOL_GPL(of_clk_add_provider);

/**
 * of_clk_del_provider() - Remove a previously registered clock provider
 * @np: Device node pointer associated with clock provider
 */
void of_clk_del_provider(struct device_node *np)
{
	struct of_clk_provider *cp;

	mutex_lock(&of_clk_mutex);
	list_for_each_entry(cp, &of_clk_providers, link) {
		if (cp->node == np) {
			list_del(&cp->link);
			of_node_put(cp->node);
			kfree(cp);
			break;
		}
	}
	mutex_unlock(&of_clk_mutex);
}
EXPORT_SYMBOL_GPL(of_clk_del_provider);

struct clk *__of_clk_get_from_provider(struct of_phandle_args *clkspec)
{
	struct of_clk_provider *provider;
	struct clk *clk = ERR_PTR(-EPROBE_DEFER);

	/* Check if we have such a provider in our array */
	list_for_each_entry(provider, &of_clk_providers, link) {
		if (provider->node == clkspec->np)
			clk = provider->get(clkspec, provider->data);
		if (!IS_ERR(clk))
			break;
	}

	return clk;
}

struct clk *of_clk_get_from_provider(struct of_phandle_args *clkspec)
{
	struct clk *clk;

	mutex_lock(&of_clk_mutex);
	clk = __of_clk_get_from_provider(clkspec);
	mutex_unlock(&of_clk_mutex);

	return clk;
}

int of_clk_get_parent_count(struct device_node *np)
{
	return of_count_phandle_with_args(np, "clocks", "#clock-cells");
}
EXPORT_SYMBOL_GPL(of_clk_get_parent_count);

const char *of_clk_get_parent_name(struct device_node *np, int index)
{
	struct of_phandle_args clkspec;
	struct property *prop;
	const char *clk_name;
	const __be32 *vp;
	u32 pv;
	int rc;
	int count;

	if (index < 0)
		return NULL;

	rc = of_parse_phandle_with_args(np, "clocks", "#clock-cells", index,
					&clkspec);
	if (rc)
		return NULL;

	index = clkspec.args_count ? clkspec.args[0] : 0;
	count = 0;

	/* if there is an indices property, use it to transfer the index
	 * specified into an array offset for the clock-output-names property.
	 */
	of_property_for_each_u32(clkspec.np, "clock-indices", prop, vp, pv) {
		if (index == pv) {
			index = count;
			break;
		}
		count++;
	}

	if (of_property_read_string_index(clkspec.np, "clock-output-names",
					  index,
					  &clk_name) < 0)
		clk_name = clkspec.np->name;

	of_node_put(clkspec.np);
	return clk_name;
}
EXPORT_SYMBOL_GPL(of_clk_get_parent_name);

#if defined(CONFIG_COMMON_CLK)

struct clock_provider {
	of_clk_init_cb_t clk_init_cb;
	struct device_node *np;
	struct list_head node;
};

static LIST_HEAD(clk_provider_list);

/*
 * This function looks for a parent clock. If there is one, then it
 * checks that the provider for this parent clock was initialized, in
 * this case the parent clock will be ready.
 */
static int parent_ready(struct device_node *np)
{
	int i = 0;

	while (true) {
		struct clk *clk = of_clk_get(np, i);

		/* this parent is ready we can check the next one */
		if (!IS_ERR(clk)) {
			clk_put(clk);
			i++;
			continue;
		}

		/* at least one parent is not ready, we exit now */
		if (PTR_ERR(clk) == -EPROBE_DEFER)
			return 0;

		/*
		 * Here we make assumption that the device tree is
		 * written correctly. So an error means that there is
		 * no more parent. As we didn't exit yet, then the
		 * previous parent are ready. If there is no clock
		 * parent, no need to wait for them, then we can
		 * consider their absence as being ready
		 */
		return 1;
	}
}

/**
 * of_clk_init() - Scan and init clock providers from the DT
 * @matches: array of compatible values and init functions for providers.
 *
 * This function scans the device tree for matching clock providers
 * and calls their initialization functions. It also does it by trying
 * to follow the dependencies.
 */
void __init of_clk_init(const struct of_device_id *matches)
{
	const struct of_device_id *match;
	struct device_node *np;
	struct clock_provider *clk_provider, *next;
	bool is_init_done;
	bool force = false;

	if (!matches)
		matches = &__clk_of_table;

	/* First prepare the list of the clocks providers */
	for_each_matching_node_and_match(np, matches, &match) {
		struct clock_provider *parent =
			kzalloc(sizeof(struct clock_provider),	GFP_KERNEL);

		parent->clk_init_cb = match->data;
		parent->np = np;
		list_add_tail(&parent->node, &clk_provider_list);
	}

	while (!list_empty(&clk_provider_list)) {
		is_init_done = false;
		list_for_each_entry_safe(clk_provider, next,
					&clk_provider_list, node) {
			if (force || parent_ready(clk_provider->np)) {

				clk_provider->clk_init_cb(clk_provider->np);
				of_clk_set_defaults(clk_provider->np, true);

				list_del(&clk_provider->node);
				kfree(clk_provider);
				is_init_done = true;
			}
		}

		/*
		 * We didn't manage to initialize any of the
		 * remaining providers during the last loop, so now we
		 * initialize all the remaining ones unconditionally
		 * in case the clock parent was not mandatory
		 */
		if (!is_init_done)
			force = true;
	}
}

#endif /* CONFIG_COMMON_CLK */

#endif<|MERGE_RESOLUTION|>--- conflicted
+++ resolved
@@ -448,11 +448,6 @@
 			freq_stats_set, "%llu\n");
 #endif /*CONFIG_COMMON_CLK_FREQ_STATS_ACCOUNTING*/
 
-<<<<<<< HEAD
-/* caller must hold prepare_lock */
-
-=======
->>>>>>> c2d771db
 static int clk_debug_create_one(struct clk *clk, struct dentry *pdentry)
 {
 	struct dentry *d;
