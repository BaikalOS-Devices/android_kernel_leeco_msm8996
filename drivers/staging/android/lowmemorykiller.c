/* drivers/misc/lowmemorykiller.c
 *
 * The lowmemorykiller driver lets user-space specify a set of memory thresholds
 * where processes with a range of oom_score_adj values will get killed. Specify
 * the minimum oom_score_adj values in
 * /sys/module/lowmemorykiller/parameters/adj and the number of free pages in
 * /sys/module/lowmemorykiller/parameters/minfree. Both files take a comma
 * separated list of numbers in ascending order.
 *
 * For example, write "0,8" to /sys/module/lowmemorykiller/parameters/adj and
 * "1024,4096" to /sys/module/lowmemorykiller/parameters/minfree to kill
 * processes with a oom_score_adj value of 8 or higher when the free memory
 * drops below 4096 pages and kill processes with a oom_score_adj value of 0 or
 * higher when the free memory drops below 1024 pages.
 *
 * The driver considers memory used for caches to be free, but if a large
 * percentage of the cached memory is locked this can be very inaccurate
 * and processes may not get killed until the normal oom killer is triggered.
 *
 * Copyright (C) 2007-2008 Google, Inc.
 *
 * This software is licensed under the terms of the GNU General Public
 * License version 2, as published by the Free Software Foundation, and
 * may be copied, distributed, and modified under those terms.
 *
 * This program is distributed in the hope that it will be useful,
 * but WITHOUT ANY WARRANTY; without even the implied warranty of
 * MERCHANTABILITY or FITNESS FOR A PARTICULAR PURPOSE.  See the
 * GNU General Public License for more details.
 *
 */

#define pr_fmt(fmt) KBUILD_MODNAME ": " fmt

#include <linux/module.h>
#include <linux/kernel.h>
#include <linux/mm.h>
#include <linux/oom.h>
#include <linux/sched.h>
#include <linux/swap.h>
#include <linux/rcupdate.h>
#include <linux/notifier.h>
#include <linux/mutex.h>
#include <linux/delay.h>
#include <linux/swap.h>
#include <linux/fs.h>
#include <linux/cpuset.h>
#include <linux/vmpressure.h>
#include <linux/zcache.h>

#define CREATE_TRACE_POINTS
#include <trace/events/almk.h>

#ifdef CONFIG_HIGHMEM
#define _ZONE ZONE_HIGHMEM
#else
#define _ZONE ZONE_NORMAL
#endif

#define CREATE_TRACE_POINTS
#include "trace/lowmemorykiller.h"

static uint32_t lowmem_debug_level = 1;
static short lowmem_adj[6] = {
	0,
	1,
	6,
	12,
};
static int lowmem_adj_size = 4;
static int lowmem_minfree[6] = {
	3 * 512,	/* 6MB */
	2 * 1024,	/* 8MB */
	4 * 1024,	/* 16MB */
	16 * 1024,	/* 64MB */
};
static int lowmem_minfree_size = 4;
static int lmk_fast_run = 1;

static unsigned long lowmem_deathpending_timeout;

#define lowmem_print(level, x...)			\
	do {						\
		if (lowmem_debug_level >= (level))	\
			pr_info(x);			\
	} while (0)

static unsigned long lowmem_count(struct shrinker *s,
				  struct shrink_control *sc)
{
	return global_page_state(NR_ACTIVE_ANON) +
		global_page_state(NR_ACTIVE_FILE) +
		global_page_state(NR_INACTIVE_ANON) +
		global_page_state(NR_INACTIVE_FILE);
}

static atomic_t shift_adj = ATOMIC_INIT(0);
static short adj_max_shift = 353;

/* User knob to enable/disable adaptive lmk feature */
static int enable_adaptive_lmk;
module_param_named(enable_adaptive_lmk, enable_adaptive_lmk, int,
	S_IRUGO | S_IWUSR);

/*
 * This parameter controls the behaviour of LMK when vmpressure is in
 * the range of 90-94. Adaptive lmk triggers based on number of file
 * pages wrt vmpressure_file_min, when vmpressure is in the range of
 * 90-94. Usually this is a pseudo minfree value, higher than the
 * highest configured value in minfree array.
 */
static int vmpressure_file_min;
module_param_named(vmpressure_file_min, vmpressure_file_min, int,
	S_IRUGO | S_IWUSR);

enum {
	VMPRESSURE_NO_ADJUST = 0,
	VMPRESSURE_ADJUST_ENCROACH,
	VMPRESSURE_ADJUST_NORMAL,
};

int adjust_minadj(short *min_score_adj)
{
	int ret = VMPRESSURE_NO_ADJUST;

	if (!enable_adaptive_lmk)
		return 0;

	if (atomic_read(&shift_adj) &&
		(*min_score_adj > adj_max_shift)) {
		if (*min_score_adj == OOM_SCORE_ADJ_MAX + 1)
			ret = VMPRESSURE_ADJUST_ENCROACH;
		else
			ret = VMPRESSURE_ADJUST_NORMAL;
		*min_score_adj = adj_max_shift;
	}
	atomic_set(&shift_adj, 0);

	return ret;
}

static int lmk_vmpressure_notifier(struct notifier_block *nb,
			unsigned long action, void *data)
{
	int other_free, other_file;
	unsigned long pressure = action;
	int array_size = ARRAY_SIZE(lowmem_adj);

	if (!enable_adaptive_lmk)
		return 0;

	if (pressure >= 95) {
		other_file = global_page_state(NR_FILE_PAGES) + zcache_pages() -
			global_page_state(NR_SHMEM) -
			total_swapcache_pages();
		other_free = global_page_state(NR_FREE_PAGES);

		atomic_set(&shift_adj, 1);
		trace_almk_vmpressure(pressure, other_free, other_file);
	} else if (pressure >= 90) {
		if (lowmem_adj_size < array_size)
			array_size = lowmem_adj_size;
		if (lowmem_minfree_size < array_size)
			array_size = lowmem_minfree_size;

		other_file = global_page_state(NR_FILE_PAGES) + zcache_pages() -
			global_page_state(NR_SHMEM) -
			total_swapcache_pages();

		other_free = global_page_state(NR_FREE_PAGES);

		if ((other_free < lowmem_minfree[array_size - 1]) &&
			(other_file < vmpressure_file_min)) {
				atomic_set(&shift_adj, 1);
				trace_almk_vmpressure(pressure, other_free,
					other_file);
		}
	} else if (atomic_read(&shift_adj)) {
		/*
		 * shift_adj would have been set by a previous invocation
		 * of notifier, which is not followed by a lowmem_shrink yet.
		 * Since vmpressure has improved, reset shift_adj to avoid
		 * false adaptive LMK trigger.
		 */
		trace_almk_vmpressure(pressure, other_free, other_file);
		atomic_set(&shift_adj, 0);
	}

	return 0;
}

static struct notifier_block lmk_vmpr_nb = {
	.notifier_call = lmk_vmpressure_notifier,
};

static int test_task_flag(struct task_struct *p, int flag)
{
	struct task_struct *t;

	for_each_thread(p, t) {
		task_lock(t);
		if (test_tsk_thread_flag(t, flag)) {
			task_unlock(t);
			return 1;
		}
		task_unlock(t);
	}

	return 0;
}

static DEFINE_MUTEX(scan_mutex);

int can_use_cma_pages(gfp_t gfp_mask)
{
	int can_use = 0;
	int mtype = gfpflags_to_migratetype(gfp_mask);
	int i = 0;
	int *mtype_fallbacks = get_migratetype_fallbacks(mtype);

	if (is_migrate_cma(mtype)) {
		can_use = 1;
	} else {
		for (i = 0;; i++) {
			int fallbacktype = mtype_fallbacks[i];

			if (is_migrate_cma(fallbacktype)) {
				can_use = 1;
				break;
			}

			if (fallbacktype == MIGRATE_RESERVE)
				break;
		}
	}
	return can_use;
}

void tune_lmk_zone_param(struct zonelist *zonelist, int classzone_idx,
					int *other_free, int *other_file,
					int use_cma_pages)
{
	struct zone *zone;
	struct zoneref *zoneref;
	int zone_idx;

	for_each_zone_zonelist(zone, zoneref, zonelist, MAX_NR_ZONES) {
		zone_idx = zonelist_zone_idx(zoneref);
		if (zone_idx == ZONE_MOVABLE) {
			if (!use_cma_pages && other_free)
				*other_free -=
				    zone_page_state(zone, NR_FREE_CMA_PAGES);
			continue;
		}

		if (zone_idx > classzone_idx) {
			if (other_free != NULL)
				*other_free -= zone_page_state(zone,
							       NR_FREE_PAGES);
			if (other_file != NULL)
				*other_file -= zone_page_state(zone,
							       NR_FILE_PAGES)
					- zone_page_state(zone, NR_SHMEM)
					- zone_page_state(zone, NR_SWAPCACHE);
		} else if (zone_idx < classzone_idx) {
			if (zone_watermark_ok(zone, 0, 0, classzone_idx, 0) &&
			    other_free) {
				if (!use_cma_pages) {
					*other_free -= min(
					  zone->lowmem_reserve[classzone_idx] +
					  zone_page_state(
					    zone, NR_FREE_CMA_PAGES),
					  zone_page_state(
					    zone, NR_FREE_PAGES));
				} else {
					*other_free -=
					  zone->lowmem_reserve[classzone_idx];
				}
			} else {
				if (other_free)
					*other_free -=
					  zone_page_state(zone, NR_FREE_PAGES);
			}
		}
	}
}

#ifdef CONFIG_HIGHMEM
void adjust_gfp_mask(gfp_t *gfp_mask)
{
	struct zone *preferred_zone;
	struct zonelist *zonelist;
	enum zone_type high_zoneidx;

	if (current_is_kswapd()) {
		zonelist = node_zonelist(0, *gfp_mask);
		high_zoneidx = gfp_zone(*gfp_mask);
		first_zones_zonelist(zonelist, high_zoneidx, NULL,
				&preferred_zone);

		if (high_zoneidx == ZONE_NORMAL) {
			if (zone_watermark_ok_safe(preferred_zone, 0,
					high_wmark_pages(preferred_zone), 0,
					0))
				*gfp_mask |= __GFP_HIGHMEM;
		} else if (high_zoneidx == ZONE_HIGHMEM) {
			*gfp_mask |= __GFP_HIGHMEM;
		}
	}
}
#else
void adjust_gfp_mask(gfp_t *unused)
{
}
#endif

void tune_lmk_param(int *other_free, int *other_file, struct shrink_control *sc)
{
	gfp_t gfp_mask;
	struct zone *preferred_zone;
	struct zonelist *zonelist;
	enum zone_type high_zoneidx, classzone_idx;
	unsigned long balance_gap;
	int use_cma_pages;

	gfp_mask = sc->gfp_mask;
	adjust_gfp_mask(&gfp_mask);

	zonelist = node_zonelist(0, gfp_mask);
	high_zoneidx = gfp_zone(gfp_mask);
	first_zones_zonelist(zonelist, high_zoneidx, NULL, &preferred_zone);
	classzone_idx = zone_idx(preferred_zone);
	use_cma_pages = can_use_cma_pages(gfp_mask);

	balance_gap = min(low_wmark_pages(preferred_zone),
			  (preferred_zone->present_pages +
			   KSWAPD_ZONE_BALANCE_GAP_RATIO-1) /
			   KSWAPD_ZONE_BALANCE_GAP_RATIO);

	if (likely(current_is_kswapd() && zone_watermark_ok(preferred_zone, 0,
			  high_wmark_pages(preferred_zone) + SWAP_CLUSTER_MAX +
			  balance_gap, 0, 0))) {
		if (lmk_fast_run)
			tune_lmk_zone_param(zonelist, classzone_idx, other_free,
				       other_file, use_cma_pages);
		else
			tune_lmk_zone_param(zonelist, classzone_idx, other_free,
				       NULL, use_cma_pages);

		if (zone_watermark_ok(preferred_zone, 0, 0, _ZONE, 0)) {
			if (!use_cma_pages) {
				*other_free -= min(
				  preferred_zone->lowmem_reserve[_ZONE]
				  + zone_page_state(
				    preferred_zone, NR_FREE_CMA_PAGES),
				  zone_page_state(
				    preferred_zone, NR_FREE_PAGES));
			} else {
				*other_free -=
				  preferred_zone->lowmem_reserve[_ZONE];
			}
		} else {
			*other_free -= zone_page_state(preferred_zone,
						      NR_FREE_PAGES);
		}

		lowmem_print(4, "lowmem_shrink of kswapd tunning for highmem "
			     "ofree %d, %d\n", *other_free, *other_file);
	} else {
		tune_lmk_zone_param(zonelist, classzone_idx, other_free,
			       other_file, use_cma_pages);

		if (!use_cma_pages) {
			*other_free -=
			  zone_page_state(preferred_zone, NR_FREE_CMA_PAGES);
		}

		lowmem_print(4, "lowmem_shrink tunning for others ofree %d, "
			     "%d\n", *other_free, *other_file);
	}
}

static unsigned long lowmem_scan(struct shrinker *s, struct shrink_control *sc)
{
	struct task_struct *tsk;
	struct task_struct *selected = NULL;
	unsigned long rem = 0;
	int tasksize;
	int i;
	int ret = 0;
	short min_score_adj = OOM_SCORE_ADJ_MAX + 1;
	int minfree = 0;
	int selected_tasksize = 0;
	short selected_oom_score_adj;
	int array_size = ARRAY_SIZE(lowmem_adj);
	int other_free;
	int other_file;

	if (mutex_lock_interruptible(&scan_mutex) < 0)
		return 0;

	other_free = global_page_state(NR_FREE_PAGES);

	if (global_page_state(NR_SHMEM) + total_swapcache_pages() <
		global_page_state(NR_FILE_PAGES) + zcache_pages())
		other_file = global_page_state(NR_FILE_PAGES) + zcache_pages() -
						global_page_state(NR_SHMEM) -
						total_swapcache_pages();
	else
		other_file = 0;

	tune_lmk_param(&other_free, &other_file, sc);

	if (lowmem_adj_size < array_size)
		array_size = lowmem_adj_size;
	if (lowmem_minfree_size < array_size)
		array_size = lowmem_minfree_size;
	for (i = 0; i < array_size; i++) {
		minfree = lowmem_minfree[i];
		if (other_free < minfree && other_file < minfree) {
			min_score_adj = lowmem_adj[i];
			break;
		}
	}

	ret = adjust_minadj(&min_score_adj);

	lowmem_print(3, "lowmem_scan %lu, %x, ofree %d %d, ma %hd\n",
			sc->nr_to_scan, sc->gfp_mask, other_free,
			other_file, min_score_adj);

	if (min_score_adj == OOM_SCORE_ADJ_MAX + 1) {
		trace_almk_shrink(0, ret, other_free, other_file, 0);
		lowmem_print(5, "lowmem_scan %lu, %x, return 0\n",
			     sc->nr_to_scan, sc->gfp_mask);
		mutex_unlock(&scan_mutex);
		return 0;
	}

	selected_oom_score_adj = min_score_adj;

	rcu_read_lock();
	for_each_process(tsk) {
		struct task_struct *p;
		short oom_score_adj;

		if (tsk->flags & PF_KTHREAD)
			continue;

		/* if task no longer has any memory ignore it */
		if (test_task_flag(tsk, TIF_MM_RELEASED))
			continue;

		if (time_before_eq(jiffies, lowmem_deathpending_timeout)) {
			if (test_task_flag(tsk, TIF_MEMDIE)) {
				rcu_read_unlock();
				/* give the system time to free up the memory */
				msleep_interruptible(20);
				mutex_unlock(&scan_mutex);
				return 0;
			}
		}

		p = find_lock_task_mm(tsk);
		if (!p)
			continue;

		oom_score_adj = p->signal->oom_score_adj;
		if (oom_score_adj < min_score_adj) {
			task_unlock(p);
			continue;
		}
		tasksize = get_mm_rss(p->mm);
		task_unlock(p);
		if (tasksize <= 0)
			continue;
		if (selected) {
			if (oom_score_adj < selected_oom_score_adj)
				continue;
			if (oom_score_adj == selected_oom_score_adj &&
			    tasksize <= selected_tasksize)
				continue;
		}
		selected = p;
		selected_tasksize = tasksize;
		selected_oom_score_adj = oom_score_adj;
		lowmem_print(3, "select '%s' (%d), adj %hd, size %d, to kill\n",
			     p->comm, p->pid, oom_score_adj, tasksize);
	}
	if (selected) {
		long cache_size = other_file * (long)(PAGE_SIZE / 1024);
		long cache_limit = minfree * (long)(PAGE_SIZE / 1024);
		long free = other_free * (long)(PAGE_SIZE / 1024);
		trace_lowmemory_kill(selected, cache_size, cache_limit, free);
		lowmem_print(1, "Killing '%s' (%d), adj %hd,\n" \
				"   to free %ldkB on behalf of '%s' (%d) because\n" \
				"   cache %ldkB is below limit %ldkB for oom_score_adj %hd\n" \
				"   Free memory is %ldkB above reserved.\n" \
				"   Free CMA is %ldkB\n" \
				"   Total reserve is %ldkB\n" \
				"   Total free pages is %ldkB\n" \
				"   Total file cache is %ldkB\n" \
				"   Total zcache is %ldkB\n" \
				"   GFP mask is 0x%x\n",
			     selected->comm, selected->pid,
			     selected_oom_score_adj,
			     selected_tasksize * (long)(PAGE_SIZE / 1024),
			     current->comm, current->pid,
			     cache_size, cache_limit,
			     min_score_adj,
<<<<<<< HEAD
			     other_free * (long)(PAGE_SIZE / 1024),
			     global_page_state(NR_FREE_CMA_PAGES) *
				(long)(PAGE_SIZE / 1024),
			     totalreserve_pages * (long)(PAGE_SIZE / 1024),
			     global_page_state(NR_FREE_PAGES) *
				(long)(PAGE_SIZE / 1024),
			     global_page_state(NR_FILE_PAGES) *
				(long)(PAGE_SIZE / 1024),
			     (long)zcache_pages() * (long)(PAGE_SIZE / 1024),
			     sc->gfp_mask);

		if (lowmem_debug_level >= 2 && selected_oom_score_adj == 0) {
			show_mem(SHOW_MEM_FILTER_NODES);
			dump_tasks(NULL, NULL);
		}

=======
			     free);
>>>>>>> 3169cab0
		lowmem_deathpending_timeout = jiffies + HZ;
		set_tsk_thread_flag(selected, TIF_MEMDIE);
		send_sig(SIGKILL, selected, 0);
		rem += selected_tasksize;
		rcu_read_unlock();
		/* give the system time to free up the memory */
		msleep_interruptible(20);
		trace_almk_shrink(selected_tasksize, ret,
			other_free, other_file, selected_oom_score_adj);
	} else {
		trace_almk_shrink(1, ret, other_free, other_file, 0);
		rcu_read_unlock();
	}

	lowmem_print(4, "lowmem_scan %lu, %x, return %lu\n",
		     sc->nr_to_scan, sc->gfp_mask, rem);
	mutex_unlock(&scan_mutex);
	return rem;
}

static struct shrinker lowmem_shrinker = {
	.scan_objects = lowmem_scan,
	.count_objects = lowmem_count,
	.seeks = DEFAULT_SEEKS * 16
};

static int __init lowmem_init(void)
{
	register_shrinker(&lowmem_shrinker);
	vmpressure_notifier_register(&lmk_vmpr_nb);
	return 0;
}

static void __exit lowmem_exit(void)
{
	unregister_shrinker(&lowmem_shrinker);
}

#ifdef CONFIG_ANDROID_LOW_MEMORY_KILLER_AUTODETECT_OOM_ADJ_VALUES
static short lowmem_oom_adj_to_oom_score_adj(short oom_adj)
{
	if (oom_adj == OOM_ADJUST_MAX)
		return OOM_SCORE_ADJ_MAX;
	else
		return (oom_adj * OOM_SCORE_ADJ_MAX) / -OOM_DISABLE;
}

static void lowmem_autodetect_oom_adj_values(void)
{
	int i;
	short oom_adj;
	short oom_score_adj;
	int array_size = ARRAY_SIZE(lowmem_adj);

	if (lowmem_adj_size < array_size)
		array_size = lowmem_adj_size;

	if (array_size <= 0)
		return;

	oom_adj = lowmem_adj[array_size - 1];
	if (oom_adj > OOM_ADJUST_MAX)
		return;

	oom_score_adj = lowmem_oom_adj_to_oom_score_adj(oom_adj);
	if (oom_score_adj <= OOM_ADJUST_MAX)
		return;

	lowmem_print(1, "lowmem_shrink: convert oom_adj to oom_score_adj:\n");
	for (i = 0; i < array_size; i++) {
		oom_adj = lowmem_adj[i];
		oom_score_adj = lowmem_oom_adj_to_oom_score_adj(oom_adj);
		lowmem_adj[i] = oom_score_adj;
		lowmem_print(1, "oom_adj %d => oom_score_adj %d\n",
			     oom_adj, oom_score_adj);
	}
}

static int lowmem_adj_array_set(const char *val, const struct kernel_param *kp)
{
	int ret;

	ret = param_array_ops.set(val, kp);

	/* HACK: Autodetect oom_adj values in lowmem_adj array */
	lowmem_autodetect_oom_adj_values();

	return ret;
}

static int lowmem_adj_array_get(char *buffer, const struct kernel_param *kp)
{
	return param_array_ops.get(buffer, kp);
}

static void lowmem_adj_array_free(void *arg)
{
	param_array_ops.free(arg);
}

static struct kernel_param_ops lowmem_adj_array_ops = {
	.set = lowmem_adj_array_set,
	.get = lowmem_adj_array_get,
	.free = lowmem_adj_array_free,
};

static const struct kparam_array __param_arr_adj = {
	.max = ARRAY_SIZE(lowmem_adj),
	.num = &lowmem_adj_size,
	.ops = &param_ops_short,
	.elemsize = sizeof(lowmem_adj[0]),
	.elem = lowmem_adj,
};
#endif

module_param_named(cost, lowmem_shrinker.seeks, int, S_IRUGO | S_IWUSR);
#ifdef CONFIG_ANDROID_LOW_MEMORY_KILLER_AUTODETECT_OOM_ADJ_VALUES
module_param_cb(adj, &lowmem_adj_array_ops,
		.arr = &__param_arr_adj, S_IRUGO | S_IWUSR);
__MODULE_PARM_TYPE(adj, "array of short");
#else
module_param_array_named(adj, lowmem_adj, short, &lowmem_adj_size,
			 S_IRUGO | S_IWUSR);
#endif
module_param_array_named(minfree, lowmem_minfree, uint, &lowmem_minfree_size,
			 S_IRUGO | S_IWUSR);
module_param_named(debug_level, lowmem_debug_level, uint, S_IRUGO | S_IWUSR);
module_param_named(lmk_fast_run, lmk_fast_run, int, S_IRUGO | S_IWUSR);

module_init(lowmem_init);
module_exit(lowmem_exit);

MODULE_LICENSE("GPL");
<|MERGE_RESOLUTION|>--- conflicted
+++ resolved
@@ -508,7 +508,6 @@
 			     current->comm, current->pid,
 			     cache_size, cache_limit,
 			     min_score_adj,
-<<<<<<< HEAD
 			     other_free * (long)(PAGE_SIZE / 1024),
 			     global_page_state(NR_FREE_CMA_PAGES) *
 				(long)(PAGE_SIZE / 1024),
@@ -525,9 +524,6 @@
 			dump_tasks(NULL, NULL);
 		}
 
-=======
-			     free);
->>>>>>> 3169cab0
 		lowmem_deathpending_timeout = jiffies + HZ;
 		set_tsk_thread_flag(selected, TIF_MEMDIE);
 		send_sig(SIGKILL, selected, 0);
