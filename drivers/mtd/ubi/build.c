/*
 * Copyright (c) International Business Machines Corp., 2006
 * Copyright (c) Nokia Corporation, 2007
 *
 * This program is free software; you can redistribute it and/or modify
 * it under the terms of the GNU General Public License as published by
 * the Free Software Foundation; either version 2 of the License, or
 * (at your option) any later version.
 *
 * This program is distributed in the hope that it will be useful,
 * but WITHOUT ANY WARRANTY; without even the implied warranty of
 * MERCHANTABILITY or FITNESS FOR A PARTICULAR PURPOSE. See
 * the GNU General Public License for more details.
 *
 * You should have received a copy of the GNU General Public License
 * along with this program; if not, write to the Free Software
 * Foundation, Inc., 59 Temple Place, Suite 330, Boston, MA 02111-1307 USA
 *
 * Author: Artem Bityutskiy (Битюцкий Артём),
 *         Frank Haverkamp
 */

/*
 * This file includes UBI initialization and building of UBI devices.
 *
 * When UBI is initialized, it attaches all the MTD devices specified as the
 * module load parameters or the kernel boot parameters. If MTD devices were
 * specified, UBI does not attach any MTD device, but it is possible to do
 * later using the "UBI control device".
 */

#include <linux/err.h>
#include <linux/module.h>
#include <linux/moduleparam.h>
#include <linux/stringify.h>
#include <linux/namei.h>
#include <linux/stat.h>
#include <linux/miscdevice.h>
#include <linux/mtd/partitions.h>
#include <linux/log2.h>
#include <linux/kthread.h>
#include <linux/kernel.h>
#include <linux/slab.h>
#include <linux/major.h>
#include "ubi.h"

/* Maximum length of the 'mtd=' parameter */
#define MTD_PARAM_LEN_MAX 64

/* Maximum number of comma-separated items in the 'mtd=' parameter */
#define MTD_PARAM_MAX_COUNT 4

/* Maximum value for the number of bad PEBs per 1024 PEBs */
#define MAX_MTD_UBI_BEB_LIMIT 768

#ifdef CONFIG_MTD_UBI_MODULE
#define ubi_is_module() 1
#else
#define ubi_is_module() 0
#endif

/**
 * struct mtd_dev_param - MTD device parameter description data structure.
 * @name: MTD character device node path, MTD device name, or MTD device number
 *        string
 * @vid_hdr_offs: VID header offset
 * @max_beb_per1024: maximum expected number of bad PEBs per 1024 PEBs
 */
struct mtd_dev_param {
	char name[MTD_PARAM_LEN_MAX];
	int ubi_num;
	int vid_hdr_offs;
	int max_beb_per1024;
};

/* Numbers of elements set in the @mtd_dev_param array */
static int __initdata mtd_devs;

/* MTD devices specification parameters */
static struct mtd_dev_param __initdata mtd_dev_param[UBI_MAX_DEVICES];
#ifdef CONFIG_MTD_UBI_FASTMAP
/* UBI module parameter to enable fastmap automatically on non-fastmap images */
static bool fm_autoconvert;
static bool fm_debug;
#endif

/* Slab cache for wear-leveling entries */
struct kmem_cache *ubi_wl_entry_slab;

/* UBI control character device */
static struct miscdevice ubi_ctrl_cdev = {
	.minor = MISC_DYNAMIC_MINOR,
	.name = "ubi_ctrl",
	.fops = &ubi_ctrl_cdev_operations,
};

/* All UBI devices in system */
static struct ubi_device *ubi_devices[UBI_MAX_DEVICES];

/* Serializes UBI devices creations and removals */
DEFINE_MUTEX(ubi_devices_mutex);

/* Protects @ubi_devices and @ubi->ref_count */
static DEFINE_SPINLOCK(ubi_devices_lock);

/* "Show" method for files in '/<sysfs>/class/ubi/' */
static ssize_t ubi_version_show(struct class *class,
				struct class_attribute *attr, char *buf)
{
	return sprintf(buf, "%d\n", UBI_VERSION);
}

/* UBI version attribute ('/<sysfs>/class/ubi/version') */
static struct class_attribute ubi_class_attrs[] = {
	__ATTR(version, S_IRUGO, ubi_version_show, NULL),
	__ATTR_NULL
};

/* Root UBI "class" object (corresponds to '/<sysfs>/class/ubi/') */
struct class ubi_class = {
	.name		= UBI_NAME_STR,
	.owner		= THIS_MODULE,
	.class_attrs	= ubi_class_attrs,
};

static ssize_t dev_attribute_show(struct device *dev,
				  struct device_attribute *attr, char *buf);
static ssize_t dev_attribute_store(struct device *dev,
				   struct device_attribute *attr,
				   const char *buf, size_t count);

/* UBI device attributes (correspond to files in '/<sysfs>/class/ubi/ubiX') */
static struct device_attribute dev_eraseblock_size =
	__ATTR(eraseblock_size, S_IRUGO, dev_attribute_show, NULL);
static struct device_attribute dev_avail_eraseblocks =
	__ATTR(avail_eraseblocks, S_IRUGO, dev_attribute_show, NULL);
static struct device_attribute dev_total_eraseblocks =
	__ATTR(total_eraseblocks, S_IRUGO, dev_attribute_show, NULL);
static struct device_attribute dev_volumes_count =
	__ATTR(volumes_count, S_IRUGO, dev_attribute_show, NULL);
static struct device_attribute dev_max_ec =
	__ATTR(max_ec, S_IRUGO, dev_attribute_show, NULL);
static struct device_attribute dev_reserved_for_bad =
	__ATTR(reserved_for_bad, S_IRUGO, dev_attribute_show, NULL);
static struct device_attribute dev_bad_peb_count =
	__ATTR(bad_peb_count, S_IRUGO, dev_attribute_show, NULL);
static struct device_attribute dev_max_vol_count =
	__ATTR(max_vol_count, S_IRUGO, dev_attribute_show, NULL);
static struct device_attribute dev_min_io_size =
	__ATTR(min_io_size, S_IRUGO, dev_attribute_show, NULL);
static struct device_attribute dev_bgt_enabled =
	__ATTR(bgt_enabled, S_IRUGO, dev_attribute_show, NULL);
static struct device_attribute dev_mtd_num =
	__ATTR(mtd_num, S_IRUGO, dev_attribute_show, NULL);
static struct device_attribute dev_mtd_trigger_scrub =
	__ATTR(scrub_all, S_IRUGO | S_IWUSR,
		dev_attribute_show, dev_attribute_store);
static struct device_attribute dev_mtd_max_scrub_sqnum =
	__ATTR(scrub_max_sqnum, S_IRUGO, dev_attribute_show, NULL);
static struct device_attribute dev_mtd_min_scrub_sqnum =
	__ATTR(scrub_min_sqnum, S_IRUGO, dev_attribute_show, NULL);

/**
 * ubi_volume_notify - send a volume change notification.
 * @ubi: UBI device description object
 * @vol: volume description object of the changed volume
 * @ntype: notification type to send (%UBI_VOLUME_ADDED, etc)
 *
 * This is a helper function which notifies all subscribers about a volume
 * change event (creation, removal, re-sizing, re-naming, updating). Returns
 * zero in case of success and a negative error code in case of failure.
 */
int ubi_volume_notify(struct ubi_device *ubi, struct ubi_volume *vol, int ntype)
{
	int ret;
	struct ubi_notification nt;

	ubi_do_get_device_info(ubi, &nt.di);
	ubi_do_get_volume_info(ubi, vol, &nt.vi);

	switch (ntype) {
	case UBI_VOLUME_ADDED:
	case UBI_VOLUME_REMOVED:
	case UBI_VOLUME_RESIZED:
	case UBI_VOLUME_RENAMED:
		ret = ubi_update_fastmap(ubi);
		if (ret)
			ubi_msg(ubi, "Unable to write a new fastmap: %i", ret);
	}

	return blocking_notifier_call_chain(&ubi_notifiers, ntype, &nt);
}

/**
 * ubi_notify_all - send a notification to all volumes.
 * @ubi: UBI device description object
 * @ntype: notification type to send (%UBI_VOLUME_ADDED, etc)
 * @nb: the notifier to call
 *
 * This function walks all volumes of UBI device @ubi and sends the @ntype
 * notification for each volume. If @nb is %NULL, then all registered notifiers
 * are called, otherwise only the @nb notifier is called. Returns the number of
 * sent notifications.
 */
int ubi_notify_all(struct ubi_device *ubi, int ntype, struct notifier_block *nb)
{
	struct ubi_notification nt;
	int i, count = 0;

	ubi_do_get_device_info(ubi, &nt.di);

	mutex_lock(&ubi->device_mutex);
	for (i = 0; i < ubi->vtbl_slots; i++) {
		/*
		 * Since the @ubi->device is locked, and we are not going to
		 * change @ubi->volumes, we do not have to lock
		 * @ubi->volumes_lock.
		 */
		if (!ubi->volumes[i])
			continue;

		ubi_do_get_volume_info(ubi, ubi->volumes[i], &nt.vi);
		if (nb)
			nb->notifier_call(nb, ntype, &nt);
		else
			blocking_notifier_call_chain(&ubi_notifiers, ntype,
						     &nt);
		count += 1;
	}
	mutex_unlock(&ubi->device_mutex);

	return count;
}

/**
 * ubi_enumerate_volumes - send "add" notification for all existing volumes.
 * @nb: the notifier to call
 *
 * This function walks all UBI devices and volumes and sends the
 * %UBI_VOLUME_ADDED notification for each volume. If @nb is %NULL, then all
 * registered notifiers are called, otherwise only the @nb notifier is called.
 * Returns the number of sent notifications.
 */
int ubi_enumerate_volumes(struct notifier_block *nb)
{
	int i, count = 0;

	/*
	 * Since the @ubi_devices_mutex is locked, and we are not going to
	 * change @ubi_devices, we do not have to lock @ubi_devices_lock.
	 */
	for (i = 0; i < UBI_MAX_DEVICES; i++) {
		struct ubi_device *ubi = ubi_devices[i];

		if (!ubi)
			continue;
		count += ubi_notify_all(ubi, UBI_VOLUME_ADDED, nb);
	}

	return count;
}

/**
 * ubi_get_device - get UBI device.
 * @ubi_num: UBI device number
 *
 * This function returns UBI device description object for UBI device number
 * @ubi_num, or %NULL if the device does not exist. This function increases the
 * device reference count to prevent removal of the device. In other words, the
 * device cannot be removed if its reference count is not zero.
 */
struct ubi_device *ubi_get_device(int ubi_num)
{
	struct ubi_device *ubi;

	spin_lock(&ubi_devices_lock);
	ubi = ubi_devices[ubi_num];
	if (ubi) {
		ubi_assert(ubi->ref_count >= 0);
		ubi->ref_count += 1;
		get_device(&ubi->dev);
	}
	spin_unlock(&ubi_devices_lock);

	return ubi;
}

/**
 * ubi_put_device - drop an UBI device reference.
 * @ubi: UBI device description object
 */
void ubi_put_device(struct ubi_device *ubi)
{
	spin_lock(&ubi_devices_lock);
	ubi->ref_count -= 1;
	put_device(&ubi->dev);
	spin_unlock(&ubi_devices_lock);
}

/**
 * ubi_get_by_major - get UBI device by character device major number.
 * @major: major number
 *
 * This function is similar to 'ubi_get_device()', but it searches the device
 * by its major number.
 */
struct ubi_device *ubi_get_by_major(int major)
{
	int i;
	struct ubi_device *ubi;

	spin_lock(&ubi_devices_lock);
	for (i = 0; i < UBI_MAX_DEVICES; i++) {
		ubi = ubi_devices[i];
		if (ubi && MAJOR(ubi->cdev.dev) == major) {
			ubi_assert(ubi->ref_count >= 0);
			ubi->ref_count += 1;
			get_device(&ubi->dev);
			spin_unlock(&ubi_devices_lock);
			return ubi;
		}
	}
	spin_unlock(&ubi_devices_lock);

	return NULL;
}

/**
 * ubi_major2num - get UBI device number by character device major number.
 * @major: major number
 *
 * This function searches UBI device number object by its major number. If UBI
 * device was not found, this function returns -ENODEV, otherwise the UBI device
 * number is returned.
 */
int ubi_major2num(int major)
{
	int i, ubi_num = -ENODEV;

	spin_lock(&ubi_devices_lock);
	for (i = 0; i < UBI_MAX_DEVICES; i++) {
		struct ubi_device *ubi = ubi_devices[i];

		if (ubi && MAJOR(ubi->cdev.dev) == major) {
			ubi_num = ubi->ubi_num;
			break;
		}
	}
	spin_unlock(&ubi_devices_lock);

	return ubi_num;
}

static unsigned long long get_max_sqnum(struct ubi_device *ubi)
{
	unsigned long long max_sqnum;

	spin_lock(&ubi->ltree_lock);
	max_sqnum = ubi->global_sqnum - 1;
	spin_unlock(&ubi->ltree_lock);

	return max_sqnum;
}

/* "Show" method for files in '/<sysfs>/class/ubi/ubiX/' */
static ssize_t dev_attribute_show(struct device *dev,
				  struct device_attribute *attr, char *buf)
{
	ssize_t ret;
	struct ubi_device *ubi;

	/*
	 * The below code looks weird, but it actually makes sense. We get the
	 * UBI device reference from the contained 'struct ubi_device'. But it
	 * is unclear if the device was removed or not yet. Indeed, if the
	 * device was removed before we increased its reference count,
	 * 'ubi_get_device()' will return -ENODEV and we fail.
	 *
	 * Remember, 'struct ubi_device' is freed in the release function, so
	 * we still can use 'ubi->ubi_num'.
	 */
	ubi = container_of(dev, struct ubi_device, dev);
	ubi = ubi_get_device(ubi->ubi_num);
	if (!ubi)
		return -ENODEV;

	if (attr == &dev_eraseblock_size)
		ret = sprintf(buf, "%d\n", ubi->leb_size);
	else if (attr == &dev_avail_eraseblocks)
		ret = sprintf(buf, "%d\n", ubi->avail_pebs);
	else if (attr == &dev_total_eraseblocks)
		ret = sprintf(buf, "%d\n", ubi->good_peb_count);
	else if (attr == &dev_volumes_count)
		ret = sprintf(buf, "%d\n", ubi->vol_count - UBI_INT_VOL_COUNT);
	else if (attr == &dev_max_ec)
		ret = sprintf(buf, "%d\n", ubi->max_ec);
	else if (attr == &dev_reserved_for_bad)
		ret = sprintf(buf, "%d\n", ubi->beb_rsvd_pebs);
	else if (attr == &dev_bad_peb_count)
		ret = sprintf(buf, "%d\n", ubi->bad_peb_count);
	else if (attr == &dev_max_vol_count)
		ret = sprintf(buf, "%d\n", ubi->vtbl_slots);
	else if (attr == &dev_min_io_size)
		ret = sprintf(buf, "%d\n", ubi->min_io_size);
	else if (attr == &dev_bgt_enabled)
		ret = sprintf(buf, "%d\n", ubi->thread_enabled);
	else if (attr == &dev_mtd_num)
		ret = sprintf(buf, "%d\n", ubi->mtd->index);
	else if (attr == &dev_mtd_trigger_scrub)
		ret = sprintf(buf, "%d\n", atomic_read(&ubi->scrub_work_count));
	else if (attr == &dev_mtd_max_scrub_sqnum)
		ret = sprintf(buf, "%llu\n", get_max_sqnum(ubi));
	else if (attr == &dev_mtd_min_scrub_sqnum)
		ret = sprintf(buf, "%llu\n", ubi_wl_scrub_get_min_sqnum(ubi));
	else
		ret = -EINVAL;

	ubi_put_device(ubi);
	return ret;
}

static struct attribute *ubi_dev_attrs[] = {
	&dev_eraseblock_size.attr,
	&dev_avail_eraseblocks.attr,
	&dev_total_eraseblocks.attr,
	&dev_volumes_count.attr,
	&dev_max_ec.attr,
	&dev_reserved_for_bad.attr,
	&dev_bad_peb_count.attr,
	&dev_max_vol_count.attr,
	&dev_min_io_size.attr,
	&dev_bgt_enabled.attr,
	&dev_mtd_num.attr,
	&dev_mtd_trigger_scrub.attr,
	&dev_mtd_max_scrub_sqnum.attr,
	&dev_mtd_min_scrub_sqnum.attr,
	NULL
};
ATTRIBUTE_GROUPS(ubi_dev);

static ssize_t dev_attribute_store(struct device *dev,
			   struct device_attribute *attr,
			   const char *buf, size_t count)
{
	int ret = count;
	struct ubi_device *ubi;
	unsigned long long scrub_sqnum;

	ubi = container_of(dev, struct ubi_device, dev);
	ubi = ubi_get_device(ubi->ubi_num);
	if (!ubi)
		return -ENODEV;

	if (attr == &dev_mtd_trigger_scrub) {
		if (kstrtoull(buf, 10, &scrub_sqnum)) {
			ret = -EINVAL;
			goto out;
		}
		if (!ubi->lookuptbl) {
			pr_err("lookuptbl is null");
			goto out;
		}
		ret = ubi_wl_scrub_all(ubi, scrub_sqnum);
		if (ret == 0)
			ret = count;
	}

out:
	ubi_put_device(ubi);
	return ret;
}

static void dev_release(struct device *dev)
{
	struct ubi_device *ubi = container_of(dev, struct ubi_device, dev);

	kfree(ubi);
}

/**
 * ubi_sysfs_init - initialize sysfs for an UBI device.
 * @ubi: UBI device description object
 * @ref: set to %1 on exit in case of failure if a reference to @ubi->dev was
 *       taken
 *
 * This function returns zero in case of success and a negative error code in
 * case of failure.
 */
static int ubi_sysfs_init(struct ubi_device *ubi, int *ref)
{
	int err;

	ubi->dev.release = dev_release;
	ubi->dev.devt = ubi->cdev.dev;
	ubi->dev.class = &ubi_class;
	ubi->dev.groups = ubi_dev_groups;
	dev_set_name(&ubi->dev, UBI_NAME_STR"%d", ubi->ubi_num);
	err = device_register(&ubi->dev);
	if (err)
		return err;

	*ref = 1;
	return 0;
}

/**
 * ubi_sysfs_close - close sysfs for an UBI device.
 * @ubi: UBI device description object
 */
static void ubi_sysfs_close(struct ubi_device *ubi)
{
	device_unregister(&ubi->dev);
}

/**
 * kill_volumes - destroy all user volumes.
 * @ubi: UBI device description object
 */
static void kill_volumes(struct ubi_device *ubi)
{
	int i;

	for (i = 0; i < ubi->vtbl_slots; i++)
		if (ubi->volumes[i])
			ubi_free_volume(ubi, ubi->volumes[i]);
}

/**
 * uif_init - initialize user interfaces for an UBI device.
 * @ubi: UBI device description object
 * @ref: set to %1 on exit in case of failure if a reference to @ubi->dev was
 *       taken, otherwise set to %0
 *
 * This function initializes various user interfaces for an UBI device. If the
 * initialization fails at an early stage, this function frees all the
 * resources it allocated, returns an error, and @ref is set to %0. However,
 * if the initialization fails after the UBI device was registered in the
 * driver core subsystem, this function takes a reference to @ubi->dev, because
 * otherwise the release function ('dev_release()') would free whole @ubi
 * object. The @ref argument is set to %1 in this case. The caller has to put
 * this reference.
 *
 * This function returns zero in case of success and a negative error code in
 * case of failure.
 */
static int uif_init(struct ubi_device *ubi, int *ref)
{
	int i, err;
	dev_t dev;

	*ref = 0;
	sprintf(ubi->ubi_name, UBI_NAME_STR "%d", ubi->ubi_num);

	/*
	 * Major numbers for the UBI character devices are allocated
	 * dynamically. Major numbers of volume character devices are
	 * equivalent to ones of the corresponding UBI character device. Minor
	 * numbers of UBI character devices are 0, while minor numbers of
	 * volume character devices start from 1. Thus, we allocate one major
	 * number and ubi->vtbl_slots + 1 minor numbers.
	 */
	err = alloc_chrdev_region(&dev, 0, ubi->vtbl_slots + 1, ubi->ubi_name);
	if (err) {
		ubi_err(ubi, "cannot register UBI character devices");
		return err;
	}

	ubi_assert(MINOR(dev) == 0);
	cdev_init(&ubi->cdev, &ubi_cdev_operations);
	dbg_gen("%s major is %u", ubi->ubi_name, MAJOR(dev));
	ubi->cdev.owner = THIS_MODULE;

	err = cdev_add(&ubi->cdev, dev, 1);
	if (err) {
		ubi_err(ubi, "cannot add character device");
		goto out_unreg;
	}

	err = ubi_sysfs_init(ubi, ref);
	if (err)
		goto out_sysfs;

	for (i = 0; i < ubi->vtbl_slots; i++)
		if (ubi->volumes[i]) {
			err = ubi_add_volume(ubi, ubi->volumes[i]);
			if (err) {
				ubi_err(ubi, "cannot add volume %d", i);
				goto out_volumes;
			}
		}

	return 0;

out_volumes:
	kill_volumes(ubi);
out_sysfs:
	if (*ref)
		get_device(&ubi->dev);
	ubi_sysfs_close(ubi);
	cdev_del(&ubi->cdev);
out_unreg:
	unregister_chrdev_region(ubi->cdev.dev, ubi->vtbl_slots + 1);
	ubi_err(ubi, "cannot initialize UBI %s, error %d",
		ubi->ubi_name, err);
	return err;
}

/**
 * uif_close - close user interfaces for an UBI device.
 * @ubi: UBI device description object
 *
 * Note, since this function un-registers UBI volume device objects (@vol->dev),
 * the memory allocated voe the volumes is freed as well (in the release
 * function).
 */
static void uif_close(struct ubi_device *ubi)
{
	kill_volumes(ubi);
	ubi_sysfs_close(ubi);
	cdev_del(&ubi->cdev);
	unregister_chrdev_region(ubi->cdev.dev, ubi->vtbl_slots + 1);
}

/**
 * ubi_free_internal_volumes - free internal volumes.
 * @ubi: UBI device description object
 */
void ubi_free_internal_volumes(struct ubi_device *ubi)
{
	int i;

	for (i = ubi->vtbl_slots;
	     i < ubi->vtbl_slots + UBI_INT_VOL_COUNT; i++) {
		kfree(ubi->volumes[i]->eba_tbl);
		kfree(ubi->volumes[i]);
	}
}

static int get_bad_peb_limit(const struct ubi_device *ubi, int max_beb_per1024)
{
	int limit, device_pebs;
	uint64_t device_size;

	if (!max_beb_per1024)
		return 0;

	/*
	 * Here we are using size of the entire flash chip and
	 * not just the MTD partition size because the maximum
	 * number of bad eraseblocks is a percentage of the
	 * whole device and bad eraseblocks are not fairly
	 * distributed over the flash chip. So the worst case
	 * is that all the bad eraseblocks of the chip are in
	 * the MTD partition we are attaching (ubi->mtd).
	 */
	device_size = mtd_get_device_size(ubi->mtd);
	device_pebs = mtd_div_by_eb(device_size, ubi->mtd);
	limit = mult_frac(device_pebs, max_beb_per1024, 1024);

	/* Round it up */
	if (mult_frac(limit, 1024, max_beb_per1024) < device_pebs)
		limit += 1;

	return limit;
}

/**
 * io_init - initialize I/O sub-system for a given UBI device.
 * @ubi: UBI device description object
 * @max_beb_per1024: maximum expected number of bad PEB per 1024 PEBs
 *
 * If @ubi->vid_hdr_offset or @ubi->leb_start is zero, default offsets are
 * assumed:
 *   o EC header is always at offset zero - this cannot be changed;
 *   o VID header starts just after the EC header at the closest address
 *     aligned to @io->hdrs_min_io_size;
 *   o data starts just after the VID header at the closest address aligned to
 *     @io->min_io_size
 *
 * This function returns zero in case of success and a negative error code in
 * case of failure.
 */
static int io_init(struct ubi_device *ubi, int max_beb_per1024)
{
	dbg_gen("sizeof(struct ubi_ainf_peb) %zu", sizeof(struct ubi_ainf_peb));
	dbg_gen("sizeof(struct ubi_wl_entry) %zu", sizeof(struct ubi_wl_entry));

	if (ubi->mtd->numeraseregions != 0) {
		/*
		 * Some flashes have several erase regions. Different regions
		 * may have different eraseblock size and other
		 * characteristics. It looks like mostly multi-region flashes
		 * have one "main" region and one or more small regions to
		 * store boot loader code or boot parameters or whatever. I
		 * guess we should just pick the largest region. But this is
		 * not implemented.
		 */
		ubi_err(ubi, "multiple regions, not implemented");
		return -EINVAL;
	}

	if (ubi->vid_hdr_offset < 0)
		return -EINVAL;

	/*
	 * Note, in this implementation we support MTD devices with 0x7FFFFFFF
	 * physical eraseblocks maximum.
	 */

	ubi->peb_size   = ubi->mtd->erasesize;
	ubi->peb_count  = mtd_div_by_eb(ubi->mtd->size, ubi->mtd);
	ubi->flash_size = ubi->mtd->size;

	if (mtd_can_have_bb(ubi->mtd)) {
		ubi->bad_allowed = 1;
		ubi->bad_peb_limit = get_bad_peb_limit(ubi, max_beb_per1024);
	}

	if (ubi->mtd->type == MTD_NORFLASH) {
		ubi_assert(ubi->mtd->writesize == 1);
		ubi->nor_flash = 1;
	}

	ubi->min_io_size = ubi->mtd->writesize;
	ubi->hdrs_min_io_size = ubi->mtd->writesize >> ubi->mtd->subpage_sft;

	/*
	 * Make sure minimal I/O unit is power of 2. Note, there is no
	 * fundamental reason for this assumption. It is just an optimization
	 * which allows us to avoid costly division operations.
	 */
	if (!is_power_of_2(ubi->min_io_size)) {
		ubi_err(ubi, "min. I/O unit (%d) is not power of 2",
			ubi->min_io_size);
		return -EINVAL;
	}

	ubi_assert(ubi->hdrs_min_io_size > 0);
	ubi_assert(ubi->hdrs_min_io_size <= ubi->min_io_size);
	ubi_assert(ubi->min_io_size % ubi->hdrs_min_io_size == 0);

	ubi->max_write_size = ubi->mtd->writebufsize;
	/*
	 * Maximum write size has to be greater or equivalent to min. I/O
	 * size, and be multiple of min. I/O size.
	 */
	if (ubi->max_write_size < ubi->min_io_size ||
	    ubi->max_write_size % ubi->min_io_size ||
	    !is_power_of_2(ubi->max_write_size)) {
		ubi_err(ubi, "bad write buffer size %d for %d min. I/O unit",
			ubi->max_write_size, ubi->min_io_size);
		return -EINVAL;
	}

	/* Calculate default aligned sizes of EC and VID headers */
	ubi->ec_hdr_alsize = ALIGN(UBI_EC_HDR_SIZE, ubi->hdrs_min_io_size);
	ubi->vid_hdr_alsize = ALIGN(UBI_VID_HDR_SIZE, ubi->hdrs_min_io_size);

	dbg_gen("min_io_size      %d", ubi->min_io_size);
	dbg_gen("max_write_size   %d", ubi->max_write_size);
	dbg_gen("hdrs_min_io_size %d", ubi->hdrs_min_io_size);
	dbg_gen("ec_hdr_alsize    %d", ubi->ec_hdr_alsize);
	dbg_gen("vid_hdr_alsize   %d", ubi->vid_hdr_alsize);

	if (ubi->vid_hdr_offset == 0)
		/* Default offset */
		ubi->vid_hdr_offset = ubi->vid_hdr_aloffset =
				      ubi->ec_hdr_alsize;
	else {
		ubi->vid_hdr_aloffset = ubi->vid_hdr_offset &
						~(ubi->hdrs_min_io_size - 1);
		ubi->vid_hdr_shift = ubi->vid_hdr_offset -
						ubi->vid_hdr_aloffset;
	}

	/* Similar for the data offset */
	ubi->leb_start = ubi->vid_hdr_offset + UBI_VID_HDR_SIZE;
	ubi->leb_start = ALIGN(ubi->leb_start, ubi->min_io_size);

	dbg_gen("vid_hdr_offset   %d", ubi->vid_hdr_offset);
	dbg_gen("vid_hdr_aloffset %d", ubi->vid_hdr_aloffset);
	dbg_gen("vid_hdr_shift    %d", ubi->vid_hdr_shift);
	dbg_gen("leb_start        %d", ubi->leb_start);

	/* The shift must be aligned to 32-bit boundary */
	if (ubi->vid_hdr_shift % 4) {
		ubi_err(ubi, "unaligned VID header shift %d",
			ubi->vid_hdr_shift);
		return -EINVAL;
	}

	/* Check sanity */
	if (ubi->vid_hdr_offset < UBI_EC_HDR_SIZE ||
	    ubi->leb_start < ubi->vid_hdr_offset + UBI_VID_HDR_SIZE ||
	    ubi->leb_start > ubi->peb_size - UBI_VID_HDR_SIZE ||
	    ubi->leb_start & (ubi->min_io_size - 1)) {
		ubi_err(ubi, "bad VID header (%d) or data offsets (%d)",
			ubi->vid_hdr_offset, ubi->leb_start);
		return -EINVAL;
	}

	/*
	 * Set maximum amount of physical erroneous eraseblocks to be 10%.
	 * Erroneous PEB are those which have read errors.
	 */
	ubi->max_erroneous = ubi->peb_count / 10;
	if (ubi->max_erroneous < 16)
		ubi->max_erroneous = 16;
	dbg_gen("max_erroneous    %d", ubi->max_erroneous);

	/*
	 * It may happen that EC and VID headers are situated in one minimal
	 * I/O unit. In this case we can only accept this UBI image in
	 * read-only mode.
	 */
	if (ubi->vid_hdr_offset + UBI_VID_HDR_SIZE <= ubi->hdrs_min_io_size) {
		ubi_warn(ubi, "EC and VID headers are in the same minimal I/O unit, switch to read-only mode");
		ubi->ro_mode = 1;
	}

	ubi->leb_size = ubi->peb_size - ubi->leb_start;

	if (!(ubi->mtd->flags & MTD_WRITEABLE)) {
		ubi_msg(ubi, "MTD device %d is write-protected, attach in read-only mode",
			ubi->mtd->index);
		ubi->ro_mode = 1;
	}

	/*
	 * Note, ideally, we have to initialize @ubi->bad_peb_count here. But
	 * unfortunately, MTD does not provide this information. We should loop
	 * over all physical eraseblocks and invoke mtd->block_is_bad() for
	 * each physical eraseblock. So, we leave @ubi->bad_peb_count
	 * uninitialized so far.
	 */

	return 0;
}

/**
 * autoresize - re-size the volume which has the "auto-resize" flag set.
 * @ubi: UBI device description object
 * @vol_id: ID of the volume to re-size
 *
 * This function re-sizes the volume marked by the %UBI_VTBL_AUTORESIZE_FLG in
 * the volume table to the largest possible size. See comments in ubi-header.h
 * for more description of the flag. Returns zero in case of success and a
 * negative error code in case of failure.
 */
static int autoresize(struct ubi_device *ubi, int vol_id)
{
	struct ubi_volume_desc desc;
	struct ubi_volume *vol = ubi->volumes[vol_id];
	int err, old_reserved_pebs = vol->reserved_pebs;

	if (ubi->ro_mode) {
		ubi_warn(ubi, "skip auto-resize because of R/O mode");
		return 0;
	}

	/*
	 * Clear the auto-resize flag in the volume in-memory copy of the
	 * volume table, and 'ubi_resize_volume()' will propagate this change
	 * to the flash.
	 */
	ubi->vtbl[vol_id].flags &= ~UBI_VTBL_AUTORESIZE_FLG;

	if (ubi->avail_pebs == 0) {
		struct ubi_vtbl_record vtbl_rec;

		/*
		 * No available PEBs to re-size the volume, clear the flag on
		 * flash and exit.
		 */
		vtbl_rec = ubi->vtbl[vol_id];
		err = ubi_change_vtbl_record(ubi, vol_id, &vtbl_rec);
		if (err)
			ubi_err(ubi, "cannot clean auto-resize flag for volume %d",
				vol_id);
	} else {
		desc.vol = vol;
		err = ubi_resize_volume(&desc,
					old_reserved_pebs + ubi->avail_pebs);
		if (err)
			ubi_err(ubi, "cannot auto-resize volume %d",
				vol_id);
	}

	if (err)
		return err;

	ubi_msg(ubi, "volume %d (\"%s\") re-sized from %d to %d LEBs",
		vol_id, vol->name, old_reserved_pebs, vol->reserved_pebs);
	return 0;
}

/**
 * ubi_attach_mtd_dev - attach an MTD device.
 * @mtd: MTD device description object
 * @ubi_num: number to assign to the new UBI device
 * @vid_hdr_offset: VID header offset
 * @max_beb_per1024: maximum expected number of bad PEB per 1024 PEBs
 *
 * This function attaches MTD device @mtd_dev to UBI and assign @ubi_num number
 * to the newly created UBI device, unless @ubi_num is %UBI_DEV_NUM_AUTO, in
 * which case this function finds a vacant device number and assigns it
 * automatically. Returns the new UBI device number in case of success and a
 * negative error code in case of failure.
 *
 * Note, the invocations of this function has to be serialized by the
 * @ubi_devices_mutex.
 */
int ubi_attach_mtd_dev(struct mtd_info *mtd, int ubi_num,
		       int vid_hdr_offset, int max_beb_per1024)
{
	struct ubi_device *ubi;
	int i, err, ref = 0;

	if (max_beb_per1024 < 0 || max_beb_per1024 > MAX_MTD_UBI_BEB_LIMIT)
		return -EINVAL;

	if (!max_beb_per1024)
		max_beb_per1024 = CONFIG_MTD_UBI_BEB_LIMIT;

	/*
	 * Check if we already have the same MTD device attached.
	 *
	 * Note, this function assumes that UBI devices creations and deletions
	 * are serialized, so it does not take the &ubi_devices_lock.
	 */
	for (i = 0; i < UBI_MAX_DEVICES; i++) {
		ubi = ubi_devices[i];
		if (ubi && mtd->index == ubi->mtd->index) {
			ubi_err(ubi, "mtd%d is already attached to ubi%d",
				mtd->index, i);
			return -EEXIST;
		}
	}

	/*
	 * Make sure this MTD device is not emulated on top of an UBI volume
	 * already. Well, generally this recursion works fine, but there are
	 * different problems like the UBI module takes a reference to itself
	 * by attaching (and thus, opening) the emulated MTD device. This
	 * results in inability to unload the module. And in general it makes
	 * no sense to attach emulated MTD devices, so we prohibit this.
	 */
	if (mtd->type == MTD_UBIVOLUME) {
		ubi_err(ubi, "refuse attaching mtd%d - it is already emulated on top of UBI",
			mtd->index);
		return -EINVAL;
	}

	/*
	 * Both UBI and UBIFS have been designed for SLC NAND and NOR flashes.
	 * MLC NAND is different and needs special care, otherwise UBI or UBIFS
	 * will die soon and you will lose all your data.
	 */
	if (mtd->type == MTD_MLCNANDFLASH) {
		pr_err("ubi: refuse attaching mtd%d - MLC NAND is not supported\n",
			mtd->index);
		return -EINVAL;
	}

	if (ubi_num == UBI_DEV_NUM_AUTO) {
		/* Search for an empty slot in the @ubi_devices array */
		for (ubi_num = 0; ubi_num < UBI_MAX_DEVICES; ubi_num++)
			if (!ubi_devices[ubi_num])
				break;
		if (ubi_num == UBI_MAX_DEVICES) {
			ubi_err(ubi, "only %d UBI devices may be created",
				UBI_MAX_DEVICES);
			return -ENFILE;
		}
	} else {
		if (ubi_num >= UBI_MAX_DEVICES)
			return -EINVAL;

		/* Make sure ubi_num is not busy */
		if (ubi_devices[ubi_num]) {
			ubi_err(ubi, "already exists");
			return -EEXIST;
		}
	}

	ubi = kzalloc(sizeof(struct ubi_device), GFP_KERNEL);
	if (!ubi)
		return -ENOMEM;

	ubi->mtd = mtd;
	ubi->ubi_num = ubi_num;
	ubi->vid_hdr_offset = vid_hdr_offset;
	ubi->autoresize_vol_id = -1;

#ifdef CONFIG_MTD_UBI_FASTMAP
	ubi->fm_pool.used = ubi->fm_pool.size = 0;
	ubi->fm_wl_pool.used = ubi->fm_wl_pool.size = 0;

	/*
	 * fm_pool.max_size is 5% of the total number of PEBs but it's also
	 * between UBI_FM_MAX_POOL_SIZE and UBI_FM_MIN_POOL_SIZE.
	 */
	ubi->fm_pool.max_size = min(((int)mtd_div_by_eb(ubi->mtd->size,
		ubi->mtd) / 100) * 5, UBI_FM_MAX_POOL_SIZE);
	ubi->fm_pool.max_size = max(ubi->fm_pool.max_size,
		UBI_FM_MIN_POOL_SIZE);

	ubi->fm_wl_pool.max_size = ubi->fm_pool.max_size / 2;
	ubi->fm_disabled = !fm_autoconvert;
	if (fm_debug)
		ubi_enable_dbg_chk_fastmap(ubi);

	if (!ubi->fm_disabled && (int)mtd_div_by_eb(ubi->mtd->size, ubi->mtd)
	    <= UBI_FM_MAX_START) {
		ubi_err(ubi, "More than %i PEBs are needed for fastmap, sorry.",
			UBI_FM_MAX_START);
		ubi->fm_disabled = 1;
	}

	ubi_msg(ubi, "default fastmap pool size: %d", ubi->fm_pool.max_size);
	ubi_msg(ubi, "default fastmap WL pool size: %d",
		ubi->fm_wl_pool.max_size);
#else
	ubi->fm_disabled = 1;
#endif
	mutex_init(&ubi->buf_mutex);
	mutex_init(&ubi->ckvol_mutex);
	mutex_init(&ubi->device_mutex);
	spin_lock_init(&ubi->volumes_lock);
	init_rwsem(&ubi->fm_protect);
	init_rwsem(&ubi->fm_eba_sem);

	ubi_msg(ubi, "attaching mtd%d", mtd->index);

	err = io_init(ubi, max_beb_per1024);
	if (err)
		goto out_free;

	err = -ENOMEM;
	ubi->peb_buf = vmalloc(ubi->peb_size);
	if (!ubi->peb_buf)
		goto out_free;

#ifdef CONFIG_MTD_UBI_FASTMAP
	ubi->fm_size = ubi_calc_fm_size(ubi);
	ubi->fm_buf = vzalloc(ubi->fm_size);
	if (!ubi->fm_buf)
		goto out_free;
#endif
	err = ubi_attach(ubi, 0);
	if (err) {
		ubi_err(ubi, "failed to attach mtd%d, error %d",
			mtd->index, err);
		goto out_free;
	}

	if (ubi->autoresize_vol_id != -1) {
		err = autoresize(ubi, ubi->autoresize_vol_id);
		if (err)
			goto out_detach;
	}

	/* Make device "available" before it becomes accessible via sysfs */
	ubi_devices[ubi_num] = ubi;

	err = uif_init(ubi, &ref);
	if (err)
		goto out_detach;

	err = ubi_debugfs_init_dev(ubi);
	if (err)
		goto out_uif;

	ubi->bgt_thread = kthread_create(ubi_thread, ubi, "%s", ubi->bgt_name);
	if (IS_ERR(ubi->bgt_thread)) {
		err = PTR_ERR(ubi->bgt_thread);
		ubi_err(ubi, "cannot spawn \"%s\", error %d",
			ubi->bgt_name, err);
		goto out_debugfs;
	}

	ubi_msg(ubi, "attached mtd%d (name \"%s\", size %llu MiB)",
		mtd->index, mtd->name, ubi->flash_size >> 20);
	ubi_msg(ubi, "PEB size: %d bytes (%d KiB), LEB size: %d bytes",
		ubi->peb_size, ubi->peb_size >> 10, ubi->leb_size);
	ubi_msg(ubi, "min./max. I/O unit sizes: %d/%d, sub-page size %d",
		ubi->min_io_size, ubi->max_write_size, ubi->hdrs_min_io_size);
	ubi_msg(ubi, "VID header offset: %d (aligned %d), data offset: %d",
		ubi->vid_hdr_offset, ubi->vid_hdr_aloffset, ubi->leb_start);
	ubi_msg(ubi, "good PEBs: %d, bad PEBs: %d, corrupted PEBs: %d",
		ubi->good_peb_count, ubi->bad_peb_count, ubi->corr_peb_count);
	ubi_msg(ubi, "user volume: %d, internal volumes: %d, max. volumes count: %d",
		ubi->vol_count - UBI_INT_VOL_COUNT, UBI_INT_VOL_COUNT,
		ubi->vtbl_slots);
	ubi_msg(ubi, "max/mean erase counter: %d/%d, WL threshold: %d, image sequence number: %u",
		ubi->max_ec, ubi->mean_ec, CONFIG_MTD_UBI_WL_THRESHOLD,
		ubi->image_seq);
	ubi_msg(ubi, "available PEBs: %d, total reserved PEBs: %d, PEBs reserved for bad PEB handling: %d",
		ubi->avail_pebs, ubi->rsvd_pebs, ubi->beb_rsvd_pebs);

	/*
	 * The below lock makes sure we do not race with 'ubi_thread()' which
	 * checks @ubi->thread_enabled. Otherwise we may fail to wake it up.
	 */
	spin_lock(&ubi->wl_lock);
	ubi->thread_enabled = 1;
	wake_up_process(ubi->bgt_thread);
	spin_unlock(&ubi->wl_lock);

	ubi_notify_all(ubi, UBI_VOLUME_ADDED, NULL);
	return ubi_num;

out_debugfs:
	ubi_debugfs_exit_dev(ubi);
out_uif:
	get_device(&ubi->dev);
	ubi_assert(ref);
	uif_close(ubi);
out_detach:
	ubi_devices[ubi_num] = NULL;
	ubi_wl_close(ubi);
	ubi_free_internal_volumes(ubi);
	vfree(ubi->vtbl);
out_free:
	vfree(ubi->peb_buf);
	vfree(ubi->fm_buf);
	if (ref)
		put_device(&ubi->dev);
	else
		kfree(ubi);
	return err;
}

/**
 * ubi_detach_mtd_dev - detach an MTD device.
 * @ubi_num: UBI device number to detach from
 * @anyway: detach MTD even if device reference count is not zero
 *
 * This function destroys an UBI device number @ubi_num and detaches the
 * underlying MTD device. Returns zero in case of success and %-EBUSY if the
 * UBI device is busy and cannot be destroyed, and %-EINVAL if it does not
 * exist.
 *
 * Note, the invocations of this function has to be serialized by the
 * @ubi_devices_mutex.
 */
int ubi_detach_mtd_dev(int ubi_num, int anyway)
{
	struct ubi_device *ubi;

	if (ubi_num < 0 || ubi_num >= UBI_MAX_DEVICES)
		return -EINVAL;

	ubi = ubi_get_device(ubi_num);
	if (!ubi)
		return -EINVAL;

	spin_lock(&ubi_devices_lock);
	put_device(&ubi->dev);
	ubi->ref_count -= 1;
	if (ubi->ref_count) {
		if (!anyway) {
			spin_unlock(&ubi_devices_lock);
			return -EBUSY;
		}
		/* This may only happen if there is a bug */
		ubi_err(ubi, "%s reference count %d, destroy anyway",
			ubi->ubi_name, ubi->ref_count);
	}
	ubi_devices[ubi_num] = NULL;
	spin_unlock(&ubi_devices_lock);

	ubi_assert(ubi_num == ubi->ubi_num);
	ubi_notify_all(ubi, UBI_VOLUME_REMOVED, NULL);
	ubi_msg(ubi, "detaching mtd%d", ubi->mtd->index);
#ifdef CONFIG_MTD_UBI_FASTMAP
	/* If we don't write a new fastmap at detach time we lose all
	 * EC updates that have been made since the last written fastmap.
	 * In case of fastmap debugging we omit the update to simulate an
	 * unclean shutdown. */
	if (!ubi_dbg_chk_fastmap(ubi))
		ubi_update_fastmap(ubi);
#endif
	/*
	 * Before freeing anything, we have to stop the background thread to
	 * prevent it from doing anything on this device while we are freeing.
	 */
	if (ubi->bgt_thread)
		kthread_stop(ubi->bgt_thread);

	/*
	 * Get a reference to the device in order to prevent 'dev_release()'
	 * from freeing the @ubi object.
	 */
	get_device(&ubi->dev);

	ubi_debugfs_exit_dev(ubi);
	uif_close(ubi);

	ubi_wl_close(ubi);
	ubi_free_internal_volumes(ubi);
	vfree(ubi->vtbl);
	vfree(ubi->peb_buf);
	vfree(ubi->fm_buf);
<<<<<<< HEAD
	ubi_msg(ubi, "mtd%d is detached", ubi->mtd->index);
=======
	ubi_msg("mtd%d is detached from ubi%d", ubi->mtd->index, ubi->ubi_num);
	put_mtd_device(ubi->mtd);
>>>>>>> 429b11f7
	put_device(&ubi->dev);
	return 0;
}

/**
 * open_mtd_by_chdev - open an MTD device by its character device node path.
 * @mtd_dev: MTD character device node path
 *
 * This helper function opens an MTD device by its character node device path.
 * Returns MTD device description object in case of success and a negative
 * error code in case of failure.
 */
static struct mtd_info * __init open_mtd_by_chdev(const char *mtd_dev)
{
	int err, major, minor, mode;
	struct path path;

	/* Probably this is an MTD character device node path */
	err = kern_path(mtd_dev, LOOKUP_FOLLOW, &path);
	if (err)
		return ERR_PTR(err);

	/* MTD device number is defined by the major / minor numbers */
	major = imajor(path.dentry->d_inode);
	minor = iminor(path.dentry->d_inode);
	mode = path.dentry->d_inode->i_mode;
	path_put(&path);
	if (major != MTD_CHAR_MAJOR || !S_ISCHR(mode))
		return ERR_PTR(-EINVAL);

	if (minor & 1)
		/*
		 * Just do not think the "/dev/mtdrX" devices support is need,
		 * so do not support them to avoid doing extra work.
		 */
		return ERR_PTR(-EINVAL);

	return get_mtd_device(NULL, minor / 2);
}

/**
 * open_mtd_device - open MTD device by name, character device path, or number.
 * @mtd_dev: name, character device node path, or MTD device device number
 *
 * This function tries to open and MTD device described by @mtd_dev string,
 * which is first treated as ASCII MTD device number, and if it is not true, it
 * is treated as MTD device name, and if that is also not true, it is treated
 * as MTD character device node path. Returns MTD device description object in
 * case of success and a negative error code in case of failure.
 */
static struct mtd_info * __init open_mtd_device(const char *mtd_dev)
{
	struct mtd_info *mtd;
	int mtd_num;
	char *endp;

	mtd_num = simple_strtoul(mtd_dev, &endp, 0);
	if (*endp != '\0' || mtd_dev == endp) {
		/*
		 * This does not look like an ASCII integer, probably this is
		 * MTD device name.
		 */
		mtd = get_mtd_device_nm(mtd_dev);
		if (IS_ERR(mtd) && PTR_ERR(mtd) == -ENODEV)
			/* Probably this is an MTD character device node path */
			mtd = open_mtd_by_chdev(mtd_dev);
	} else
		mtd = get_mtd_device(NULL, mtd_num);

	return mtd;
}

static int __init ubi_init(void)
{
	int err, i, k;

	/* Ensure that EC and VID headers have correct size */
	BUILD_BUG_ON(sizeof(struct ubi_ec_hdr) != 64);
	BUILD_BUG_ON(sizeof(struct ubi_vid_hdr) != 64);

	if (mtd_devs > UBI_MAX_DEVICES) {
		pr_err("UBI error: too many MTD devices, maximum is %d",
		       UBI_MAX_DEVICES);
		return -EINVAL;
	}

	/* Create base sysfs directory and sysfs files */
	err = class_register(&ubi_class);
	if (err < 0)
		return err;

	err = misc_register(&ubi_ctrl_cdev);
	if (err) {
		pr_err("UBI error: cannot register device");
		goto out;
	}

	ubi_wl_entry_slab = kmem_cache_create("ubi_wl_entry_slab",
					      sizeof(struct ubi_wl_entry),
					      0, 0, NULL);
	if (!ubi_wl_entry_slab) {
		err = -ENOMEM;
		goto out_dev_unreg;
	}

	err = ubi_debugfs_init();
	if (err)
		goto out_slab;


	/* Attach MTD devices */
	for (i = 0; i < mtd_devs; i++) {
		struct mtd_dev_param *p = &mtd_dev_param[i];
		struct mtd_info *mtd;

		cond_resched();

		mtd = open_mtd_device(p->name);
		if (IS_ERR(mtd)) {
			err = PTR_ERR(mtd);
			pr_err("UBI error: cannot open mtd %s, error %d",
			       p->name, err);
			/* See comment below re-ubi_is_module(). */
			if (ubi_is_module())
				goto out_detach;
			continue;
		}

		mutex_lock(&ubi_devices_mutex);
		err = ubi_attach_mtd_dev(mtd, p->ubi_num,
					 p->vid_hdr_offs, p->max_beb_per1024);
		mutex_unlock(&ubi_devices_mutex);
		if (err < 0) {
			pr_err("UBI error: cannot attach mtd%d",
			       mtd->index);
			put_mtd_device(mtd);

			/*
			 * Originally UBI stopped initializing on any error.
			 * However, later on it was found out that this
			 * behavior is not very good when UBI is compiled into
			 * the kernel and the MTD devices to attach are passed
			 * through the command line. Indeed, UBI failure
			 * stopped whole boot sequence.
			 *
			 * To fix this, we changed the behavior for the
			 * non-module case, but preserved the old behavior for
			 * the module case, just for compatibility. This is a
			 * little inconsistent, though.
			 */
			if (ubi_is_module())
				goto out_detach;
		}
	}

	err = ubiblock_init();
	if (err) {
		pr_err("UBI error: block: cannot initialize, error %d", err);

		/* See comment above re-ubi_is_module(). */
		if (ubi_is_module())
			goto out_detach;
	}

	return 0;

out_detach:
	for (k = 0; k < i; k++)
		if (ubi_devices[k]) {
			mutex_lock(&ubi_devices_mutex);
			ubi_detach_mtd_dev(ubi_devices[k]->ubi_num, 1);
			mutex_unlock(&ubi_devices_mutex);
		}
	ubi_debugfs_exit();
out_slab:
	kmem_cache_destroy(ubi_wl_entry_slab);
out_dev_unreg:
	misc_deregister(&ubi_ctrl_cdev);
out:
	class_unregister(&ubi_class);
	pr_err("UBI error: cannot initialize UBI, error %d", err);
	return err;
}
late_initcall(ubi_init);

static void __exit ubi_exit(void)
{
	int i;

	ubiblock_exit();

	for (i = 0; i < UBI_MAX_DEVICES; i++)
		if (ubi_devices[i]) {
			mutex_lock(&ubi_devices_mutex);
			ubi_detach_mtd_dev(ubi_devices[i]->ubi_num, 1);
			mutex_unlock(&ubi_devices_mutex);
		}
	ubi_debugfs_exit();
	kmem_cache_destroy(ubi_wl_entry_slab);
	misc_deregister(&ubi_ctrl_cdev);
	class_unregister(&ubi_class);
}
module_exit(ubi_exit);

/**
 * bytes_str_to_int - convert a number of bytes string into an integer.
 * @str: the string to convert
 *
 * This function returns positive resulting integer in case of success and a
 * negative error code in case of failure.
 */
static int __init bytes_str_to_int(const char *str)
{
	char *endp;
	unsigned long result;

	result = simple_strtoul(str, &endp, 0);
	if (str == endp || result >= INT_MAX) {
		pr_err("UBI error: incorrect bytes count: \"%s\"\n", str);
		return -EINVAL;
	}

	switch (*endp) {
	case 'G':
		result *= 1024;
	case 'M':
		result *= 1024;
	case 'K':
		result *= 1024;
		if (endp[1] == 'i' && endp[2] == 'B')
			endp += 2;
	case '\0':
		break;
	default:
		pr_err("UBI error: incorrect bytes count: \"%s\"\n", str);
		return -EINVAL;
	}

	return result;
}

/**
 * ubi_mtd_param_parse - parse the 'mtd=' UBI parameter.
 * @val: the parameter value to parse
 * @kp: not used
 *
 * This function returns zero in case of success and a negative error code in
 * case of error.
 */
static int __init ubi_mtd_param_parse(const char *val, struct kernel_param *kp)
{
	int i, len;
	struct mtd_dev_param *p;
	char buf[MTD_PARAM_LEN_MAX];
	char *pbuf = &buf[0];
	char *tokens[MTD_PARAM_MAX_COUNT], *token;

	if (!val)
		return -EINVAL;

	if (mtd_devs == UBI_MAX_DEVICES) {
		pr_err("UBI error: too many parameters, max. is %d\n",
		       UBI_MAX_DEVICES);
		return -EINVAL;
	}

	len = strnlen(val, MTD_PARAM_LEN_MAX);
	if (len == MTD_PARAM_LEN_MAX) {
		pr_err("UBI error: parameter \"%s\" is too long, max. is %d\n",
		       val, MTD_PARAM_LEN_MAX);
		return -EINVAL;
	}

	if (len == 0) {
		pr_warn("UBI warning: empty 'mtd=' parameter - ignored\n");
		return 0;
	}

	strcpy(buf, val);

	/* Get rid of the final newline */
	if (buf[len - 1] == '\n')
		buf[len - 1] = '\0';

	for (i = 0; i < MTD_PARAM_MAX_COUNT; i++)
		tokens[i] = strsep(&pbuf, ",");

	if (pbuf) {
		pr_err("UBI error: too many arguments at \"%s\"\n", val);
		return -EINVAL;
	}

	p = &mtd_dev_param[mtd_devs];
	strcpy(&p->name[0], tokens[0]);

	token = tokens[1];
	if (token) {
		p->vid_hdr_offs = bytes_str_to_int(token);

		if (p->vid_hdr_offs < 0)
			return p->vid_hdr_offs;
	}

	token = tokens[2];
	if (token) {
		int err = kstrtoint(token, 10, &p->max_beb_per1024);

		if (err) {
			pr_err("UBI error: bad value for max_beb_per1024 parameter: %s",
			       token);
			return -EINVAL;
		}
	}

	token = tokens[3];
	if (token) {
		int err = kstrtoint(token, 10, &p->ubi_num);

		if (err) {
			pr_err("UBI error: bad value for ubi_num parameter: %s",
			       token);
			return -EINVAL;
		}
	} else
		p->ubi_num = UBI_DEV_NUM_AUTO;

	mtd_devs += 1;
	return 0;
}

module_param_call(mtd, ubi_mtd_param_parse, NULL, NULL, 000);
MODULE_PARM_DESC(mtd, "MTD devices to attach. Parameter format: mtd=<name|num|path>[,<vid_hdr_offs>[,max_beb_per1024[,ubi_num]]].\n"
		      "Multiple \"mtd\" parameters may be specified.\n"
		      "MTD devices may be specified by their number, name, or path to the MTD character device node.\n"
		      "Optional \"vid_hdr_offs\" parameter specifies UBI VID header position to be used by UBI. (default value if 0)\n"
		      "Optional \"max_beb_per1024\" parameter specifies the maximum expected bad eraseblock per 1024 eraseblocks. (default value ("
		      __stringify(CONFIG_MTD_UBI_BEB_LIMIT) ") if 0)\n"
		      "Optional \"ubi_num\" parameter specifies UBI device number which have to be assigned to the newly created UBI device (assigned automatically by default)\n"
		      "\n"
		      "Example 1: mtd=/dev/mtd0 - attach MTD device /dev/mtd0.\n"
		      "Example 2: mtd=content,1984 mtd=4 - attach MTD device with name \"content\" using VID header offset 1984, and MTD device number 4 with default VID header offset.\n"
		      "Example 3: mtd=/dev/mtd1,0,25 - attach MTD device /dev/mtd1 using default VID header offset and reserve 25*nand_size_in_blocks/1024 erase blocks for bad block handling.\n"
		      "Example 4: mtd=/dev/mtd1,0,0,5 - attach MTD device /dev/mtd1 to UBI 5 and using default values for the other fields.\n"
		      "\t(e.g. if the NAND *chipset* has 4096 PEB, 100 will be reserved for this UBI device).");
#ifdef CONFIG_MTD_UBI_FASTMAP
module_param(fm_autoconvert, bool, 0644);
MODULE_PARM_DESC(fm_autoconvert, "Set this parameter to enable fastmap automatically on images without a fastmap.");
module_param(fm_debug, bool, 0);
MODULE_PARM_DESC(fm_debug, "Set this parameter to enable fastmap debugging by default. Warning, this will make fastmap slow!");
#endif
MODULE_VERSION(__stringify(UBI_VERSION));
MODULE_DESCRIPTION("UBI - Unsorted Block Images");
MODULE_AUTHOR("Artem Bityutskiy");
MODULE_LICENSE("GPL");<|MERGE_RESOLUTION|>--- conflicted
+++ resolved
@@ -1202,12 +1202,8 @@
 	vfree(ubi->vtbl);
 	vfree(ubi->peb_buf);
 	vfree(ubi->fm_buf);
-<<<<<<< HEAD
 	ubi_msg(ubi, "mtd%d is detached", ubi->mtd->index);
-=======
-	ubi_msg("mtd%d is detached from ubi%d", ubi->mtd->index, ubi->ubi_num);
 	put_mtd_device(ubi->mtd);
->>>>>>> 429b11f7
 	put_device(&ubi->dev);
 	return 0;
 }
