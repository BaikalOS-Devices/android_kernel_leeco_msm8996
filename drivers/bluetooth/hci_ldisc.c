--- conflicted
+++ resolved
@@ -354,17 +354,8 @@
 			hci_unregister_dev(hdev);
 	}
 
-<<<<<<< HEAD
-	if (test_and_clear_bit(HCI_UART_PROTO_SET, &hu->flags)) {
+	if (test_and_clear_bit(HCI_UART_PROTO_READY, &hu->flags)) {
 		hci_uart_proto_lock(hu);
-=======
-	if (test_and_clear_bit(HCI_UART_PROTO_READY, &hu->flags)) {
-		if (hdev) {
-			if (test_bit(HCI_UART_REGISTERED, &hu->flags))
-				hci_unregister_dev(hdev);
-			hci_free_dev(hdev);
-		}
->>>>>>> c71175d8
 		hu->proto->close(hu);
 		hu->proto = NULL;
 		hci_uart_proto_unlock(hu);
