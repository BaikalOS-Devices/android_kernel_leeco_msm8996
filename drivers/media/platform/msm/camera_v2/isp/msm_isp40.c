/* Copyright (c) 2013-2015, The Linux Foundation. All rights reserved.
 *
 * This program is free software; you can redistribute it and/or modify
 * it under the terms of the GNU General Public License version 2 and
 * only version 2 as published by the Free Software Foundation.
 *
 * This program is distributed in the hope that it will be useful,
 * but WITHOUT ANY WARRANTY; without even the implied warranty of
 * MERCHANTABILITY or FITNESS FOR A PARTICULAR PURPOSE.  See the
 * GNU General Public License for more details.
 */

#include <linux/module.h>
#include <linux/ratelimit.h>
#include <asm/div64.h>
#include "msm_isp40.h"
#include "msm_isp_util.h"
#include "msm_isp_axi_util.h"
#include "msm_isp_stats_util.h"
#include "msm_isp.h"
#include "msm.h"
#include "msm_camera_io_util.h"

#undef CDBG
#define CDBG(fmt, args...) pr_debug(fmt, ##args)

#define VFE40_BURST_LEN 1
#define VFE40_BURST_LEN_8916_VERSION 2
#define VFE40_BURST_LEN_8952_VERSION 3
#define VFE40_WM_BIT_SHIFT 4
#define VFE40_WM_BIT_SHIFT_8976_VERSION 3
#define VFE40_STATS_BURST_LEN 1
#define VFE40_STATS_BURST_LEN_8916_VERSION 2
#define VFE40_FETCH_BURST_LEN 3
#define VFE40_UB_SIZE 1536 /* 1536 * 128 bits = 24KB */
#define VFE40_STATS_SIZE 392
#define VFE40_UB_SIZE_8952 2048 /* 2048 * 128 bits = 32KB */
#define VFE40_UB_SIZE_8916 3072 /* 3072 * 128 bits = 48KB */
#define VFE40_EQUAL_SLICE_UB 190 /* (UB_SIZE - STATS SIZE)/6 */
#define VFE40_EQUAL_SLICE_UB_8916 236
#define VFE40_TOTAL_WM_UB 1144 /* UB_SIZE - STATS SIZE */
#define VFE40_TOTAL_WM_UB_8916 2680
#define VFE40_WM_BASE(idx) (0x6C + 0x24 * idx)
#define VFE40_RDI_BASE(idx) (0x2E8 + 0x4 * idx)
#define VFE40_XBAR_BASE(idx) (0x58 + 0x4 * (idx / 2))
#define VFE40_XBAR_SHIFT(idx) ((idx%2) ? 16 : 0)
#define VFE40_PING_PONG_BASE(wm, ping_pong) \
	(VFE40_WM_BASE(wm) + 0x4 * (1 + ((~ping_pong) & 0x1)))

#define VFE40_BUS_RD_CGC_OVERRIDE_BIT 16

#define STATS_IDX_BE        0
#define STATS_IDX_BG        1
#define STATS_IDX_BF        2
#define STATS_IDX_AWB       3
#define STATS_IDX_RS        4
#define STATS_IDX_CS        5
#define STATS_IDX_IHIST     6
#define STATS_IDX_BHIST     7

static uint8_t stats_pingpong_offset_map[] = {
	8, 9, 10, 11, 12, 13, 14, 15};

#define VFE40_NUM_STATS_TYPE 8
#define VFE40_STATS_BASE(idx) (0x168 + 0x18 * idx)
#define VFE40_STATS_PING_PONG_BASE(idx, ping_pong) \
	(VFE40_STATS_BASE(idx) + 0x4 * \
	(~(ping_pong >> (stats_pingpong_offset_map[idx])) & 0x1))

#define VFE40_VBIF_CLKON                    0x4
#define VFE40_VBIF_IN_RD_LIM_CONF0          0xB0
#define VFE40_VBIF_IN_RD_LIM_CONF1          0xB4
#define VFE40_VBIF_IN_RD_LIM_CONF2          0xB8
#define VFE40_VBIF_IN_WR_LIM_CONF0          0xC0
#define VFE40_VBIF_IN_WR_LIM_CONF1          0xC4
#define VFE40_VBIF_IN_WR_LIM_CONF2          0xC8
#define VFE40_VBIF_OUT_RD_LIM_CONF0         0xD0
#define VFE40_VBIF_OUT_WR_LIM_CONF0         0xD4
#define VFE40_VBIF_DDR_OUT_MAX_BURST        0xD8
#define VFE40_VBIF_OCMEM_OUT_MAX_BURST      0xDC
#define VFE40_VBIF_ARB_CTL                  0xF0
#define VFE40_VBIF_ROUND_ROBIN_QOS_ARB      0x124
#define VFE40_VBIF_OUT_AXI_AMEMTYPE_CONF0   0x160
#define VFE40_VBIF_OUT_AXI_AMEMTYPE_CONF1   0x164
#define VFE40_VBIF_OUT_AXI_AOOO_EN          0x178
#define VFE40_VBIF_OUT_AXI_AOOO             0x17C

#define VFE40_BUS_BDG_QOS_CFG_0     0x000002C4
#define VFE40_BUS_BDG_QOS_CFG_1     0x000002C8
#define VFE40_BUS_BDG_QOS_CFG_2     0x000002CC
#define VFE40_BUS_BDG_QOS_CFG_3     0x000002D0
#define VFE40_BUS_BDG_QOS_CFG_4     0x000002D4
#define VFE40_BUS_BDG_QOS_CFG_5     0x000002D8
#define VFE40_BUS_BDG_QOS_CFG_6     0x000002DC
#define VFE40_BUS_BDG_QOS_CFG_7     0x000002E0

#define VFE40_CLK_IDX 2
<<<<<<< HEAD
static struct msm_cam_clk_info msm_vfe40_clk_info[VFE_CLK_INFO_MAX];
=======

static uint32_t msm_vfe40_ub_reg_offset(struct vfe_device *vfe_dev, int idx)
{
	return (VFE40_WM_BASE(idx) + 0x10);
}

static uint32_t msm_vfe40_get_ub_size(struct vfe_device *vfe_dev)
{
	if (vfe_dev->vfe_hw_version == VFE40_8916_VERSION ||
		vfe_dev->vfe_hw_version == VFE40_8939_VERSION ||
		vfe_dev->vfe_hw_version == VFE40_8937_VERSION ||
		vfe_dev->vfe_hw_version == VFE40_8953_VERSION ||
		vfe_dev->vfe_hw_version == VFE40_8917_VERSION) {
		vfe_dev->ub_info->wm_ub = VFE40_TOTAL_WM_UB_8916;
		return VFE40_TOTAL_WM_UB_8916;
	}
	return VFE40_TOTAL_WM_UB;
}
>>>>>>> f8dc42b6

static void msm_vfe40_config_irq(struct vfe_device *vfe_dev,
		uint32_t irq0_mask, uint32_t irq1_mask,
		enum msm_isp_irq_operation oper)
{
	switch (oper) {
	case MSM_ISP_IRQ_ENABLE:
		vfe_dev->irq0_mask |= irq0_mask;
		vfe_dev->irq1_mask |= irq1_mask;
		break;
	case MSM_ISP_IRQ_DISABLE:
		vfe_dev->irq0_mask &= ~irq0_mask;
		vfe_dev->irq1_mask &= ~irq1_mask;
		break;
	case MSM_ISP_IRQ_SET:
		vfe_dev->irq0_mask = irq0_mask;
		vfe_dev->irq1_mask = irq1_mask;
	}
	msm_camera_io_w_mb(vfe_dev->irq0_mask, vfe_dev->vfe_base + 0x28);
	msm_camera_io_w_mb(vfe_dev->irq1_mask, vfe_dev->vfe_base + 0x2C);
}

static int32_t msm_vfe40_init_qos_parms(struct vfe_device *vfe_dev,
				struct msm_vfe_hw_init_parms *qos_parms,
				struct msm_vfe_hw_init_parms *ds_parms)
{
	void __iomem *vfebase = vfe_dev->vfe_base;
	struct device_node *of_node;
	uint32_t *ds_settings = NULL, *ds_regs = NULL, ds_entries = 0;
	int32_t i = 0 , rc = 0;
	uint32_t *qos_settings = NULL, *qos_regs = NULL, qos_entries = 0;
	of_node = vfe_dev->pdev->dev.of_node;

	rc = of_property_read_u32(of_node, qos_parms->entries,
		&qos_entries);
	if (rc < 0 || !qos_entries) {
		pr_err("%s: NO QOS entries found\n", __func__);
	} else {
		qos_settings = kzalloc(sizeof(uint32_t) * qos_entries,
			GFP_KERNEL);
		if (!qos_settings) {
			pr_err("%s:%d No memory\n", __func__, __LINE__);
			return -ENOMEM;
		}
		qos_regs = kzalloc(sizeof(uint32_t) * qos_entries,
			GFP_KERNEL);
		if (!qos_regs) {
			pr_err("%s:%d No memory\n", __func__, __LINE__);
			kfree(qos_settings);
			return -ENOMEM;
		}
		rc = of_property_read_u32_array(of_node, qos_parms->regs,
			qos_regs, qos_entries);
		if (rc < 0) {
			pr_err("%s: NO QOS BUS BDG info\n", __func__);
			kfree(qos_settings);
			kfree(qos_regs);
		} else {
			if (qos_parms->settings) {
				rc = of_property_read_u32_array(of_node,
					qos_parms->settings,
					qos_settings, qos_entries);
				if (rc < 0) {
					pr_err("%s: NO QOS settings\n",
						__func__);
					kfree(qos_settings);
					kfree(qos_regs);
				} else {
					for (i = 0; i < qos_entries; i++)
						msm_camera_io_w(qos_settings[i],
							vfebase + qos_regs[i]);
					kfree(qos_settings);
					kfree(qos_regs);
				}
			} else {
				kfree(qos_settings);
				kfree(qos_regs);
			}
		}
	}
	rc = of_property_read_u32(of_node, ds_parms->entries,
		&ds_entries);
	if (rc < 0 || !ds_entries) {
		pr_err("%s: NO D/S entries found\n", __func__);
	} else {
		ds_settings = kzalloc(sizeof(uint32_t) * ds_entries,
				GFP_KERNEL);
		if (!ds_settings) {
			pr_err("%s:%d No memory\n", __func__, __LINE__);
			return -ENOMEM;
		}
		ds_regs = kzalloc(sizeof(uint32_t) * ds_entries,
				GFP_KERNEL);
		if (!ds_regs) {
			pr_err("%s:%d No memory\n", __func__, __LINE__);
			kfree(ds_settings);
			return -ENOMEM;
		}
		rc = of_property_read_u32_array(of_node, ds_parms->regs,
			ds_regs, ds_entries);
		if (rc < 0) {
			pr_err("%s: NO D/S register info\n", __func__);
			kfree(ds_settings);
			kfree(ds_regs);
		} else {
			if (ds_parms->settings) {
				rc = of_property_read_u32_array(of_node,
					ds_parms->settings, ds_settings,
					ds_entries);
				if (rc < 0) {
					pr_err("%s: NO D/S settings\n",
						__func__);
					kfree(ds_settings);
					kfree(ds_regs);
	} else {
					for (i = 0; i < ds_entries; i++)
						msm_camera_io_w(ds_settings[i],
							vfebase + ds_regs[i]);
						kfree(ds_regs);
						kfree(ds_settings);
				}
			} else {
				kfree(ds_regs);
				kfree(ds_settings);
			}
		}
	}
	return 0;
}

static int32_t msm_vfe40_init_vbif_parms(struct vfe_device *vfe_dev,
				struct msm_vfe_hw_init_parms *vbif_parms)
{
	void __iomem *vfe_vbif_base = vfe_dev->vfe_vbif_base;
	struct device_node *of_node;
	int32_t i = 0 , rc = 0;
	uint32_t *vbif_settings = NULL, *vbif_regs = NULL, vbif_entries = 0;
	of_node = vfe_dev->pdev->dev.of_node;

	rc = of_property_read_u32(of_node, vbif_parms->entries,
		&vbif_entries);
	if (rc < 0 || !vbif_entries) {
		pr_err("%s: NO VBIF entries found\n", __func__);
	} else {
		vbif_settings = kzalloc(sizeof(uint32_t) * vbif_entries,
			GFP_KERNEL);
		if (!vbif_settings) {
			pr_err("%s:%d No memory\n", __func__, __LINE__);
			return -ENOMEM;
		}
		vbif_regs = kzalloc(sizeof(uint32_t) * vbif_entries,
			GFP_KERNEL);
		if (!vbif_regs) {
			pr_err("%s:%d No memory\n", __func__, __LINE__);
			kfree(vbif_settings);
			return -ENOMEM;
		}
		rc = of_property_read_u32_array(of_node, vbif_parms->regs,
			vbif_regs, vbif_entries);
		if (rc < 0) {
			pr_err("%s: NO VBIF info\n", __func__);
			kfree(vbif_settings);
			kfree(vbif_regs);
		} else {
			rc = of_property_read_u32_array(of_node,
				vbif_parms->settings,
				vbif_settings, vbif_entries);
			if (rc < 0) {
				pr_err("%s: NO VBIF settings\n",
					__func__);
				kfree(vbif_settings);
				kfree(vbif_regs);
			} else {
				for (i = 0; i < vbif_entries; i++)
					msm_camera_io_w(
						vbif_settings[i],
						vfe_vbif_base + vbif_regs[i]);
				kfree(vbif_settings);
				kfree(vbif_regs);
			}
		}
	}
	return 0;
}

static int msm_vfe40_init_hardware(struct vfe_device *vfe_dev)
{
	int rc = -1;
	rc = msm_isp_init_bandwidth_mgr(ISP_VFE0 + vfe_dev->pdev->id);
	if (rc < 0) {
		pr_err("%s: Bandwidth registration Failed!\n", __func__);
		goto bus_scale_register_failed;
	}

	if (vfe_dev->fs_vfe) {
		rc = regulator_enable(vfe_dev->fs_vfe);
		if (rc) {
			pr_err("%s: Regulator enable failed\n", __func__);
			goto fs_failed;
		}
	}

	rc = msm_isp_get_clk_info(vfe_dev, vfe_dev->pdev,
		 &msm_vfe40_clk_info[0]);
	if (rc < 0) {
		pr_err("msm_isp_get_clk_info() failed\n");
		goto fs_failed;
	}
	if (vfe_dev->num_clk <= 0) {
		pr_err("%s: Invalid num of clock\n", __func__);
		goto fs_failed;
	} else {
		vfe_dev->vfe_clk =
			kzalloc(sizeof(struct clk *) * vfe_dev->num_clk,
			GFP_KERNEL);
		if (!vfe_dev->vfe_clk) {
			pr_err("%s:%d No memory\n", __func__, __LINE__);
			return -ENOMEM;
		}
	}
	rc = msm_cam_clk_enable(&vfe_dev->pdev->dev, msm_vfe40_clk_info,
		vfe_dev->vfe_clk, vfe_dev->num_clk, 1);
	if (rc < 0)
		goto clk_enable_failed;

	vfe_dev->vfe_base = ioremap(vfe_dev->vfe_mem->start,
		resource_size(vfe_dev->vfe_mem));
	if (!vfe_dev->vfe_base) {
		rc = -ENOMEM;
		pr_err("%s: vfe ioremap failed\n", __func__);
		goto vfe_remap_failed;
	}
	vfe_dev->common_data->dual_vfe_res->vfe_base[vfe_dev->pdev->id] =
		vfe_dev->vfe_base;

	vfe_dev->vfe_vbif_base = ioremap(vfe_dev->vfe_vbif_mem->start,
		resource_size(vfe_dev->vfe_vbif_mem));
	if (!vfe_dev->vfe_vbif_base) {
		rc = -ENOMEM;
		pr_err("%s: vfe ioremap failed\n", __func__);
		goto vbif_remap_failed;
	}

	rc = request_irq(vfe_dev->vfe_irq->start, msm_isp_process_irq,
		IRQF_TRIGGER_RISING, "vfe", vfe_dev);
	if (rc < 0) {
		pr_err("%s: irq request failed\n", __func__);
		goto irq_req_failed;
	}
	return rc;
irq_req_failed:
	iounmap(vfe_dev->vfe_vbif_base);
	vfe_dev->vfe_vbif_base = NULL;
vbif_remap_failed:
	iounmap(vfe_dev->vfe_base);
	vfe_dev->vfe_base = NULL;
vfe_remap_failed:
	msm_cam_clk_enable(&vfe_dev->pdev->dev, msm_vfe40_clk_info,
		vfe_dev->vfe_clk, vfe_dev->num_clk, 0);
clk_enable_failed:
	if (vfe_dev->fs_vfe)
		regulator_disable(vfe_dev->fs_vfe);
	kfree(vfe_dev->vfe_clk);
fs_failed:
	msm_isp_deinit_bandwidth_mgr(ISP_VFE0 + vfe_dev->pdev->id);
bus_scale_register_failed:
	return rc;
}

static void msm_vfe40_release_hardware(struct vfe_device *vfe_dev)
{
	/* disable all mask before tasklet kill */
	vfe_dev->irq0_mask = 0;
	vfe_dev->irq1_mask = 0;
	msm_vfe40_config_irq(vfe_dev, vfe_dev->irq0_mask, vfe_dev->irq1_mask,
			MSM_ISP_IRQ_SET);

	disable_irq(vfe_dev->vfe_irq->start);
	free_irq(vfe_dev->vfe_irq->start, vfe_dev);
	tasklet_kill(&vfe_dev->vfe_tasklet);
	msm_isp_flush_tasklet(vfe_dev);
	iounmap(vfe_dev->vfe_vbif_base);
	vfe_dev->vfe_vbif_base = NULL;
	msm_cam_clk_enable(&vfe_dev->pdev->dev, msm_vfe40_clk_info,
		vfe_dev->vfe_clk, vfe_dev->num_clk, 0);
	vfe_dev->common_data->dual_vfe_res->vfe_base[vfe_dev->pdev->id] = NULL;
	iounmap(vfe_dev->vfe_base);
	vfe_dev->vfe_base = NULL;
	kfree(vfe_dev->vfe_clk);
	regulator_disable(vfe_dev->fs_vfe);
	msm_isp_deinit_bandwidth_mgr(ISP_VFE0 + vfe_dev->pdev->id);
}

static void msm_vfe40_init_hardware_reg(struct vfe_device *vfe_dev)
{
	struct msm_vfe_hw_init_parms qos_parms;
	struct msm_vfe_hw_init_parms vbif_parms;
	struct msm_vfe_hw_init_parms ds_parms;

	qos_parms.entries = "qos-entries";
	qos_parms.regs = "qos-regs";
	qos_parms.settings = "qos-settings";
	vbif_parms.entries = "vbif-entries";
	vbif_parms.regs = "vbif-regs";
	vbif_parms.settings = "vbif-settings";
	ds_parms.entries = "ds-entries";
	ds_parms.regs = "ds-regs";
	ds_parms.settings = "ds-settings";

	switch (vfe_dev->vfe_hw_version) {
	case VFE40_8974V1_VERSION:
	case VFE40_8x26_VERSION:
	case VFE40_8916_VERSION:
	case VFE40_8939_VERSION:
		break;
	case VFE40_8x26V2_VERSION:
		qos_parms.settings = "qos-v2-settings";
		break;
	case VFE40_8974V2_VERSION:
	case VFE40_8974V3_VERSION:
		if (vfe_dev->vfe_hw_version == VFE40_8974V2_VERSION)
			qos_parms.settings = "qos-v2-settings";
		else
			qos_parms.settings = "qos-v3-settings";
		vbif_parms.entries = "vbif-v2-entries";
		vbif_parms.regs = "vbif-v2-regs";
		vbif_parms.settings = "vbif-v2-settings";
		break;
	case VFE40_8937_VERSION:
	case VFE40_8953_VERSION:
		vfe_dev->is_camif_raw_crop_supported = 1;
		break;
	default:
		ISP_DBG("%s: No special QOS\n", __func__);
	}

	msm_vfe40_init_qos_parms(vfe_dev, &qos_parms, &ds_parms);
	msm_vfe40_init_vbif_parms(vfe_dev, &vbif_parms);
	/* BUS_CFG */
	msm_camera_io_w(0x10000001, vfe_dev->vfe_base + 0x50);
	msm_vfe40_config_irq(vfe_dev, 0x800000E0, 0xFEFFFF7E,
			MSM_ISP_IRQ_ENABLE);
	msm_camera_io_w(0xFFFFFFFF, vfe_dev->vfe_base + 0x30);
	msm_camera_io_w_mb(0xFEFFFFFF, vfe_dev->vfe_base + 0x34);
	msm_camera_io_w(1, vfe_dev->vfe_base + 0x24);

	msm_camera_io_w(0, vfe_dev->vfe_base + 0x30);
	msm_camera_io_w_mb(0, vfe_dev->vfe_base + 0x34);
	msm_camera_io_w(1, vfe_dev->vfe_base + 0x24);
}

static void msm_vfe40_clear_status_reg(struct vfe_device *vfe_dev)
{
	vfe_dev->irq0_mask = (1 << 31);
	vfe_dev->irq1_mask = 0;
	msm_vfe40_config_irq(vfe_dev, (1 << 31), 0,
			MSM_ISP_IRQ_SET);
	msm_camera_io_w(0xFFFFFFFF, vfe_dev->vfe_base + 0x30);
	msm_camera_io_w_mb(0xFFFFFFFF, vfe_dev->vfe_base + 0x34);
	msm_camera_io_w_mb(0x1, vfe_dev->vfe_base + 0x24);
}

static void msm_vfe40_process_reset_irq(struct vfe_device *vfe_dev,
	uint32_t irq_status0, uint32_t irq_status1)
{
	if (irq_status0 & (1 << 31))
		complete(&vfe_dev->reset_complete);
}

static void msm_vfe40_process_halt_irq(struct vfe_device *vfe_dev,
	uint32_t irq_status0, uint32_t irq_status1)
{
	if (irq_status1 & (1 << 8)) {
		complete(&vfe_dev->halt_complete);
		msm_camera_io_w(0x0, vfe_dev->vfe_base + 0x2C0);
	}
}

static void msm_vfe40_process_input_irq(struct vfe_device *vfe_dev,
	uint32_t irq_status0, uint32_t irq_status1,
	struct msm_isp_timestamp *ts)
{
	if (!(irq_status0 & 0x1000003))
		return;

	if (irq_status0 & (1 << 0)) {
		ISP_DBG("%s: SOF IRQ\n", __func__);
		msm_isp_increment_frame_id(vfe_dev, VFE_PIX_0, ts);
	}

	if (irq_status0 & (1 << 24)) {
		ISP_DBG("%s: Fetch Engine Read IRQ\n", __func__);
		msm_isp_fetch_engine_done_notify(vfe_dev,
				&vfe_dev->fetch_engine_info);
	}

	if (irq_status0 & (1 << 1))
		ISP_DBG("%s: EOF IRQ\n", __func__);
}

static void msm_vfe40_process_violation_status(
	struct vfe_device *vfe_dev)
{
	uint32_t violation_status = vfe_dev->error_info.violation_status;
	if (!violation_status)
		return;

	if (violation_status & (1 << 0))
		pr_err("%s: vfe %d camif violation\n", __func__,
			vfe_dev->pdev->id);
	if (violation_status & (1 << 1))
		pr_err("%s: vfe %d black violation\n", __func__,
		vfe_dev->pdev->id);
	if (violation_status & (1 << 2))
		pr_err("%s: vfe %d rolloff violation\n", __func__,
		vfe_dev->pdev->id);
	if (violation_status & (1 << 3))
		pr_err("%s: demux violation\n", __func__);
	if (violation_status & (1 << 4))
		pr_err("%s: demosaic violation\n", __func__);
	if (violation_status & (1 << 5))
		pr_err("%s: wb violation\n", __func__);
	if (violation_status & (1 << 6))
		pr_err("%s: clf violation\n", __func__);
	if (violation_status & (1 << 7))
		pr_err("%s: color correct violation\n", __func__);
	if (violation_status & (1 << 8))
		pr_err("%s: rgb lut violation\n", __func__);
	if (violation_status & (1 << 9))
		pr_err("%s: la violation\n", __func__);
	if (violation_status & (1 << 10))
		pr_err("%s: chroma enhance violation\n", __func__);
	if (violation_status & (1 << 11))
		pr_err("%s: chroma supress mce violation\n", __func__);
	if (violation_status & (1 << 12))
		pr_err("%s: skin enhance violation\n", __func__);
	if (violation_status & (1 << 13))
		pr_err("%s: color tranform enc violation\n", __func__);
	if (violation_status & (1 << 14))
		pr_err("%s: color tranform view violation\n", __func__);
	if (violation_status & (1 << 15))
		pr_err("%s: scale enc y violation\n", __func__);
	if (violation_status & (1 << 16))
		pr_err("%s: scale enc cbcr violation\n", __func__);
	if (violation_status & (1 << 17))
		pr_err("%s: scale view y violation\n", __func__);
	if (violation_status & (1 << 18))
		pr_err("%s: scale view cbcr violation\n", __func__);
	if (violation_status & (1 << 19))
		pr_err("%s: asf enc violation\n", __func__);
	if (violation_status & (1 << 20))
		pr_err("%s: asf view violation\n", __func__);
	if (violation_status & (1 << 21))
		pr_err("%s: crop enc y violation\n", __func__);
	if (violation_status & (1 << 22))
		pr_err("%s: crop enc cbcr violation\n", __func__);
	if (violation_status & (1 << 23))
		pr_err("%s: crop view y violation\n", __func__);
	if (violation_status & (1 << 24))
		pr_err("%s: crop view cbcr violation\n", __func__);
	if (violation_status & (1 << 25))
		pr_err("%s: realign buf y violation\n", __func__);
	if (violation_status & (1 << 26))
		pr_err("%s: realign buf cb violation\n", __func__);
	if (violation_status & (1 << 27))
		pr_err("%s: realign buf cr violation\n", __func__);
}

static void msm_vfe40_process_error_status(struct vfe_device *vfe_dev)
{
	uint32_t error_status1 = vfe_dev->error_info.error_mask1;
	if (error_status1 & (1 << 0)) {
		pr_err_ratelimited("%s: vfe %d camif error status: 0x%x\n",
			__func__, vfe_dev->pdev->id,
			vfe_dev->error_info.camif_status);
		msm_camera_io_dump(vfe_dev->vfe_base + 0x2F4, 0x30, 1);
	}
	if (error_status1 & (1 << 1))
		pr_err_ratelimited("%s: stats bhist overwrite\n", __func__);
	if (error_status1 & (1 << 2))
		pr_err_ratelimited("%s: stats cs overwrite\n", __func__);
	if (error_status1 & (1 << 3))
		pr_err_ratelimited("%s: stats ihist overwrite\n", __func__);
	if (error_status1 & (1 << 4))
		pr_err_ratelimited("%s: realign buf y overflow\n", __func__);
	if (error_status1 & (1 << 5))
		pr_err_ratelimited("%s: realign buf cb overflow\n", __func__);
	if (error_status1 & (1 << 6))
		pr_err_ratelimited("%s: realign buf cr overflow\n", __func__);
	if (error_status1 & (1 << 7)) {
		msm_vfe40_process_violation_status(vfe_dev);
	}
	if (error_status1 & (1 << 9)) {
		vfe_dev->stats->imagemaster0_overflow++;
		pr_err_ratelimited("%s: image master 0 bus overflow\n",
			__func__);
	}
	if (error_status1 & (1 << 10)) {
		vfe_dev->stats->imagemaster1_overflow++;
		pr_err_ratelimited("%s: image master 1 bus overflow\n",
			__func__);
	}
	if (error_status1 & (1 << 11)) {
		vfe_dev->stats->imagemaster2_overflow++;
		pr_err_ratelimited("%s: image master 2 bus overflow\n",
			__func__);
	}
	if (error_status1 & (1 << 12)) {
		vfe_dev->stats->imagemaster3_overflow++;
		pr_err_ratelimited("%s: image master 3 bus overflow\n",
			__func__);
	}
	if (error_status1 & (1 << 13)) {
		vfe_dev->stats->imagemaster4_overflow++;
		pr_err_ratelimited("%s: image master 4 bus overflow\n",
			__func__);
	}
	if (error_status1 & (1 << 14)) {
		vfe_dev->stats->imagemaster5_overflow++;
		pr_err_ratelimited("%s: image master 5 bus overflow\n",
			__func__);
	}
	if (error_status1 & (1 << 15)) {
		vfe_dev->stats->imagemaster6_overflow++;
		pr_err_ratelimited("%s: image master 6 bus overflow\n",
			__func__);
	}
	if (error_status1 & (1 << 16)) {
		vfe_dev->stats->be_overflow++;
		pr_err_ratelimited("%s: status be bus overflow\n", __func__);
	}
	if (error_status1 & (1 << 17)) {
		vfe_dev->stats->bg_overflow++;
		pr_err_ratelimited("%s: status bg bus overflow\n", __func__);
	}
	if (error_status1 & (1 << 18)) {
		vfe_dev->stats->bf_overflow++;
		pr_err_ratelimited("%s: status bf bus overflow\n", __func__);
	}
	if (error_status1 & (1 << 19)) {
		vfe_dev->stats->awb_overflow++;
		pr_err_ratelimited("%s: status awb bus overflow\n", __func__);
	}
	if (error_status1 & (1 << 20)) {
		vfe_dev->stats->rs_overflow++;
		pr_err_ratelimited("%s: status rs bus overflow\n", __func__);
	}
	if (error_status1 & (1 << 21)) {
		vfe_dev->stats->cs_overflow++;
		pr_err_ratelimited("%s: status cs bus overflow\n", __func__);
	}
	if (error_status1 & (1 << 22)) {
		vfe_dev->stats->ihist_overflow++;
		pr_err_ratelimited("%s: status ihist bus overflow\n", __func__);
	}
	if (error_status1 & (1 << 23)) {
		vfe_dev->stats->skinbhist_overflow++;
		pr_err_ratelimited("%s: status skin bhist bus overflow\n",
			__func__);
	}

	/* Update ab/ib values for any overflow that may have occured*/
	if ((error_status1 >> 9) & 0x7FFF)
		msm_isp_util_update_last_overflow_ab_ib(vfe_dev);
}

static void msm_vfe40_read_irq_status(struct vfe_device *vfe_dev,
	uint32_t *irq_status0, uint32_t *irq_status1)
{
	*irq_status0 = msm_camera_io_r(vfe_dev->vfe_base + 0x38);
	*irq_status1 = msm_camera_io_r(vfe_dev->vfe_base + 0x3C);
	/*
	 * Ignore composite 2/3 irq which is used for dual VFE only
	 */
	if (*irq_status0 & 0x6000000)
		*irq_status0 &= ~(0x18000000);
	msm_camera_io_w(*irq_status0, vfe_dev->vfe_base + 0x30);
	msm_camera_io_w(*irq_status1, vfe_dev->vfe_base + 0x34);
	msm_camera_io_w_mb(1, vfe_dev->vfe_base + 0x24);
	if (*irq_status0 & 0x18000000) {
		pr_err_ratelimited("%s: Protection triggered\n", __func__);
		*irq_status0 &= ~(0x18000000);
	}

	*irq_status0 &= vfe_dev->irq0_mask;
	*irq_status1 &= vfe_dev->irq1_mask;
	if (*irq_status0 &&
		(*irq_status0 == msm_camera_io_r(vfe_dev->vfe_base + 0x38))) {
		msm_camera_io_w(*irq_status0, vfe_dev->vfe_base + 0x30);
		msm_camera_io_w_mb(1, vfe_dev->vfe_base + 0x24);
	}

	if (*irq_status1 & (1 << 0)) {
		vfe_dev->error_info.camif_status =
		msm_camera_io_r(vfe_dev->vfe_base + 0x31C);
		msm_vfe40_config_irq(vfe_dev, 0, (1 << 0), MSM_ISP_IRQ_DISABLE);
	}

	if (*irq_status1 & (1 << 7))
		vfe_dev->error_info.violation_status |=
		msm_camera_io_r(vfe_dev->vfe_base + 0x48);

}

static void msm_vfe40_process_reg_update(struct vfe_device *vfe_dev,
	uint32_t irq_status0, uint32_t irq_status1,
	struct msm_isp_timestamp *ts)
{
	enum msm_vfe_input_src i;
	uint32_t shift_irq;
	uint8_t reg_updated = 0;
	unsigned long flags;

	if (!(irq_status0 & 0xF0))
		return;
	/* Shift status bits so that PIX REG UPDATE is 1st bit */
	shift_irq = ((irq_status0 & 0xF0) >> 4);

	for (i = VFE_PIX_0; i <= VFE_RAW_2; i++) {
		if (shift_irq & BIT(i)) {
			reg_updated |= BIT(i);
			ISP_DBG("%s REG_UPDATE IRQ %x\n", __func__,
				(uint32_t)BIT(i));
			switch (i) {
			case VFE_PIX_0:
				msm_isp_notify(vfe_dev, ISP_EVENT_REG_UPDATE,
					VFE_PIX_0, ts);
				if (atomic_read(
					&vfe_dev->stats_data.stats_update))
					msm_isp_stats_stream_update(vfe_dev);
				if (vfe_dev->axi_data.camif_state ==
					CAMIF_STOPPING)
					vfe_dev->hw_info->vfe_ops.core_ops.
						reg_update(vfe_dev, i);
				break;
			case VFE_RAW_0:
			case VFE_RAW_1:
			case VFE_RAW_2:
				msm_isp_increment_frame_id(vfe_dev, i, ts);
				msm_isp_notify(vfe_dev, ISP_EVENT_SOF, i, ts);
				msm_isp_update_framedrop_reg(vfe_dev, i);
				/*
				 * Reg Update is pseudo SOF for RDI,
				 * so request every frame
				 */
				vfe_dev->hw_info->vfe_ops.core_ops.reg_update(
					vfe_dev, i);
				break;
			default:
				pr_err("%s: Error case\n", __func__);
				return;
			}
			if (vfe_dev->axi_data.stream_update[i])
				msm_isp_axi_stream_update(vfe_dev, i);
			msm_isp_save_framedrop_values(vfe_dev, i);
			if (atomic_read(&vfe_dev->axi_data.axi_cfg_update[i])) {
				msm_isp_axi_cfg_update(vfe_dev, i);
				if (atomic_read(
					&vfe_dev->axi_data.axi_cfg_update[i]) ==
					0)
					msm_isp_notify(vfe_dev,
						ISP_EVENT_STREAM_UPDATE_DONE,
						i, ts);
			}
		}
	}

	spin_lock_irqsave(&vfe_dev->reg_update_lock, flags);
	if (reg_updated & BIT(VFE_PIX_0))
		vfe_dev->reg_updated = 1;

	vfe_dev->reg_update_requested &= ~reg_updated;
	spin_unlock_irqrestore(&vfe_dev->reg_update_lock, flags);
}

static void msm_vfe40_reg_update(struct vfe_device *vfe_dev,
	enum msm_vfe_input_src frame_src)
{
	uint32_t update_mask = 0;
	unsigned long flags;

	/* This HW supports upto VFE_RAW_2 */
	if (frame_src > VFE_RAW_2 && frame_src != VFE_SRC_MAX) {
		pr_err("%s Error case\n", __func__);
		return;
	}

	/*
	 * If frame_src == VFE_SRC_MAX request reg_update on all
	 *  supported INTF
	 */
	if (frame_src == VFE_SRC_MAX)
		update_mask = 0xF;
	else
		update_mask = BIT((uint32_t)frame_src);
	ISP_DBG("%s update_mask %x\n", __func__, update_mask);

	spin_lock_irqsave(&vfe_dev->reg_update_lock, flags);
	vfe_dev->axi_data.src_info[VFE_PIX_0].reg_update_frame_id =
		vfe_dev->axi_data.src_info[VFE_PIX_0].frame_id;
	vfe_dev->reg_update_requested |= update_mask;
	vfe_dev->common_data->dual_vfe_res->reg_update_mask[vfe_dev->pdev->id] =
		vfe_dev->reg_update_requested;

	if ((vfe_dev->is_split && vfe_dev->pdev->id == ISP_VFE1) &&
		((frame_src == VFE_PIX_0) || (frame_src == VFE_SRC_MAX))) {
		msm_camera_io_w_mb(update_mask,
			vfe_dev->common_data->dual_vfe_res->vfe_base[ISP_VFE0]
			+ 0x378);
		msm_camera_io_w_mb(update_mask,
			vfe_dev->vfe_base + 0x378);
	} else if (!vfe_dev->is_split ||
		((frame_src == VFE_PIX_0) &&
		(vfe_dev->axi_data.camif_state == CAMIF_STOPPING)) ||
		(frame_src >= VFE_RAW_0 && frame_src <= VFE_SRC_MAX)) {
		msm_camera_io_w_mb(update_mask,
			vfe_dev->vfe_base + 0x378);
	}
	spin_unlock_irqrestore(&vfe_dev->reg_update_lock, flags);
}

static void msm_vfe40_process_epoch_irq(struct vfe_device *vfe_dev,
	uint32_t irq_status0, uint32_t irq_status1,
	struct msm_isp_timestamp *ts)
{
	if (!(irq_status0 & 0xc))
		return;

	if (irq_status0 & BIT(2)) {
		msm_isp_notify(vfe_dev, ISP_EVENT_SOF, VFE_PIX_0, ts);
		ISP_DBG("%s: EPOCH0 IRQ\n", __func__);
		msm_isp_update_framedrop_reg(vfe_dev, VFE_PIX_0);
		msm_isp_update_stats_framedrop_reg(vfe_dev);
		msm_isp_update_error_frame_count(vfe_dev);
		if (vfe_dev->axi_data.src_info[VFE_PIX_0].raw_stream_count > 0
			&& vfe_dev->axi_data.src_info[VFE_PIX_0].
			pix_stream_count == 0) {
			ISP_DBG("%s: SOF IRQ\n", __func__);
			msm_isp_notify(vfe_dev, ISP_EVENT_SOF, VFE_PIX_0, ts);
			if (vfe_dev->axi_data.stream_update[VFE_PIX_0])
				msm_isp_axi_stream_update(vfe_dev, VFE_PIX_0);
			vfe_dev->hw_info->vfe_ops.core_ops.reg_update(
				vfe_dev, VFE_PIX_0);
		}
	}
}

static long msm_vfe40_reset_hardware(struct vfe_device *vfe_dev,
	uint32_t first_start, uint32_t blocking_call)
{
	long rc = 0;
	init_completion(&vfe_dev->reset_complete);

	if (first_start) {
		msm_camera_io_w_mb(0x1FF, vfe_dev->vfe_base + 0xC);
	} else {
		msm_camera_io_w_mb(0x1EF, vfe_dev->vfe_base + 0xC);
		msm_camera_io_w(0x7FFFFFFF, vfe_dev->vfe_base + 0x30);
		msm_camera_io_w(0xFEFFFEFF, vfe_dev->vfe_base + 0x34);
		msm_camera_io_w(0x1, vfe_dev->vfe_base + 0x24);
		vfe_dev->hw_info->vfe_ops.axi_ops.
			reload_wm(vfe_dev, vfe_dev->vfe_base, 0x0001FFFF);
	}


	if (blocking_call) {
		rc = wait_for_completion_timeout(
			&vfe_dev->reset_complete, msecs_to_jiffies(50));
	}
	return rc;
}

static void msm_vfe40_axi_reload_wm(struct vfe_device *vfe_dev,
	void __iomem *vfe_base, uint32_t reload_mask)
{
	msm_camera_io_w_mb(reload_mask, vfe_base + 0x4C);
}

static void msm_vfe40_axi_update_cgc_override(struct vfe_device *vfe_dev,
	uint8_t wm_idx, uint8_t enable)
{
	uint32_t val;

	/* Change CGC override */
	val = msm_camera_io_r(vfe_dev->vfe_base + 0x974);
	if (enable)
		val |= (1 << wm_idx);
	else
		val &= ~(1 << wm_idx);
	msm_camera_io_w_mb(val, vfe_dev->vfe_base + 0x974);
}

static void msm_vfe40_axi_enable_wm(void __iomem *vfe_base,
	uint8_t wm_idx, uint8_t enable)
{
	uint32_t val;
	val = msm_camera_io_r(vfe_base + VFE40_WM_BASE(wm_idx));
	if (enable)
		val |= 0x1;
	else
		val &= ~0x1;
	msm_camera_io_w_mb(val,
		vfe_base + VFE40_WM_BASE(wm_idx));
}

static void msm_vfe40_axi_cfg_comp_mask(struct vfe_device *vfe_dev,
	struct msm_vfe_axi_stream *stream_info)
{
	struct msm_vfe_axi_shared_data *axi_data = &vfe_dev->axi_data;
	uint32_t comp_mask, comp_mask_index =
		stream_info->comp_mask_index;

	comp_mask = msm_camera_io_r(vfe_dev->vfe_base + 0x40);
	comp_mask &= ~(0x7F << (comp_mask_index * 8));
	comp_mask |= (axi_data->composite_info[comp_mask_index].
		stream_composite_mask << (comp_mask_index * 8));

	msm_camera_io_w(comp_mask, vfe_dev->vfe_base + 0x40);
	msm_vfe40_config_irq(vfe_dev, 1 << (comp_mask_index + 25), 0,
			MSM_ISP_IRQ_ENABLE);
}

static void msm_vfe40_axi_clear_comp_mask(struct vfe_device *vfe_dev,
	struct msm_vfe_axi_stream *stream_info)
{
	uint32_t comp_mask, comp_mask_index = stream_info->comp_mask_index;
		vfe_dev->irq0_mask &= ~BIT(27);

	comp_mask = msm_camera_io_r(vfe_dev->vfe_base + 0x40);
	comp_mask &= ~(0x7F << (comp_mask_index * 8));

	msm_camera_io_w(comp_mask, vfe_dev->vfe_base + 0x40);
	msm_vfe40_config_irq(vfe_dev, (1 << (comp_mask_index + 25)), 0,
				MSM_ISP_IRQ_DISABLE);
}

static void msm_vfe40_axi_cfg_wm_irq_mask(struct vfe_device *vfe_dev,
	struct msm_vfe_axi_stream *stream_info)
{
	msm_vfe40_config_irq(vfe_dev, 1 << (stream_info->wm[0] + 8), 0,
				MSM_ISP_IRQ_ENABLE);
}

static void msm_vfe40_axi_clear_wm_irq_mask(struct vfe_device *vfe_dev,
	struct msm_vfe_axi_stream *stream_info)
{
	vfe_dev->irq0_mask &= ~(1 << (stream_info->wm[0] + 8));
	msm_vfe40_config_irq(vfe_dev, (1 << (stream_info->wm[0] + 8)), 0,
				MSM_ISP_IRQ_DISABLE);
}

static void msm_vfe40_cfg_framedrop(void __iomem *vfe_base,
	struct msm_vfe_axi_stream *stream_info, uint32_t framedrop_pattern,
	uint32_t framedrop_period)
{
	uint32_t i, temp;

	for (i = 0; i < stream_info->num_planes; i++) {
		msm_camera_io_w(framedrop_pattern, vfe_base +
			VFE40_WM_BASE(stream_info->wm[i]) + 0x1C);
		temp = msm_camera_io_r(vfe_base +
			VFE40_WM_BASE(stream_info->wm[i]) + 0xC);
		temp &= 0xFFFFFF83;
		msm_camera_io_w(temp | (framedrop_period - 1) << 2,
		vfe_base + VFE40_WM_BASE(stream_info->wm[i]) + 0xC);
	}

	msm_camera_io_w_mb(0x1, vfe_base + 0x378);
}

static void msm_vfe40_clear_framedrop(struct vfe_device *vfe_dev,
	struct msm_vfe_axi_stream *stream_info)
{
	uint32_t i;
	for (i = 0; i < stream_info->num_planes; i++)
		msm_camera_io_w(0, vfe_dev->vfe_base +
			VFE40_WM_BASE(stream_info->wm[i]) + 0x1C);
}

static int32_t msm_vfe40_convert_bpp_to_reg(int32_t bpp, uint32_t *bpp_reg)
{
	int rc = 0;

	switch (bpp) {
	case 8:
		*bpp_reg = 0;
		break;
	case 10:
		*bpp_reg = 1 << 0;
		break;
	case 12:
		*bpp_reg = 1 << 1;
		break;
	default:
		pr_err("%s:%d invalid bpp %d", __func__, __LINE__, bpp);
		return -EINVAL;
	}
	return rc;
}

static int32_t msm_vfe40_convert_io_fmt_to_reg(
		enum msm_isp_pack_fmt pack_format, uint32_t *pack_reg)
{
	int rc = 0;

	switch (pack_format) {
	case QCOM:
		*pack_reg = 0x0;
		break;
	case MIPI:
		*pack_reg = 0x1;
		break;
	case DPCM6:
		*pack_reg = 0x2;
		break;
	case DPCM8:
		*pack_reg = 0x3;
		break;
	case PLAIN8:
		*pack_reg = 0x4;
		break;
	case PLAIN16:
		*pack_reg = 0x5;
		break;
	default:
		pr_err("%s: invalid pack fmt %d!\n", __func__, pack_format);
		return -EINVAL;
	}
	return rc;
}

static int32_t msm_vfe40_cfg_io_format(struct vfe_device *vfe_dev,
	enum msm_vfe_axi_stream_src stream_src, uint32_t io_format)
{
	int rc = 0;
	int bpp = 0, read_bpp = 0;
	enum msm_isp_pack_fmt pack_fmt = 0, read_pack_fmt = 0;
	uint32_t bpp_reg = 0, pack_reg = 0;
	uint32_t read_bpp_reg = 0, read_pack_reg = 0;
	uint32_t io_format_reg = 0; /*io format register bit*/

	io_format_reg = msm_camera_io_r(vfe_dev->vfe_base + 0x54);
	if ((stream_src < RDI_INTF_0) &&
	(vfe_dev->axi_data.src_info[VFE_PIX_0].input_mux ==
		EXTERNAL_READ)) {
		read_bpp = msm_isp_get_bit_per_pixel(
			vfe_dev->axi_data.src_info[VFE_PIX_0].input_format);
		rc = msm_vfe40_convert_bpp_to_reg(read_bpp, &read_bpp_reg);
		if (rc < 0) {
			pr_err("%s: convert_bpp_to_reg err! in_bpp %d rc %d\n",
				__func__, read_bpp, rc);
			return rc;
		}
		read_pack_fmt = msm_isp_get_pack_format(
			vfe_dev->axi_data.src_info[VFE_PIX_0].input_format);
		rc = msm_vfe40_convert_io_fmt_to_reg(
			read_pack_fmt, &read_pack_reg);
		if (rc < 0) {
			pr_err("%s: convert_io_fmt_to_reg err! rc = %d\n",
				__func__, rc);
			return rc;
		}
		/*use input format(v4l2_pix_fmt) to get pack format*/
		io_format_reg &= 0xFFC8FFFF;
		io_format_reg |= (read_bpp_reg << 20 | read_pack_reg << 16);
	}

	bpp = msm_isp_get_bit_per_pixel(io_format);
	rc = msm_vfe40_convert_bpp_to_reg(bpp, &bpp_reg);
	if (rc < 0) {
		pr_err("%s: convert_bpp_to_reg err! bpp %d rc = %d\n",
				__func__, bpp, rc);
		return rc;
	}

	switch (stream_src) {
	case PIX_ENCODER:
	case PIX_VIEWFINDER:
	case CAMIF_RAW:
		io_format_reg &= 0xFFFFCFFF;
		io_format_reg |= bpp_reg << 12;
		break;
	case IDEAL_RAW:
		/*use output format(v4l2_pix_fmt) to get pack format*/
		pack_fmt = msm_isp_get_pack_format(io_format);
		rc = msm_vfe40_convert_io_fmt_to_reg(pack_fmt, &pack_reg);
		if (rc < 0) {
			pr_err("%s: convert_io_fmt_to_reg err! rc = %d\n",
					__func__, rc);
			return rc;
		}
		io_format_reg &= 0xFFFFFFC8;
		io_format_reg |= bpp_reg << 4 | pack_reg;
		break;
	case RDI_INTF_0:
	case RDI_INTF_1:
	case RDI_INTF_2:
	default:
		pr_err("%s: Invalid stream source\n", __func__);
		return -EINVAL;
	}
	msm_camera_io_w(io_format_reg, vfe_dev->vfe_base + 0x54);
	return 0;
}

static int msm_vfe40_start_fetch_engine(struct vfe_device *vfe_dev,
	void *arg)
{
	int rc = 0;
	uint32_t bufq_handle = 0;
	struct msm_isp_buffer *buf = NULL;
	struct msm_vfe_fetch_eng_start *fe_cfg = arg;
	struct msm_isp_buffer_mapped_info mapped_info;

	if (vfe_dev->fetch_engine_info.is_busy == 1) {
		pr_err("%s: fetch engine busy\n", __func__);
		return -EINVAL;
	}
	memset(&mapped_info, 0, sizeof(struct msm_isp_buffer_mapped_info));
	/* There is other option of passing buffer address from user,
		in such case, driver needs to map the buffer and use it*/
	vfe_dev->fetch_engine_info.session_id = fe_cfg->session_id;
	vfe_dev->fetch_engine_info.stream_id = fe_cfg->stream_id;
	vfe_dev->fetch_engine_info.offline_mode = fe_cfg->offline_mode;
	vfe_dev->fetch_engine_info.fd = fe_cfg->fd;

	if (!fe_cfg->offline_mode) {
		bufq_handle = vfe_dev->buf_mgr->ops->get_bufq_handle(
				vfe_dev->buf_mgr, fe_cfg->session_id,
				fe_cfg->stream_id);
		vfe_dev->fetch_engine_info.bufq_handle = bufq_handle;

		rc = vfe_dev->buf_mgr->ops->get_buf_by_index(
			vfe_dev->buf_mgr, bufq_handle, fe_cfg->buf_idx, &buf);
		if (rc < 0 || !buf) {
			pr_err("%s: No fetch buffer rc= %d buf= %p\n",
				__func__, rc, buf);
			return -EINVAL;
		}
		mapped_info = buf->mapped_info[0];
		buf->state = MSM_ISP_BUFFER_STATE_DISPATCHED;
	} else {
		rc = vfe_dev->buf_mgr->ops->map_buf(vfe_dev->buf_mgr,
			&mapped_info, fe_cfg->fd);
	if (rc < 0) {
			pr_err("%s: can not map buffer\n", __func__);
		return -EINVAL;
	}
	}
	vfe_dev->fetch_engine_info.buf_idx = fe_cfg->buf_idx;
	vfe_dev->fetch_engine_info.is_busy = 1;

	msm_camera_io_w(mapped_info.paddr, vfe_dev->vfe_base + 0x228);
	msm_camera_io_w_mb(0x1, vfe_dev->vfe_base + 0x378);

	msm_camera_io_w_mb(0x10000, vfe_dev->vfe_base + 0x4C);
	msm_camera_io_w_mb(0x20000, vfe_dev->vfe_base + 0x4C);

	ISP_DBG("%s:VFE%d Fetch Engine ready\n", __func__, vfe_dev->pdev->id);
	return 0;
}

static void msm_vfe40_cfg_fetch_engine(struct vfe_device *vfe_dev,
	struct msm_vfe_pix_cfg *pix_cfg)
{
	uint32_t x_size_word;
	uint32_t temp = 0;
	struct msm_vfe_fetch_engine_cfg *fe_cfg = NULL;

	if (pix_cfg->input_mux != EXTERNAL_READ) {
		pr_err("%s: Invalid mux configuration - mux: %d",
			__func__, pix_cfg->input_mux);
		return;
	}

	fe_cfg = &pix_cfg->fetch_engine_cfg;
	pr_debug("%s: fetch_dbg wd x ht buf = %d x %d, fe = %d x %d\n",
			__func__, fe_cfg->buf_width, fe_cfg->buf_height,
			fe_cfg->fetch_width, fe_cfg->fetch_height);

	vfe_dev->hw_info->vfe_ops.axi_ops.update_cgc_override(vfe_dev,
		VFE40_BUS_RD_CGC_OVERRIDE_BIT, 1);

	temp = msm_camera_io_r(vfe_dev->vfe_base + 0x50);
	temp &= 0xFFFFFFFD;
	temp |= (1 << 1);
	msm_camera_io_w(temp, vfe_dev->vfe_base + 0x50);

	msm_vfe40_config_irq(vfe_dev, (1 << 24), 0,
			MSM_ISP_IRQ_ENABLE);

	msm_camera_io_w((fe_cfg->fetch_height - 1),
			vfe_dev->vfe_base + 0x238);

	/* need to update to use formulae to calculate X_SIZE_WORD*/
	x_size_word = msm_isp_cal_word_per_line(
		vfe_dev->axi_data.src_info[VFE_PIX_0].input_format,
		fe_cfg->fetch_width);

	msm_camera_io_w((x_size_word - 1) << 16, vfe_dev->vfe_base + 0x23C);

	temp = msm_camera_io_r(vfe_dev->vfe_base + 0x1C);
	temp |= 2 << 16 | pix_cfg->pixel_pattern;
	msm_camera_io_w(temp, vfe_dev->vfe_base + 0x1C);

	if (vfe_dev->vfe_hw_version == VFE40_8953_VERSION) {
		msm_camera_io_w(x_size_word  << 17 |
			(fe_cfg->buf_height-1) << 4 |
			VFE40_FETCH_BURST_LEN,
			vfe_dev->vfe_base + 0x240);
		msm_camera_io_w(0 << 29 | 2 << 26 |
			(fe_cfg->buf_width - 1)  << 13 |
			(fe_cfg->buf_height - 1),
			vfe_dev->vfe_base + 0x244);
	} else {
		msm_camera_io_w(x_size_word  << 16 |
			(fe_cfg->buf_height-1) << 4 |
			VFE40_FETCH_BURST_LEN,
			vfe_dev->vfe_base + 0x240);
		msm_camera_io_w(0 << 28 | 2 << 25 |
			(fe_cfg->buf_width - 1)  << 12 |
			(fe_cfg->buf_height - 1),
			vfe_dev->vfe_base + 0x244);
	}

	/* need to use formulae to calculate MAIN_UNPACK_PATTERN*/
	msm_camera_io_w(0xF6543210, vfe_dev->vfe_base + 0x248);
	msm_camera_io_w(0xF, vfe_dev->vfe_base + 0x264);

	return;
}

static void msm_vfe40_cfg_testgen(struct vfe_device *vfe_dev,
		struct msm_vfe_testgen_cfg *testgen_cfg)
{
	uint32_t bit_per_pixel = 0;
	uint32_t bpp_reg = 0;
	uint32_t bayer_pix_pattern_reg = 0;
	uint32_t unicolorbar_reg = 0;
	uint32_t unicolor_enb = 0;

	bit_per_pixel = msm_isp_get_bit_per_pixel(
		vfe_dev->axi_data.src_info[VFE_PIX_0].input_format);

	switch (bit_per_pixel) {
	case 8:
		bpp_reg = 0x0;
		break;
	case 10:
		bpp_reg = 0x1;
		break;
	case 12:
		bpp_reg = 0x10;
		break;
	case 14:
		bpp_reg = 0x11;
		break;
	default:
		pr_err("%s: invalid bpp %d\n", __func__, bit_per_pixel);
		break;
	}

	msm_camera_io_w(bpp_reg << 16 | testgen_cfg->burst_num_frame,
		vfe_dev->vfe_base + 0x940);

	msm_camera_io_w(((testgen_cfg->lines_per_frame - 1) << 16) |
		(testgen_cfg->pixels_per_line - 1), vfe_dev->vfe_base + 0x944);

	msm_camera_io_w(testgen_cfg->h_blank, vfe_dev->vfe_base + 0x958);

	msm_camera_io_w((1 << 16) | testgen_cfg->v_blank,
		vfe_dev->vfe_base + 0x95C);

	switch (testgen_cfg->pixel_bayer_pattern) {
	case ISP_BAYER_RGRGRG:
		bayer_pix_pattern_reg = 0x0;
		break;
	case ISP_BAYER_GRGRGR:
		bayer_pix_pattern_reg = 0x1;
		break;
	case ISP_BAYER_BGBGBG:
		bayer_pix_pattern_reg = 0x10;
		break;
	case ISP_BAYER_GBGBGB:
		bayer_pix_pattern_reg = 0x11;
		break;
	default:
		pr_err("%s: invalid pix pattern %d\n",
			__func__, bit_per_pixel);
		break;
	}

	if (testgen_cfg->color_bar_pattern == COLOR_BAR_8_COLOR) {
		unicolor_enb = 0x0;
	} else {
		unicolor_enb = 0x1;
		switch (testgen_cfg->color_bar_pattern) {
		case UNICOLOR_WHITE:
			unicolorbar_reg = 0x0;
			break;
		case UNICOLOR_YELLOW:
			unicolorbar_reg = 0x1;
			break;
		case UNICOLOR_CYAN:
			unicolorbar_reg = 0x10;
			break;
		case UNICOLOR_GREEN:
			unicolorbar_reg = 0x11;
			break;
		case UNICOLOR_MAGENTA:
			unicolorbar_reg = 0x100;
			break;
		case UNICOLOR_RED:
			unicolorbar_reg = 0x101;
			break;
		case UNICOLOR_BLUE:
			unicolorbar_reg = 0x110;
			break;
		case UNICOLOR_BLACK:
			unicolorbar_reg = 0x111;
			break;
		default:
			pr_err("%s: invalid colorbar %d\n",
				__func__, testgen_cfg->color_bar_pattern);
			break;
		}
	}
	msm_camera_io_w((testgen_cfg->rotate_period << 8) |
	(bayer_pix_pattern_reg << 6) | (unicolor_enb << 4) |
	(unicolorbar_reg), vfe_dev->vfe_base + 0x968);
}

static void msm_vfe40_cfg_camif(struct vfe_device *vfe_dev,
	struct msm_vfe_pix_cfg *pix_cfg)
{
	uint16_t first_pixel, last_pixel, first_line, last_line;
	struct msm_vfe_camif_cfg *camif_cfg = &pix_cfg->camif_cfg;
	uint32_t val, subsample_period, subsample_pattern;
	struct msm_vfe_camif_subsample_cfg *subsample_cfg =
		&pix_cfg->camif_cfg.subsample_cfg;
	uint16_t bus_sub_en = 0;

	vfe_dev->dual_vfe_enable = camif_cfg->is_split;

	msm_camera_io_w(pix_cfg->input_mux << 16 | pix_cfg->pixel_pattern,
			vfe_dev->vfe_base + 0x1C);

	first_pixel = camif_cfg->first_pixel;
	last_pixel = camif_cfg->last_pixel;
	first_line = camif_cfg->first_line;
	last_line = camif_cfg->last_line;
	subsample_period = camif_cfg->subsample_cfg.irq_subsample_period;
	subsample_pattern = camif_cfg->subsample_cfg.irq_subsample_pattern;

	msm_camera_io_w(camif_cfg->lines_per_frame << 16 |
		camif_cfg->pixels_per_line, vfe_dev->vfe_base + 0x300);

	msm_camera_io_w(first_pixel << 16 | last_pixel,
	vfe_dev->vfe_base + 0x304);

	msm_camera_io_w(first_line << 16 | last_line,
	vfe_dev->vfe_base + 0x308);
	if (subsample_period && subsample_pattern) {
		val = msm_camera_io_r(vfe_dev->vfe_base + 0x2F8);
		val &= 0xFFE0FFFF;
		val = (subsample_period - 1) << 16;
		msm_camera_io_w(val, vfe_dev->vfe_base + 0x2F8);
		ISP_DBG("%s:camif PERIOD %x PATTERN %x\n",
			__func__,  subsample_period, subsample_pattern);

		val = subsample_pattern;
		msm_camera_io_w(val, vfe_dev->vfe_base + 0x314);
	} else {
		msm_camera_io_w(0xFFFFFFFF, vfe_dev->vfe_base + 0x314);
	}
	val = msm_camera_io_r(vfe_dev->vfe_base + 0x2E8);
	val |= camif_cfg->camif_input;
	msm_camera_io_w(val, vfe_dev->vfe_base + 0x2E8);

	if (subsample_cfg->pixel_skip || subsample_cfg->line_skip) {
		bus_sub_en = 1;
		val = msm_camera_io_r(vfe_dev->vfe_base + 0x2F8);
		val &= 0xFFFFFFDF;
		val = val | bus_sub_en << 5;
		msm_camera_io_w(val, vfe_dev->vfe_base + 0x2F8);
		subsample_cfg->pixel_skip &= 0x0000FFFF;
		subsample_cfg->line_skip  &= 0x0000FFFF;
		msm_camera_io_w((subsample_cfg->line_skip << 16) |
			subsample_cfg->pixel_skip,
			vfe_dev->vfe_base + 0x30C);
			if (vfe_dev->is_camif_raw_crop_supported) {
				/* Pdaf output will be sent in PLAIN16 format*/
				val = msm_camera_io_r(vfe_dev->vfe_base + 0x54);
				switch (subsample_cfg->output_format) {
				case CAMIF_PLAIN_8:
					val |= 4 << 9;
					break;
				case CAMIF_PLAIN_16:
					val |= 5 << 9;
					break;
				case CAMIF_MIPI_RAW:
					val |= 1 << 9;
					break;
				case CAMIF_QCOM_RAW:
				default:
					break;
				}
				msm_camera_io_w(val, vfe_dev->vfe_base + 0x54);
				if (subsample_cfg->first_pixel ||
					subsample_cfg->last_pixel ||
					subsample_cfg->first_line ||
					subsample_cfg->last_line) {
					msm_camera_io_w(
					subsample_cfg->first_pixel << 16 |
						subsample_cfg->last_pixel,
						vfe_dev->vfe_base + 0x8A4);
					msm_camera_io_w(
					subsample_cfg->first_line << 16 |
						subsample_cfg->last_line,
						vfe_dev->vfe_base + 0x8A8);
					val = msm_camera_io_r(
						vfe_dev->vfe_base + 0x2F8);
					val |= 1 << 22;
					msm_camera_io_w(val,
						vfe_dev->vfe_base + 0x2F8);
				}
			}

	}
}

static void msm_vfe40_cfg_input_mux(struct vfe_device *vfe_dev,
	struct msm_vfe_pix_cfg *pix_cfg)
{
	uint32_t core_cfg = 0;
	uint32_t val = 0;

	core_cfg =  msm_camera_io_r(vfe_dev->vfe_base + 0x1C);
	core_cfg &= 0xFFFCFFFF;

	switch (pix_cfg->input_mux) {
	case CAMIF:
		core_cfg |= 0x0 << 16;
		msm_camera_io_w_mb(core_cfg, vfe_dev->vfe_base + 0x1C);
		msm_vfe40_cfg_camif(vfe_dev, pix_cfg);
		break;
	case TESTGEN:
		/* Change CGC override */
		val = msm_camera_io_r(vfe_dev->vfe_base + 0x974);
		val |= (1 << 31);
		msm_camera_io_w(val, vfe_dev->vfe_base + 0x974);

		/* CAMIF and TESTGEN will both go thorugh CAMIF*/
		core_cfg |= 0x1 << 16;
		msm_camera_io_w_mb(core_cfg, vfe_dev->vfe_base + 0x1C);
		msm_vfe40_cfg_camif(vfe_dev, pix_cfg);
		msm_vfe40_cfg_testgen(vfe_dev, &pix_cfg->testgen_cfg);
		break;
	case EXTERNAL_READ:
		core_cfg |= 0x2 << 16;
		msm_camera_io_w_mb(core_cfg, vfe_dev->vfe_base + 0x1C);
		msm_vfe40_cfg_fetch_engine(vfe_dev, pix_cfg);
		break;
	default:
		pr_err("%s: Unsupported input mux %d\n",
			__func__, pix_cfg->input_mux);
		break;
	}
	return;
}

static void msm_vfe40_update_camif_state(struct vfe_device *vfe_dev,
	enum msm_isp_camif_update_state update_state)
{
	uint32_t val;
	bool bus_en, vfe_en;
	if (update_state == NO_UPDATE)
		return;

	if (update_state == ENABLE_CAMIF) {
		msm_camera_io_w(0x0, vfe_dev->vfe_base + 0x30);
		msm_camera_io_w_mb(0x81, vfe_dev->vfe_base + 0x34);
		msm_camera_io_w_mb(0x1, vfe_dev->vfe_base + 0x24);
		msm_vfe40_config_irq(vfe_dev, 0xF7, 0x81,
				MSM_ISP_IRQ_ENABLE);
		msm_camera_io_w_mb(0x140000, vfe_dev->vfe_base + 0x318);

		bus_en =
			((vfe_dev->axi_data.
			src_info[VFE_PIX_0].raw_stream_count > 0) ? 1 : 0);
		vfe_en =
			((vfe_dev->axi_data.
			src_info[VFE_PIX_0].pix_stream_count > 0) ? 1 : 0);
		val = msm_camera_io_r(vfe_dev->vfe_base + 0x2F8);
		val &= 0xFFFFFF3F;
		val = val | bus_en << 7 | vfe_en << 6;
		msm_camera_io_w(val, vfe_dev->vfe_base + 0x2F8);
		/* testgen GO*/
		if (vfe_dev->axi_data.src_info[VFE_PIX_0].input_mux == TESTGEN)
			msm_camera_io_w(1, vfe_dev->vfe_base + 0x93C);
		msm_camera_io_w_mb(0x4, vfe_dev->vfe_base + 0x2F4);
		msm_camera_io_w_mb(0x1, vfe_dev->vfe_base + 0x2F4);
		vfe_dev->axi_data.src_info[VFE_PIX_0].active = 1;
	} else if (update_state == DISABLE_CAMIF ||
		DISABLE_CAMIF_IMMEDIATELY == update_state) {
		msm_vfe40_config_irq(vfe_dev, 0, 0x81,
				MSM_ISP_IRQ_DISABLE);
		val = msm_camera_io_r(vfe_dev->vfe_base + 0x464);
		/* disable danger signal */
		msm_camera_io_w_mb(val & ~(1 << 8), vfe_dev->vfe_base + 0x464);
		msm_camera_io_w_mb((update_state == DISABLE_CAMIF ? 0x0 : 0x6),
				vfe_dev->vfe_base + 0x2F4);
		vfe_dev->axi_data.src_info[VFE_PIX_0].active = 0;
		/* testgen OFF*/
		if (vfe_dev->axi_data.src_info[VFE_PIX_0].input_mux == TESTGEN)
			msm_camera_io_w(1 << 1, vfe_dev->vfe_base + 0x93C);
	}
}

static void msm_vfe40_cfg_rdi_reg(
	struct vfe_device *vfe_dev, struct msm_vfe_rdi_cfg *rdi_cfg,
	enum msm_vfe_input_src input_src)
{
	uint8_t rdi = input_src - VFE_RAW_0;
	uint32_t rdi_reg_cfg;
	rdi_reg_cfg = msm_camera_io_r(
		vfe_dev->vfe_base + VFE40_RDI_BASE(0));
	rdi_reg_cfg &= ~(BIT(16 + rdi));
	rdi_reg_cfg |= rdi_cfg->frame_based << (16 + rdi);
	msm_camera_io_w(rdi_reg_cfg,
		vfe_dev->vfe_base + VFE40_RDI_BASE(0));

	rdi_reg_cfg = msm_camera_io_r(
		vfe_dev->vfe_base + VFE40_RDI_BASE(rdi));
	rdi_reg_cfg &= 0x70003;
	rdi_reg_cfg |= (rdi * 3) << 28 | rdi_cfg->cid << 4 | 0x4;
	msm_camera_io_w(
		rdi_reg_cfg, vfe_dev->vfe_base + VFE40_RDI_BASE(rdi));
}

static void msm_vfe40_axi_cfg_wm_reg(
	struct vfe_device *vfe_dev,
	struct msm_vfe_axi_stream *stream_info,
	uint8_t plane_idx)
{
	uint32_t val;
	uint32_t burst_len, wm_bit_shift = VFE40_WM_BIT_SHIFT_8976_VERSION;
	uint32_t wm_base = VFE40_WM_BASE(stream_info->wm[plane_idx]);

	if (vfe_dev->vfe_hw_version == VFE40_8916_VERSION ||
	    vfe_dev->vfe_hw_version == VFE40_8939_VERSION) {
		burst_len = VFE40_BURST_LEN_8916_VERSION;
		wm_bit_shift = VFE40_WM_BIT_SHIFT;
	} else if (vfe_dev->vfe_hw_version == VFE40_8952_VERSION) {
		burst_len = VFE40_BURST_LEN_8952_VERSION;
		wm_bit_shift = VFE40_WM_BIT_SHIFT;
	} else if (vfe_dev->vfe_hw_version == VFE40_8976_VERSION ||
		vfe_dev->vfe_hw_version == VFE40_8937_VERSION ||
		vfe_dev->vfe_hw_version == VFE40_8953_VERSION) {
		burst_len = VFE40_BURST_LEN_8952_VERSION;
		wm_bit_shift = VFE40_WM_BIT_SHIFT_8976_VERSION;
	} else {
		burst_len = VFE40_BURST_LEN;
	}

	if (!stream_info->frame_based) {
		msm_camera_io_w(0x0, vfe_dev->vfe_base + wm_base);
		/*WR_IMAGE_SIZE*/
		val =
			((msm_isp_cal_word_per_line(
				stream_info->output_format,
				stream_info->plane_cfg[plane_idx].
				output_width)+1)/2 - 1) << 16 |
				(stream_info->plane_cfg[plane_idx].
				output_height - 1);
		msm_camera_io_w(val, vfe_dev->vfe_base + wm_base + 0x14);

		/*WR_BUFFER_CFG*/
		val =
			msm_isp_cal_word_per_line(stream_info->output_format,
			stream_info->plane_cfg[
				plane_idx].output_stride) << 16 |
			(stream_info->plane_cfg[
				plane_idx].output_height - 1) << wm_bit_shift |
			burst_len;
		msm_camera_io_w(val, vfe_dev->vfe_base + wm_base + 0x18);
	} else {
		msm_camera_io_w(0x2, vfe_dev->vfe_base + wm_base);
		val =
			msm_isp_cal_word_per_line(stream_info->output_format,
			stream_info->plane_cfg[
				plane_idx].output_width) << 16 |
			(stream_info->plane_cfg[
				plane_idx].output_height - 1) << 4 |
			burst_len;
		msm_camera_io_w(val, vfe_dev->vfe_base + wm_base + 0x18);
	}

	/*WR_IRQ_SUBSAMPLE_PATTERN*/
	msm_camera_io_w(0xFFFFFFFF,
		vfe_dev->vfe_base + wm_base + 0x20);
	/* TD: Add IRQ subsample pattern */
	return;
}

static void msm_vfe40_axi_clear_wm_reg(
	struct vfe_device *vfe_dev,
	struct msm_vfe_axi_stream *stream_info, uint8_t plane_idx)
{
	uint32_t val = 0;
	uint32_t wm_base = VFE40_WM_BASE(stream_info->wm[plane_idx]);
	/*WR_ADDR_CFG*/
	msm_camera_io_w(val, vfe_dev->vfe_base + wm_base + 0xC);
	/*WR_IMAGE_SIZE*/
	msm_camera_io_w(val, vfe_dev->vfe_base + wm_base + 0x14);
	/*WR_BUFFER_CFG*/
	msm_camera_io_w(val, vfe_dev->vfe_base + wm_base + 0x18);
	/*WR_IRQ_SUBSAMPLE_PATTERN*/
	msm_camera_io_w(val, vfe_dev->vfe_base + wm_base + 0x20);
	return;
}

static void msm_vfe40_axi_cfg_wm_xbar_reg(
	struct vfe_device *vfe_dev,
	struct msm_vfe_axi_stream *stream_info,
	uint8_t plane_idx)
{
	struct msm_vfe_axi_plane_cfg *plane_cfg =
		&stream_info->plane_cfg[plane_idx];
	uint8_t wm = stream_info->wm[plane_idx];
	uint32_t xbar_cfg = 0;
	uint32_t xbar_reg_cfg = 0;

	switch (stream_info->stream_src) {
	case PIX_ENCODER:
	case PIX_VIEWFINDER: {
		if (plane_cfg->output_plane_format != CRCB_PLANE &&
			plane_cfg->output_plane_format != CBCR_PLANE) {
			/*SINGLE_STREAM_SEL*/
			xbar_cfg |= plane_cfg->output_plane_format << 8;
		} else {
			switch (stream_info->output_format) {
			case V4L2_PIX_FMT_NV12:
			case V4L2_PIX_FMT_NV14:
			case V4L2_PIX_FMT_NV16:
			case V4L2_PIX_FMT_NV24:
				xbar_cfg |= 0x3 << 4; /*PAIR_STREAM_SWAP_CTRL*/
				break;
			}
			xbar_cfg |= 0x1 << 1; /*PAIR_STREAM_EN*/
		}
		if (stream_info->stream_src == PIX_VIEWFINDER)
			xbar_cfg |= 0x1; /*VIEW_STREAM_EN*/
		break;
	}
	case CAMIF_RAW:
		xbar_cfg = 0x300;
		break;
	case IDEAL_RAW:
		xbar_cfg = 0x400;
		break;
	case RDI_INTF_0:
		xbar_cfg = 0x500;
		break;
	case RDI_INTF_1:
		xbar_cfg = 0x600;
		break;
	case RDI_INTF_2:
		xbar_cfg = 0x700;
		break;
	default:
		pr_err("%s: Invalid stream src\n", __func__);
		break;
	}
	xbar_reg_cfg =
		msm_camera_io_r(vfe_dev->vfe_base + VFE40_XBAR_BASE(wm));
	xbar_reg_cfg &= ~(0xFFFF << VFE40_XBAR_SHIFT(wm));
	xbar_reg_cfg |= (xbar_cfg << VFE40_XBAR_SHIFT(wm));
	msm_camera_io_w(xbar_reg_cfg,
		vfe_dev->vfe_base + VFE40_XBAR_BASE(wm));
	return;
}

static void msm_vfe40_axi_clear_wm_xbar_reg(
	struct vfe_device *vfe_dev,
	struct msm_vfe_axi_stream *stream_info, uint8_t plane_idx)
{
	uint8_t wm = stream_info->wm[plane_idx];
	uint32_t xbar_reg_cfg = 0;

	xbar_reg_cfg =
		msm_camera_io_r(vfe_dev->vfe_base + VFE40_XBAR_BASE(wm));
	xbar_reg_cfg &= ~(0xFFFF << VFE40_XBAR_SHIFT(wm));
	msm_camera_io_w(xbar_reg_cfg,
		vfe_dev->vfe_base + VFE40_XBAR_BASE(wm));
}

static void msm_vfe40_cfg_axi_ub_equal_default(
	struct vfe_device *vfe_dev)
{
	int i;
	uint32_t ub_offset = 0;
	struct msm_vfe_axi_shared_data *axi_data =
		&vfe_dev->axi_data;
	uint32_t total_image_size = 0;
	uint8_t num_used_wms = 0;
	uint32_t prop_size = 0;
	uint32_t wm_ub_size;
	uint32_t total_wm_ub;

	for (i = 0; i < axi_data->hw_info->num_wm; i++) {
		if (axi_data->free_wm[i] > 0) {
			num_used_wms++;
			total_image_size += axi_data->wm_image_size[i];
		}
	}

	if (vfe_dev->vfe_hw_version == VFE40_8916_VERSION) {
		vfe_dev->ub_info->wm_ub = VFE40_TOTAL_WM_UB_8916;
		total_wm_ub = VFE40_TOTAL_WM_UB_8916;
	} else {
		vfe_dev->ub_info->wm_ub = VFE40_TOTAL_WM_UB;
		total_wm_ub = VFE40_TOTAL_WM_UB;
	}
	vfe_dev->ub_info->num_wm = axi_data->hw_info->num_wm;
	prop_size = total_wm_ub -
		axi_data->hw_info->min_wm_ub * num_used_wms;
	for (i = 0; i < axi_data->hw_info->num_wm; i++) {
		if (axi_data->free_wm[i]) {
			uint64_t delta = 0;
			uint64_t temp = (uint64_t)axi_data->wm_image_size[i] *
					(uint64_t)prop_size;
			do_div(temp, total_image_size);
			delta = temp;
			wm_ub_size = axi_data->hw_info->min_wm_ub + delta;
			msm_camera_io_w(ub_offset << 16 | (wm_ub_size - 1),
				vfe_dev->vfe_base + VFE40_WM_BASE(i) + 0x10);

			vfe_dev->ub_info->data[i] =
				ub_offset << 16 | (wm_ub_size - 1);
			vfe_dev->ub_info->addr[i] =  VFE40_WM_BASE(i) + 0x10;
			ub_offset += wm_ub_size;
		} else {
			msm_camera_io_w(0,
				vfe_dev->vfe_base + VFE40_WM_BASE(i) + 0x10);
			vfe_dev->ub_info->data[i] = 0;
			vfe_dev->ub_info->addr[i] = VFE40_WM_BASE(i) + 0x10;
		}
	}
}

static void msm_vfe40_cfg_axi_ub_equal_slicing(
	struct vfe_device *vfe_dev)
{
	int i;
	uint32_t ub_offset = 0;
	uint32_t equal_slice_ub;
	struct msm_vfe_axi_shared_data *axi_data = &vfe_dev->axi_data;

	if (vfe_dev->vfe_hw_version == VFE40_8916_VERSION ||
		vfe_dev->vfe_hw_version == VFE40_8952_VERSION) {
		vfe_dev->ub_info->wm_ub = VFE40_EQUAL_SLICE_UB_8916;
		equal_slice_ub = VFE40_EQUAL_SLICE_UB_8916;
	} else {
		vfe_dev->ub_info->wm_ub = VFE40_EQUAL_SLICE_UB;
		equal_slice_ub = VFE40_EQUAL_SLICE_UB;
	}

	vfe_dev->ub_info->num_wm = axi_data->hw_info->num_wm;
	for (i = 0; i < axi_data->hw_info->num_wm; i++) {
		msm_camera_io_w(ub_offset << 16 | (equal_slice_ub - 1),
			vfe_dev->vfe_base + VFE40_WM_BASE(i) + 0x10);
		vfe_dev->ub_info->data[i] =
			ub_offset << 16 | (equal_slice_ub - 1);
		vfe_dev->ub_info->addr[i] = VFE40_WM_BASE(i) + 0x10;
		ub_offset += equal_slice_ub;
	}
}

static void msm_vfe40_cfg_axi_ub(struct vfe_device *vfe_dev)
{
	struct msm_vfe_axi_shared_data *axi_data = &vfe_dev->axi_data;
	axi_data->wm_ub_cfg_policy =
		(enum msm_wm_ub_cfg_type)vfe_dev->vfe_ub_policy;
	ISP_DBG("%s: ub_policy %d\n", __func__, axi_data->wm_ub_cfg_policy);

	if (axi_data->wm_ub_cfg_policy == MSM_WM_UB_EQUAL_SLICING) {
		vfe_dev->ub_info->policy = MSM_WM_UB_EQUAL_SLICING;
		msm_vfe40_cfg_axi_ub_equal_slicing(vfe_dev);
	} else {
		vfe_dev->ub_info->policy = MSM_WM_UB_CFG_DEFAULT;
		msm_vfe40_cfg_axi_ub_equal_default(vfe_dev);
	}
}

static void msm_vfe40_read_wm_ping_pong_addr(
	struct vfe_device *vfe_dev)
{
	msm_camera_io_dump(vfe_dev->vfe_base +
		(VFE40_WM_BASE(0) & 0xFFFFFFF0), 0x200, 1);
}

static void msm_vfe40_update_ping_pong_addr(
	void __iomem *vfe_base,
	uint8_t wm_idx, uint32_t pingpong_bit, dma_addr_t paddr,
	int32_t buf_size)
{
	uint32_t paddr32 = (paddr & 0xFFFFFFFF);
	msm_camera_io_w(paddr32, vfe_base +
		VFE40_PING_PONG_BASE(wm_idx, pingpong_bit));
}

static void msm_vfe40_set_halt_restart_mask(struct vfe_device *vfe_dev)
{
	msm_vfe40_config_irq(vfe_dev, BIT(31), BIT(8), MSM_ISP_IRQ_SET);
}

static int msm_vfe40_axi_halt(struct vfe_device *vfe_dev,
	uint32_t blocking)
{
	int rc = 0;
	enum msm_vfe_input_src i;

	/* Keep only halt and restart mask */
	msm_vfe40_set_halt_restart_mask(vfe_dev);

	/*Clear IRQ Status */
	msm_camera_io_w(0x7FFFFFFF, vfe_dev->vfe_base + 0x30);
	msm_camera_io_w(0xFEFFFEFF, vfe_dev->vfe_base + 0x34);
	msm_camera_io_w(0x1, vfe_dev->vfe_base + 0x24);
	/* if any stream is waiting for update, signal complete */
	for (i = VFE_PIX_0; i <= VFE_RAW_2; i++) {
		/* if any stream is waiting for update, signal complete */
		if (vfe_dev->axi_data.stream_update[i]) {
			ISP_DBG("%s: complete stream update\n", __func__);
			msm_isp_axi_stream_update(vfe_dev, i);
			if (vfe_dev->axi_data.stream_update[i])
				msm_isp_axi_stream_update(vfe_dev, i);
		}
		if (atomic_read(&vfe_dev->axi_data.axi_cfg_update[i])) {
			ISP_DBG("%s: complete on axi config update\n",
				__func__);
			msm_isp_axi_cfg_update(vfe_dev, i);
			if (atomic_read(&vfe_dev->axi_data.axi_cfg_update[i]))
				msm_isp_axi_cfg_update(vfe_dev, i);
		}
	}

	if (atomic_read(&vfe_dev->stats_data.stats_update)) {
		ISP_DBG("%s: complete on stats update\n", __func__);
		msm_isp_stats_stream_update(vfe_dev);
		if (atomic_read(&vfe_dev->stats_data.stats_update))
			msm_isp_stats_stream_update(vfe_dev);
	}

	if (blocking) {
		init_completion(&vfe_dev->halt_complete);
		/* Halt AXI Bus Bridge */
		msm_camera_io_w_mb(0x1, vfe_dev->vfe_base + 0x2C0);
		rc = wait_for_completion_interruptible_timeout(
			&vfe_dev->halt_complete, msecs_to_jiffies(500));
		if (rc <= 0)
			pr_err("%s:VFE%d halt timeout rc=%d\n", __func__,
				vfe_dev->pdev->id, rc);
	} else {
		/* Halt AXI Bus Bridge */
		msm_camera_io_w_mb(0x1, vfe_dev->vfe_base + 0x2C0);
	}

	return rc;
}

static int msm_vfe40_axi_restart(struct vfe_device *vfe_dev,
	uint32_t blocking, uint32_t enable_camif)
{
	/* Clear IRQ Status */
	msm_camera_io_w(0x7FFFFFFF, vfe_dev->vfe_base + 0x30);
	msm_camera_io_w(0xFEFFFEFF, vfe_dev->vfe_base + 0x34);
	msm_camera_io_w(0x1, vfe_dev->vfe_base + 0x24);
	msm_camera_io_w_mb(0x140000, vfe_dev->vfe_base + 0x318);

	/* Start AXI */
	msm_camera_io_w(0x0, vfe_dev->vfe_base + 0x2C0);

	msm_vfe40_config_irq(vfe_dev, vfe_dev->recovery_irq0_mask,
		vfe_dev->recovery_irq1_mask, MSM_ISP_IRQ_SET);

	vfe_dev->hw_info->vfe_ops.core_ops.reg_update(vfe_dev, VFE_SRC_MAX);
	memset(&vfe_dev->error_info, 0, sizeof(vfe_dev->error_info));
	atomic_set(&vfe_dev->error_info.overflow_state, NO_OVERFLOW);

	if (enable_camif)
		vfe_dev->hw_info->vfe_ops.core_ops.
		update_camif_state(vfe_dev, ENABLE_CAMIF);

	return 0;
}

static uint32_t msm_vfe40_get_wm_mask(
	uint32_t irq_status0, uint32_t irq_status1)
{
	return (irq_status0 >> 8) & 0x7F;
}

static uint32_t msm_vfe40_get_comp_mask(
	uint32_t irq_status0, uint32_t irq_status1)
{
	return (irq_status0 >> 25) & 0xF;
}

static uint32_t msm_vfe40_get_pingpong_status(
	struct vfe_device *vfe_dev)
{
	return msm_camera_io_r(vfe_dev->vfe_base + 0x268);
}

static int msm_vfe40_get_stats_idx(enum msm_isp_stats_type stats_type)
{
	switch (stats_type) {
	case MSM_ISP_STATS_BE:
		return 0;
	case MSM_ISP_STATS_BG:
		return 1;
	case MSM_ISP_STATS_BF:
		return 2;
	case MSM_ISP_STATS_AWB:
		return 3;
	case MSM_ISP_STATS_RS:
		return 4;
	case MSM_ISP_STATS_CS:
		return 5;
	case MSM_ISP_STATS_IHIST:
		return 6;
	case MSM_ISP_STATS_BHIST:
		return 7;
	default:
		pr_err("%s: Invalid stats type\n", __func__);
		return -EINVAL;
	}
}

static int msm_vfe40_stats_check_streams(
	struct msm_vfe_stats_stream *stream_info)
{
	return 0;
}

static void msm_vfe40_stats_cfg_comp_mask(struct vfe_device *vfe_dev,
	uint32_t stats_mask, uint8_t request_comp_index, uint8_t enable)
{
	uint32_t comp_mask_reg, mask_bf_scale;
	atomic_t *stats_comp_mask;
	struct msm_vfe_stats_shared_data *stats_data = &vfe_dev->stats_data;

	if (vfe_dev->hw_info->stats_hw_info->num_stats_comp_mask < 1)
		return;

	if (request_comp_index >= MAX_NUM_STATS_COMP_MASK) {
		pr_err("%s: num of comp masks %d exceed max %d\n",
			__func__, request_comp_index,
			MAX_NUM_STATS_COMP_MASK);
		return;
	}

	if (vfe_dev->hw_info->stats_hw_info->num_stats_comp_mask >
			MAX_NUM_STATS_COMP_MASK) {
		pr_err("%s: num of comp masks %d exceed max %d\n",
			__func__,
			vfe_dev->hw_info->stats_hw_info->num_stats_comp_mask,
			MAX_NUM_STATS_COMP_MASK);
		return;
	}

	stats_mask = stats_mask & 0xFF;
	mask_bf_scale = stats_mask;

	stats_comp_mask = &stats_data->stats_comp_mask[request_comp_index];
	comp_mask_reg = msm_camera_io_r(vfe_dev->vfe_base + 0x44);

	if (enable) {
		comp_mask_reg |= mask_bf_scale << (16 + request_comp_index * 8);
		atomic_set(stats_comp_mask, stats_mask |
				atomic_read(stats_comp_mask));
		msm_vfe40_config_irq(vfe_dev,
			1 << (request_comp_index + 29), 0,
			MSM_ISP_IRQ_ENABLE);
	} else {
		if (!(atomic_read(stats_comp_mask) & stats_mask))
			return;
		atomic_set(stats_comp_mask,
				~stats_mask & atomic_read(stats_comp_mask));
		comp_mask_reg &= ~(mask_bf_scale <<
			(16 + request_comp_index * 8));
		msm_vfe40_config_irq(vfe_dev,
			1 << (request_comp_index + 29), 0,
			MSM_ISP_IRQ_DISABLE);
	}
	msm_camera_io_w(comp_mask_reg, vfe_dev->vfe_base + 0x44);

	ISP_DBG("%s: comp_mask_reg: %x comp mask0 %x mask1: %x\n",
		__func__, comp_mask_reg,
		atomic_read(&stats_data->stats_comp_mask[0]),
		atomic_read(&stats_data->stats_comp_mask[1]));

	return;
}

static void msm_vfe40_stats_cfg_wm_irq_mask(
	struct vfe_device *vfe_dev,
	struct msm_vfe_stats_stream *stream_info)
{
	msm_vfe40_config_irq(vfe_dev,
			1 << (STATS_IDX(stream_info->stream_handle) + 16), 0,
			MSM_ISP_IRQ_ENABLE);
}

static void msm_vfe40_stats_clear_wm_irq_mask(
	struct vfe_device *vfe_dev,
	struct msm_vfe_stats_stream *stream_info)
{
	msm_vfe40_config_irq(vfe_dev,
			(1 << (STATS_IDX(stream_info->stream_handle) + 16)), 0,
			MSM_ISP_IRQ_DISABLE);
}

static void msm_vfe40_stats_cfg_wm_reg(
	struct vfe_device *vfe_dev,
	struct msm_vfe_stats_stream *stream_info)
{
	int stats_idx = STATS_IDX(stream_info->stream_handle);
	uint32_t stats_base = VFE40_STATS_BASE(stats_idx);

	/*WR_ADDR_CFG*/
	msm_camera_io_w(stream_info->framedrop_period << 2,
		vfe_dev->vfe_base + stats_base + 0x8);
	/*WR_IRQ_FRAMEDROP_PATTERN*/
	msm_camera_io_w(stream_info->framedrop_pattern,
		vfe_dev->vfe_base + stats_base + 0x10);
	/*WR_IRQ_SUBSAMPLE_PATTERN*/
	msm_camera_io_w(0xFFFFFFFF,
		vfe_dev->vfe_base + stats_base + 0x14);
}

static void msm_vfe40_stats_clear_wm_reg(
	struct vfe_device *vfe_dev,
	struct msm_vfe_stats_stream *stream_info)
{
	uint32_t val = 0;
	int stats_idx = STATS_IDX(stream_info->stream_handle);
	uint32_t stats_base = VFE40_STATS_BASE(stats_idx);

	/*WR_ADDR_CFG*/
	msm_camera_io_w(val, vfe_dev->vfe_base + stats_base + 0x8);
	/*WR_IRQ_FRAMEDROP_PATTERN*/
	msm_camera_io_w(val, vfe_dev->vfe_base + stats_base + 0x10);
	/*WR_IRQ_SUBSAMPLE_PATTERN*/
	msm_camera_io_w(val, vfe_dev->vfe_base + stats_base + 0x14);
}

static void msm_vfe40_stats_cfg_ub(struct vfe_device *vfe_dev)
{
	int i;
	uint32_t ub_offset;
	uint32_t stats_burst_len;
	uint32_t ub_size[VFE40_NUM_STATS_TYPE] = {
		64, /*MSM_ISP_STATS_BE*/
		128, /*MSM_ISP_STATS_BG*/
		128, /*MSM_ISP_STATS_BF*/
		16, /*MSM_ISP_STATS_AWB*/
		8,  /*MSM_ISP_STATS_RS*/
		16, /*MSM_ISP_STATS_CS*/
		16, /*MSM_ISP_STATS_IHIST*/
		16, /*MSM_ISP_STATS_BHIST*/
	};

	if (vfe_dev->vfe_hw_version == VFE40_8916_VERSION ||
		vfe_dev->vfe_hw_version == VFE40_8939_VERSION ||
		vfe_dev->vfe_hw_version == VFE40_8937_VERSION ||
		vfe_dev->vfe_hw_version == VFE40_8953_VERSION) {
		stats_burst_len = VFE40_STATS_BURST_LEN_8916_VERSION;
		ub_offset = VFE40_UB_SIZE_8916;
	} else if (vfe_dev->vfe_hw_version == VFE40_8952_VERSION ||
	    vfe_dev->vfe_hw_version == VFE40_8976_VERSION) {
		stats_burst_len = VFE40_STATS_BURST_LEN_8916_VERSION;
		ub_offset = VFE40_UB_SIZE_8952;
	} else {
		stats_burst_len = VFE40_STATS_BURST_LEN;
		ub_offset = VFE40_UB_SIZE;
	}

	for (i = 0; i < VFE40_NUM_STATS_TYPE; i++) {
		ub_offset -= ub_size[i];
		msm_camera_io_w(stats_burst_len << 30 |
			ub_offset << 16 | (ub_size[i] - 1),
			vfe_dev->vfe_base + VFE40_STATS_BASE(i) + 0xC);
	}
}

static void msm_vfe40_stats_update_cgc_override(struct vfe_device *vfe_dev,
	uint32_t stats_mask, uint8_t enable)
{
	int i;
	uint32_t module_cfg, cgc_mask = 0;

	for (i = 0; i < VFE40_NUM_STATS_TYPE; i++) {
		if ((stats_mask >> i) & 0x1) {
			switch (i) {
			case STATS_IDX_BE:
				cgc_mask |= (1 << 8);
				break;
			case STATS_IDX_BF:
				cgc_mask |= (1 << 10);
				break;
			case STATS_IDX_BG:
				cgc_mask |= (1 << 9);
				break;
			case STATS_IDX_BHIST:
				cgc_mask |= (1 << 15);
				break;
			case STATS_IDX_AWB:
				cgc_mask |= (1 << 11);
				break;
			case STATS_IDX_RS:
				cgc_mask |= (1 << 12);
				break;
			case STATS_IDX_CS:
				cgc_mask |= (1 << 13);
				break;
			case STATS_IDX_IHIST:
				cgc_mask |= (1 << 14);
				break;
			default:
				pr_err("%s: Invalid stats mask\n", __func__);
				return;
			}
		}
	}

	/* CGC override */
	module_cfg = msm_camera_io_r(vfe_dev->vfe_base + 0x974);
	if (enable)
		module_cfg |= cgc_mask;
	else
		module_cfg &= ~cgc_mask;
	msm_camera_io_w(module_cfg, vfe_dev->vfe_base + 0x974);
}

static bool msm_vfe40_is_module_cfg_lock_needed(
	uint32_t reg_offset)
{
	if (reg_offset == 0x18)
		return true;
	else
		return false;
}

static void msm_vfe40_stats_enable_module(struct vfe_device *vfe_dev,
	uint32_t stats_mask, uint8_t enable)
{
	int i;
	uint32_t module_cfg, module_cfg_mask = 0;
	unsigned long flags;

	for (i = 0; i < VFE40_NUM_STATS_TYPE; i++) {
		if ((stats_mask >> i) & 0x1) {
			switch (i) {
			case 0:
			case 1:
			case 2:
			case 3:
			case 4:
			case 5:
				module_cfg_mask |= 1 << (5 + i);
				break;
			case 6:
				module_cfg_mask |= 1 << 15;
				break;
			case 7:
				module_cfg_mask |= 1 << 18;
				break;
			default:
				pr_err("%s: Invalid stats mask\n", __func__);
				return;
			}
		}
	}

	/*
	 * For vfe40 stats and other modules share module_cfg register.
	 * Hence need to Grab lock.
	 */
	spin_lock_irqsave(&vfe_dev->shared_data_lock, flags);
	module_cfg = msm_camera_io_r(vfe_dev->vfe_base + 0x18);
	if (enable)
		module_cfg |= module_cfg_mask;
	else
		module_cfg &= ~module_cfg_mask;
	msm_camera_io_w(module_cfg, vfe_dev->vfe_base + 0x18);
	spin_unlock_irqrestore(&vfe_dev->shared_data_lock, flags);
}

static void msm_vfe40_stats_update_ping_pong_addr(
	void __iomem *vfe_base, struct msm_vfe_stats_stream *stream_info,
	uint32_t pingpong_status, dma_addr_t paddr)
{
	uint32_t paddr32 = (paddr & 0xFFFFFFFF);
	int stats_idx = STATS_IDX(stream_info->stream_handle);
	msm_camera_io_w(paddr32, vfe_base +
		VFE40_STATS_PING_PONG_BASE(stats_idx, pingpong_status));
}

static uint32_t msm_vfe40_stats_get_wm_mask(
	uint32_t irq_status0, uint32_t irq_status1)
{
	return (irq_status0 >> 16) & 0xFF;
}

static uint32_t msm_vfe40_stats_get_comp_mask(
	uint32_t irq_status0, uint32_t irq_status1)
{
	return (irq_status0 >> 29) & 0x3;
}

static uint32_t msm_vfe40_stats_get_frame_id(
	struct vfe_device *vfe_dev)
{
	return vfe_dev->axi_data.src_info[VFE_PIX_0].frame_id;
}

static int msm_vfe40_get_platform_data(struct vfe_device *vfe_dev)
{
	int rc = 0;
	vfe_dev->vfe_mem = platform_get_resource_byname(vfe_dev->pdev,
		IORESOURCE_MEM, "vfe");
	if (!vfe_dev->vfe_mem) {
		pr_err("%s: no mem resource?\n", __func__);
		rc = -ENODEV;
		goto vfe_no_resource;
	}

	vfe_dev->vfe_vbif_mem = platform_get_resource_byname(
		vfe_dev->pdev,
		IORESOURCE_MEM, "vfe_vbif");
	if (!vfe_dev->vfe_vbif_mem) {
		pr_err("%s: no mem resource?\n", __func__);
		rc = -ENODEV;
		goto vfe_no_resource;
	}

	vfe_dev->vfe_irq = platform_get_resource_byname(vfe_dev->pdev,
		IORESOURCE_IRQ, "vfe");
	if (!vfe_dev->vfe_irq) {
		pr_err("%s: no irq resource?\n", __func__);
		rc = -ENODEV;
		goto vfe_no_resource;
	}

	vfe_dev->fs_vfe = regulator_get(&vfe_dev->pdev->dev, "vdd");
	if (IS_ERR(vfe_dev->fs_vfe)) {
		pr_err("%s: Regulator get failed %ld\n", __func__,
		PTR_ERR(vfe_dev->fs_vfe));
		vfe_dev->fs_vfe = NULL;
		rc = -ENODEV;
		goto vfe_no_resource;
	}

vfe_no_resource:
	return rc;
}

static void msm_vfe40_get_error_mask(
	uint32_t *error_mask0, uint32_t *error_mask1)
{
	*error_mask0 = 0x00000000;
	*error_mask1 = 0x00FFFEFF;
}

static void msm_vfe40_get_overflow_mask(uint32_t *overflow_mask)
{
	*overflow_mask = 0x00FFFE7E;
}

static void msm_vfe40_get_rdi_wm_mask(struct vfe_device *vfe_dev,
	uint32_t *rdi_wm_mask)
{
	*rdi_wm_mask = vfe_dev->axi_data.rdi_wm_mask;
}

static void msm_vfe40_get_irq_mask(struct vfe_device *vfe_dev,
	uint32_t *irq0_mask, uint32_t *irq1_mask)
{
	*irq0_mask = vfe_dev->irq0_mask;
	*irq1_mask = vfe_dev->irq1_mask;
}

static void msm_vfe40_get_halt_restart_mask(uint32_t *irq0_mask,
	uint32_t *irq1_mask)
{
	*irq0_mask = BIT(31);
	*irq1_mask = BIT(8);
}

static struct msm_vfe_axi_hardware_info msm_vfe40_axi_hw_info = {
	.num_wm = 7,
	.num_comp_mask = 3,
	.num_rdi = 3,
	.num_rdi_master = 3,
	.min_wm_ub = 96,
	.scratch_buf_range = SZ_32M + SZ_4M,
};

static struct msm_vfe_stats_hardware_info msm_vfe40_stats_hw_info = {
	.stats_capability_mask =
		1 << MSM_ISP_STATS_BE | 1 << MSM_ISP_STATS_BF |
		1 << MSM_ISP_STATS_BG | 1 << MSM_ISP_STATS_BHIST |
		1 << MSM_ISP_STATS_AWB | 1 << MSM_ISP_STATS_IHIST |
		1 << MSM_ISP_STATS_RS | 1 << MSM_ISP_STATS_CS,
	.stats_ping_pong_offset = stats_pingpong_offset_map,
	.num_stats_type = VFE40_NUM_STATS_TYPE,
	.num_stats_comp_mask = 2,
};

struct msm_vfe_hardware_info vfe40_hw_info = {
	.num_iommu_ctx = 1,
	.num_iommu_secure_ctx = 1,
	.vfe_clk_idx = VFE40_CLK_IDX,
	.runtime_axi_update = 0,
	.vfe_ops = {
		.irq_ops = {
			.read_irq_status = msm_vfe40_read_irq_status,
			.process_camif_irq = msm_vfe40_process_input_irq,
			.process_reset_irq = msm_vfe40_process_reset_irq,
			.process_halt_irq = msm_vfe40_process_halt_irq,
			.process_reset_irq = msm_vfe40_process_reset_irq,
			.process_reg_update = msm_vfe40_process_reg_update,
			.process_axi_irq = msm_isp_process_axi_irq,
			.process_stats_irq = msm_isp_process_stats_irq,
			.process_epoch_irq = msm_vfe40_process_epoch_irq,
		},
		.axi_ops = {
			.reload_wm = msm_vfe40_axi_reload_wm,
			.enable_wm = msm_vfe40_axi_enable_wm,
			.cfg_io_format = msm_vfe40_cfg_io_format,
			.cfg_comp_mask = msm_vfe40_axi_cfg_comp_mask,
			.clear_comp_mask = msm_vfe40_axi_clear_comp_mask,
			.cfg_wm_irq_mask = msm_vfe40_axi_cfg_wm_irq_mask,
			.clear_wm_irq_mask = msm_vfe40_axi_clear_wm_irq_mask,
			.cfg_framedrop = msm_vfe40_cfg_framedrop,
			.clear_framedrop = msm_vfe40_clear_framedrop,
			.cfg_wm_reg = msm_vfe40_axi_cfg_wm_reg,
			.clear_wm_reg = msm_vfe40_axi_clear_wm_reg,
			.cfg_wm_xbar_reg = msm_vfe40_axi_cfg_wm_xbar_reg,
			.clear_wm_xbar_reg = msm_vfe40_axi_clear_wm_xbar_reg,
			.cfg_ub = msm_vfe40_cfg_axi_ub,
			.read_wm_ping_pong_addr =
				msm_vfe40_read_wm_ping_pong_addr,
			.update_ping_pong_addr =
				msm_vfe40_update_ping_pong_addr,
			.get_comp_mask = msm_vfe40_get_comp_mask,
			.get_wm_mask = msm_vfe40_get_wm_mask,
			.get_pingpong_status = msm_vfe40_get_pingpong_status,
			.halt = msm_vfe40_axi_halt,
			.restart = msm_vfe40_axi_restart,
			.update_cgc_override =
				msm_vfe40_axi_update_cgc_override,
		},
		.core_ops = {
			.reg_update = msm_vfe40_reg_update,
			.cfg_input_mux = msm_vfe40_cfg_input_mux,
			.update_camif_state = msm_vfe40_update_camif_state,
			.start_fetch_eng = msm_vfe40_start_fetch_engine,
			.cfg_rdi_reg = msm_vfe40_cfg_rdi_reg,
			.reset_hw = msm_vfe40_reset_hardware,
			.init_hw = msm_vfe40_init_hardware,
			.init_hw_reg = msm_vfe40_init_hardware_reg,
			.clear_status_reg = msm_vfe40_clear_status_reg,
			.release_hw = msm_vfe40_release_hardware,
			.get_platform_data = msm_vfe40_get_platform_data,
			.get_error_mask = msm_vfe40_get_error_mask,
			.get_overflow_mask = msm_vfe40_get_overflow_mask,
			.get_rdi_wm_mask = msm_vfe40_get_rdi_wm_mask,
			.get_irq_mask = msm_vfe40_get_irq_mask,
			.get_halt_restart_mask =
				msm_vfe40_get_halt_restart_mask,
			.process_error_status = msm_vfe40_process_error_status,
			.is_module_cfg_lock_needed =
				msm_vfe40_is_module_cfg_lock_needed,
			.set_halt_restart_mask =
				msm_vfe40_set_halt_restart_mask,
		},
		.stats_ops = {
			.get_stats_idx = msm_vfe40_get_stats_idx,
			.check_streams = msm_vfe40_stats_check_streams,
			.cfg_comp_mask = msm_vfe40_stats_cfg_comp_mask,
			.cfg_wm_irq_mask = msm_vfe40_stats_cfg_wm_irq_mask,
			.clear_wm_irq_mask = msm_vfe40_stats_clear_wm_irq_mask,
			.cfg_wm_reg = msm_vfe40_stats_cfg_wm_reg,
			.clear_wm_reg = msm_vfe40_stats_clear_wm_reg,
			.cfg_ub = msm_vfe40_stats_cfg_ub,
			.enable_module = msm_vfe40_stats_enable_module,
			.update_ping_pong_addr =
				msm_vfe40_stats_update_ping_pong_addr,
			.get_comp_mask = msm_vfe40_stats_get_comp_mask,
			.get_wm_mask = msm_vfe40_stats_get_wm_mask,
			.get_frame_id = msm_vfe40_stats_get_frame_id,
			.get_pingpong_status = msm_vfe40_get_pingpong_status,
			.update_cgc_override =
				msm_vfe40_stats_update_cgc_override,
		},
	},
	.dmi_reg_offset = 0x918,
	.axi_hw_info = &msm_vfe40_axi_hw_info,
	.stats_hw_info = &msm_vfe40_stats_hw_info,
};
EXPORT_SYMBOL(vfe40_hw_info);

static const struct of_device_id msm_vfe40_dt_match[] = {
	{
		.compatible = "qcom,vfe40",
		.data = &vfe40_hw_info,
	},
	{}
};

MODULE_DEVICE_TABLE(of, msm_vfe40_dt_match);

static struct platform_driver vfe40_driver = {
	.probe = vfe_hw_probe,
	.driver = {
		.name = "msm_vfe40",
		.owner = THIS_MODULE,
		.of_match_table = msm_vfe40_dt_match,
	},
};

static int __init msm_vfe40_init_module(void)
{
	return platform_driver_register(&vfe40_driver);
}

static void __exit msm_vfe40_exit_module(void)
{
	platform_driver_unregister(&vfe40_driver);
}

module_init(msm_vfe40_init_module);
module_exit(msm_vfe40_exit_module);
MODULE_DESCRIPTION("MSM VFE40 driver");
MODULE_LICENSE("GPL v2");
<|MERGE_RESOLUTION|>--- conflicted
+++ resolved
@@ -95,28 +95,7 @@
 #define VFE40_BUS_BDG_QOS_CFG_7     0x000002E0
 
 #define VFE40_CLK_IDX 2
-<<<<<<< HEAD
 static struct msm_cam_clk_info msm_vfe40_clk_info[VFE_CLK_INFO_MAX];
-=======
-
-static uint32_t msm_vfe40_ub_reg_offset(struct vfe_device *vfe_dev, int idx)
-{
-	return (VFE40_WM_BASE(idx) + 0x10);
-}
-
-static uint32_t msm_vfe40_get_ub_size(struct vfe_device *vfe_dev)
-{
-	if (vfe_dev->vfe_hw_version == VFE40_8916_VERSION ||
-		vfe_dev->vfe_hw_version == VFE40_8939_VERSION ||
-		vfe_dev->vfe_hw_version == VFE40_8937_VERSION ||
-		vfe_dev->vfe_hw_version == VFE40_8953_VERSION ||
-		vfe_dev->vfe_hw_version == VFE40_8917_VERSION) {
-		vfe_dev->ub_info->wm_ub = VFE40_TOTAL_WM_UB_8916;
-		return VFE40_TOTAL_WM_UB_8916;
-	}
-	return VFE40_TOTAL_WM_UB;
-}
->>>>>>> f8dc42b6
 
 static void msm_vfe40_config_irq(struct vfe_device *vfe_dev,
 		uint32_t irq0_mask, uint32_t irq1_mask,
