--- conflicted
+++ resolved
@@ -770,20 +770,12 @@
 	struct msm_vfe_sof_info *master_sof_info = NULL;
 	int32_t time, master_time, delta;
 	uint32_t sof_incr = 0;
-	uint32_t master_last_slave_diff = 0;
-	uint32_t last_curr_diff = 0;
 	unsigned long flags;
 
+	if (vfe_dev->axi_data.src_info[frame_src].frame_id == 0)
+		msm_isp_update_dual_HW_ms_info_at_start(vfe_dev, frame_src);
+
 	spin_lock_irqsave(&vfe_dev->common_data->common_dev_data_lock, flags);
-	if (vfe_dev->axi_data.src_info[frame_src].frame_id == 0)
-<<<<<<< HEAD
-		msm_isp_update_dual_HW_ms_info_at_start(vfe_dev, frame_src);
-
-	spin_lock_irqsave(&vfe_dev->common_data->common_dev_data_lock, flags);
-=======
-		msm_isp_update_dual_HW_ms_info_at_start(vfe_dev, frame_src,
-			ts);
->>>>>>> 1af0d6b2
 	dual_hw_type =
 		vfe_dev->axi_data.src_info[frame_src].dual_hw_type;
 	ms_type =
@@ -825,25 +817,6 @@
 		 */
 		vfe_dev->axi_data.src_info[frame_src].frame_id =
 			master_sof_info->frame_id + sof_incr;
-		/* handle frame id out of sync */
-		if (sof_incr) {
-			last_curr_diff =
-			vfe_dev->axi_data.src_info[frame_src].frame_id -
-			vfe_dev->ms_frame_id;
-			master_last_slave_diff = master_sof_info->frame_id -
-				vfe_dev->ms_frame_id;
-			if (last_curr_diff > 1 &&
-				master_last_slave_diff == 1) {
-				pr_err("%s: frame id %d out of sync !!!\n",
-				__func__,
-				vfe_dev->axi_data.src_info[frame_src].
-				frame_id - sof_incr);
-				vfe_dev->axi_data.src_info[frame_src].
-				frame_id = master_sof_info->frame_id;
-			}
-		}
-		vfe_dev->ms_frame_id =
-			vfe_dev->axi_data.src_info[frame_src].frame_id;
 	} else {
 		if (frame_src == VFE_PIX_0) {
 			vfe_dev->axi_data.src_info[frame_src].frame_id +=
@@ -873,6 +846,7 @@
 		} else
 			vfe_dev->axi_data.src_info[frame_src].frame_id++;
 	}
+
 	sof_info = vfe_dev->axi_data.src_info[frame_src].
 		dual_hw_ms_info.sof_info;
 	if (dual_hw_type == DUAL_HW_MASTER_SLAVE &&
@@ -2383,6 +2357,7 @@
 	struct msm_vfe_axi_shared_data *axi_data = &vfe_dev->axi_data;
 	struct msm_vfe_src_info *src_info = NULL;
 	uint32_t vfe_id = 0;
+	unsigned long flags;
 
 	if (stream_src >= VFE_SRC_MAX) {
 		pr_err("%s: Error! Invalid src %u\n", __func__, stream_src);
@@ -2393,9 +2368,12 @@
 	if (src_info->dual_hw_type != DUAL_HW_MASTER_SLAVE)
 		return rc;
 
+	spin_lock_irqsave(&vfe_dev->common_data->common_dev_data_lock, flags);
 	if (src_info->dual_hw_ms_info.dual_hw_ms_type ==
 		MS_TYPE_MASTER) {
 		if (vfe_dev->common_data->ms_resource.master_active == 1) {
+			spin_unlock_irqrestore(&vfe_dev->common_data->
+				common_dev_data_lock, flags);
 			return rc;
 		}
 
@@ -2408,6 +2386,8 @@
 		 * without repeating.
 		 */
 		if (!vfe_dev->common_data->ms_resource.slave_active_mask) {
+			spin_unlock_irqrestore(&vfe_dev->common_data->
+				common_dev_data_lock, flags);
 			return rc;
 		}
 
@@ -2445,6 +2425,9 @@
 				(1 << slave_id);
 		}
 	}
+	spin_unlock_irqrestore(&vfe_dev->common_data->common_dev_data_lock,
+		flags);
+
 	return rc;
 }
 
