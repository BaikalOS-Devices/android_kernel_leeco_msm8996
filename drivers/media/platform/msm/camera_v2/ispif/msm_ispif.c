/* Copyright (c) 2013-2016, The Linux Foundation. All rights reserved.
 *
 * This program is free software; you can redistribute it and/or modify
 * it under the terms of the GNU General Public License version 2 and
 * only version 2 as published by the Free Software Foundation.
 *
 * This program is distributed in the hope that it will be useful,
 * but WITHOUT ANY WARRANTY; without even the implied warranty of
 * MERCHANTABILITY or FITNESS FOR A PARTICULAR PURPOSE.  See the
 * GNU General Public License for more details.
 */

#include <linux/delay.h>
#include <linux/io.h>
#include <linux/module.h>
#include <linux/jiffies.h>
#include <linux/of.h>
#include <linux/videodev2.h>
#include <linux/platform_device.h>
#include <linux/gpio.h>
#include <linux/iopoll.h>
#include <linux/compat.h>
#include <media/msmb_isp.h>
#include <linux/ratelimit.h>

#include "msm_ispif.h"
#include "msm.h"
#include "msm_sd.h"
#include "msm_camera_io_util.h"
#include "cam_hw_ops.h"

#ifdef CONFIG_MSM_ISPIF_V1
#include "msm_ispif_hwreg_v1.h"
#elif defined CONFIG_MSM_ISPIF_V2
#include "msm_ispif_hwreg_v2.h"
#else
#include "msm_ispif_hwreg_v3.h"
#endif

#define V4L2_IDENT_ISPIF                      50001
#define MSM_ISPIF_DRV_NAME                    "msm_ispif"

#define ISPIF_INTF_CMD_DISABLE_FRAME_BOUNDARY 0x00
#define ISPIF_INTF_CMD_ENABLE_FRAME_BOUNDARY  0x01
#define ISPIF_INTF_CMD_DISABLE_IMMEDIATELY    0x02

#define ISPIF_TIMEOUT_SLEEP_US                1000
#define ISPIF_TIMEOUT_ALL_US               1000000
#define ISPIF_SOF_DEBUG_COUNT                    5

#undef CDBG
#ifdef CONFIG_MSMB_CAMERA_DEBUG
#define CDBG(fmt, args...) pr_debug(fmt, ##args)
#else
#define CDBG(fmt, args...) do { } while (0)
#endif

static int msm_ispif_clk_ahb_enable(struct ispif_device *ispif, int enable);
static int ispif_close_node(struct v4l2_subdev *sd, struct v4l2_subdev_fh *fh);
static long msm_ispif_subdev_ioctl_unlocked(struct v4l2_subdev *sd,
	unsigned int cmd, void *arg);

int msm_ispif_get_clk_info(struct ispif_device *ispif_dev,
	struct platform_device *pdev,
	struct msm_cam_clk_info *ahb_clk_info,
	struct msm_cam_clk_info *clk_info);

static void msm_ispif_io_dump_reg(struct ispif_device *ispif)
{
	if (!ispif->enb_dump_reg)
		return;

	if (!ispif->base) {
		pr_err("%s: null pointer for the ispif base\n", __func__);
		return;
	}

	msm_camera_io_dump(ispif->base, 0x250, 0);
}


static inline int msm_ispif_is_intf_valid(uint32_t csid_version,
	enum msm_ispif_vfe_intf intf_type)
{
	return ((csid_version <= CSID_VERSION_V22 && intf_type != VFE0) ||
		(intf_type >= VFE_MAX)) ? false : true;
}

static struct msm_cam_clk_info ispif_8626_reset_clk_info[] = {
	{"ispif_ahb_clk", NO_SET_RATE},
	{"camss_top_ahb_clk", NO_SET_RATE},
	{"csi0_ahb_clk", NO_SET_RATE},
	{"csi0_src_clk", NO_SET_RATE},
	{"csi0_phy_clk", NO_SET_RATE},
	{"csi0_clk", NO_SET_RATE},
	{"csi0_pix_clk", NO_SET_RATE},
	{"csi0_rdi_clk", NO_SET_RATE},
	{"csi1_ahb_clk", NO_SET_RATE},
	{"csi1_src_clk", NO_SET_RATE},
	{"csi1_phy_clk", NO_SET_RATE},
	{"csi1_clk", NO_SET_RATE},
	{"csi1_pix_clk", NO_SET_RATE},
	{"csi1_rdi_clk", NO_SET_RATE},
	{"camss_vfe_vfe_clk", NO_SET_RATE},
	{"camss_csi_vfe_clk", NO_SET_RATE},
};

static struct msm_cam_clk_info ispif_ahb_clk_info[ISPIF_CLK_INFO_MAX];
static struct msm_cam_clk_info ispif_clk_info[ISPIF_CLK_INFO_MAX];

#ifdef CONFIG_COMPAT
struct ispif_cfg_data_ext_32 {
	enum ispif_cfg_type_t cfg_type;
	compat_caddr_t data;
	uint32_t size;
};

#define VIDIOC_MSM_ISPIF_CFG_EXT_COMPAT \
	_IOWR('V', BASE_VIDIOC_PRIVATE+1, struct ispif_cfg_data_ext_32)
#endif

static void msm_ispif_get_pack_mask_from_cfg(
	struct msm_ispif_pack_cfg *pack_cfg,
	struct msm_ispif_params_entry *entry,
	uint32_t *pack_mask)
{
	int i;
	uint32_t temp;

	BUG_ON(!entry);

	memset(pack_mask, 0, sizeof(uint32_t) * 2);
	for (i = 0; i < entry->num_cids; i++) {
		temp = (pack_cfg[entry->cids[i]].pack_mode & 0x3)|
			(pack_cfg[entry->cids[i]].even_odd_sel & 0x1) << 2 |
			(pack_cfg[entry->cids[i]].pixel_swap_en & 0x1) << 3;
		temp = (temp & 0xF) << ((entry->cids[i] % CID8) * 4);

		if (entry->cids[i] > CID7)
			pack_mask[1] |= temp;
		else
			pack_mask[0] |= temp;
		CDBG("%s:num %d cid %d mode %d pack_mask %x %x\n",
			__func__, entry->num_cids, entry->cids[i],
			pack_cfg[entry->cids[i]].pack_mode,
			pack_mask[0], pack_mask[1]);

	}
}

static int msm_ispif_config2(struct ispif_device *ispif,
	void *data)
{
	int rc = 0, i = 0;
	enum msm_ispif_intftype intftype;
	enum msm_ispif_vfe_intf vfe_intf;
	uint32_t pack_cfg_mask[2];
	struct msm_ispif_param_data_ext *params =
		(struct msm_ispif_param_data_ext *)data;

	BUG_ON(!ispif);
	BUG_ON(!params);

	if (ispif->ispif_state != ISPIF_POWER_UP) {
		pr_err("%s: ispif invalid state %d\n", __func__,
			ispif->ispif_state);
		rc = -EPERM;
		return rc;
	}
	if (params->num > MAX_PARAM_ENTRIES) {
		pr_err("%s: invalid param entries %d\n", __func__,
			params->num);
		rc = -EINVAL;
		return rc;
	}

	for (i = 0; i < params->num; i++) {
		int j;

		if (params->entries[i].num_cids > MAX_CID_CH_v2)
			return -EINVAL;
		for (j = 0; j < params->entries[i].num_cids; j++)
			if (params->entries[i].cids[j] >= CID_MAX)
				return -EINVAL;
	}

	for (i = 0; i < params->num; i++) {
		intftype = params->entries[i].intftype;
		vfe_intf = params->entries[i].vfe_intf;

		CDBG("%s, num %d intftype %x, vfe_intf %d, csid %d\n", __func__,
			params->num, intftype, vfe_intf,
			params->entries[i].csid);

		if ((intftype >= INTF_MAX) ||
			(vfe_intf >=  ispif->vfe_info.num_vfe) ||
			(ispif->csid_version <= CSID_VERSION_V22 &&
			(vfe_intf > VFE0))) {
			pr_err("%s: VFEID %d and CSID version %d mismatch\n",
				__func__, vfe_intf, ispif->csid_version);
			return -EINVAL;
		}

		msm_ispif_get_pack_mask_from_cfg(params->pack_cfg,
				&params->entries[i], pack_cfg_mask);
		msm_ispif_cfg_pack_mode(ispif, intftype, vfe_intf,
			pack_cfg_mask);
	}
	return rc;
}

static long msm_ispif_cmd_ext(struct v4l2_subdev *sd,
	void *arg)
{
	long rc = 0;
	struct ispif_device *ispif =
		(struct ispif_device *)v4l2_get_subdevdata(sd);
	struct ispif_cfg_data_ext pcdata;
	struct msm_ispif_param_data_ext *params = NULL;
#ifdef CONFIG_COMPAT
	struct ispif_cfg_data_ext_32 *pcdata32 =
		(struct ispif_cfg_data_ext_32 *)arg;

	if (pcdata32 == NULL) {
		pr_err("Invalid params passed from user\n");
		return -EINVAL;
	}
	pcdata.cfg_type  = pcdata32->cfg_type;
	pcdata.size = pcdata32->size;
	pcdata.data = compat_ptr(pcdata32->data);

#else
	struct ispif_cfg_data_ext *pcdata64 =
		(struct ispif_cfg_data_ext *)arg;

	if (pcdata64 == NULL) {
		pr_err("Invalid params passed from user\n");
		return -EINVAL;
	}
	pcdata.cfg_type  = pcdata64->cfg_type;
	pcdata.size = pcdata64->size;
	pcdata.data = pcdata64->data;
#endif
	if (pcdata.size != sizeof(struct msm_ispif_param_data_ext)) {
		pr_err("%s: payload size mismatch\n", __func__);
		return -EINVAL;
	}

	params = kzalloc(sizeof(struct msm_ispif_param_data_ext), GFP_KERNEL);
	if (!params) {
		CDBG("%s: params alloc failed\n", __func__);
		return -ENOMEM;
	}
	if (copy_from_user(params, (void __user *)(pcdata.data),
		pcdata.size)) {
		kfree(params);
		return -EFAULT;
	}

	mutex_lock(&ispif->mutex);
	switch (pcdata.cfg_type) {
	case ISPIF_CFG2:
		rc = msm_ispif_config2(ispif, params);
		msm_ispif_io_dump_reg(ispif);
		break;
	default:
		pr_err("%s: invalid cfg_type\n", __func__);
		rc = -EINVAL;
		break;
	}
	mutex_unlock(&ispif->mutex);
	kfree(params);
	return rc;
}

#ifdef CONFIG_COMPAT
static long msm_ispif_subdev_ioctl_compat(struct v4l2_subdev *sd,
	unsigned int cmd, void *arg)
{
	BUG_ON(!sd);
	switch (cmd) {
	case VIDIOC_MSM_ISPIF_CFG_EXT_COMPAT:
		return msm_ispif_cmd_ext(sd, arg);

	default:
		return msm_ispif_subdev_ioctl_unlocked(sd, cmd, arg);
	}
}
static long msm_ispif_subdev_ioctl(struct v4l2_subdev *sd,
	unsigned int cmd, void *arg)
{
	if (is_compat_task())
		return msm_ispif_subdev_ioctl_compat(sd, cmd, arg);
	else
		return msm_ispif_subdev_ioctl_unlocked(sd, cmd, arg);
}
#else
static long msm_ispif_subdev_ioctl(struct v4l2_subdev *sd,
	unsigned int cmd, void *arg)
{
	return msm_ispif_subdev_ioctl_unlocked(sd, cmd, arg);
}
#endif
static void msm_ispif_put_regulator(struct ispif_device *ispif_dev)
{
	int i;

	for (i = 0; i < ispif_dev->ispif_vdd_count; i++) {
		regulator_put(ispif_dev->ispif_vdd[i]);
		ispif_dev->ispif_vdd[i] = NULL;
	}
	for (i = 0; i < ispif_dev->vfe_vdd_count; i++) {
		regulator_put(ispif_dev->vfe_vdd[i]);
		ispif_dev->vfe_vdd[i] = NULL;
	}
}

static inline int __get_vdd(struct platform_device *pdev,
				struct regulator **reg, const char *vdd)
{
	int rc = 0;
	*reg = regulator_get(&pdev->dev, vdd);
	if (IS_ERR_OR_NULL(*reg)) {
		rc = PTR_ERR(*reg);
		rc = rc ? rc : -EINVAL;
		pr_err("%s: Regulator %s get failed %d\n", __func__, vdd, rc);
		*reg = NULL;
	}
	return rc;
}

static int msm_ispif_get_regulator_info(struct ispif_device *ispif_dev,
					struct platform_device *pdev)
{
	int rc;
	const char *vdd_name;
	struct device_node *of_node;
	int i;
	int count;

	of_node = pdev->dev.of_node;

	count = of_property_count_strings(of_node,
					"qcom,vdd-names");
	if (0 == count) {
		pr_err("%s: no regulators found\n", __func__);
		return -EINVAL;
	}

	BUG_ON(count > (ISPIF_VDD_INFO_MAX + ISPIF_VFE_VDD_INFO_MAX));
	ispif_dev->vfe_vdd_count = 0;
	ispif_dev->ispif_vdd_count = 0;

	for (i = 0; i < count; i++) {
		rc = of_property_read_string_index(
				of_node, "qcom,vdd-names",
				i, &vdd_name);
		if (rc < 0) {
			pr_err("%s: read property qcom,ispif-vdd-names at index %d failed\n",
				__func__, i);
			goto err;
		}
		if (strnstr(vdd_name, "vfe", strlen(vdd_name))) {
			BUG_ON(ispif_dev->vfe_vdd_count >=
				ISPIF_VFE_VDD_INFO_MAX);
			rc = __get_vdd(pdev,
				&ispif_dev->vfe_vdd[ispif_dev->vfe_vdd_count],
				vdd_name);
			if (0 == rc)
				ispif_dev->vfe_vdd_count++;
		} else {
			BUG_ON(ispif_dev->vfe_vdd_count >=
				ISPIF_VDD_INFO_MAX);
			rc = __get_vdd(pdev,
				&ispif_dev->ispif_vdd
					[ispif_dev->ispif_vdd_count],
				vdd_name);
			if (0 == rc)
				ispif_dev->ispif_vdd_count++;
		}
		if (rc)
			goto err;
	}
	return 0;
err:
	for (i = 0; i < ispif_dev->vfe_vdd_count; i++) {
		regulator_put(ispif_dev->vfe_vdd[i]);
		ispif_dev->vfe_vdd[i] = NULL;
	}
	for (i = 0; i < ispif_dev->ispif_vdd_count; i++) {
		regulator_put(ispif_dev->ispif_vdd[i]);
		ispif_dev->ispif_vdd[i] = NULL;
	}
	ispif_dev->ispif_vdd_count = 0;
	ispif_dev->vfe_vdd_count = 0;
	return rc;
}

static int msm_ispif_set_regulators(struct regulator **regs, int count,
	uint8_t enable)
{
	int rc = 0;
	int i;

	for (i = 0; i < count; i++) {
		if (enable) {
			rc = regulator_enable(regs[i]);
			if (rc)
				goto err;
		} else {
			rc |= regulator_disable(regs[i]);
		}
	}
	if (rc)
		pr_err("%s: Regulator disable failed\n", __func__);
	return rc;
err:
	pr_err("%s: Regulator enable failed\n", __func__);
	for (i--; i >= 0; i--)
		regulator_disable(regs[i]);
	return rc;
}

static int msm_ispif_reset_hw(struct ispif_device *ispif)
{
	int rc = 0;
	long timeout = 0;
	struct clk *reset_clk1[ARRAY_SIZE(ispif_8626_reset_clk_info)];
	ispif->clk_idx = 0;

	/* Turn ON VFE regulators before enabling the vfe clocks */
	rc = msm_ispif_set_regulators(ispif->vfe_vdd, ispif->vfe_vdd_count, 1);
	if (rc < 0)
		return rc;

	rc = msm_cam_clk_enable(&ispif->pdev->dev,
		ispif_clk_info, ispif->clk,
		ispif->num_clk, 1);
	if (rc < 0) {
		pr_err("%s: cannot enable clock, error = %d\n",
			__func__, rc);
		rc = msm_cam_clk_enable(&ispif->pdev->dev,
			ispif_8626_reset_clk_info, reset_clk1,
			ARRAY_SIZE(ispif_8626_reset_clk_info), 1);
		if (rc < 0) {
			pr_err("%s: cannot enable clock, error = %d",
				__func__, rc);
			goto reg_disable;
		} else {
			/* This is set when device is 8x26 */
			ispif->clk_idx = 2;
		}
	} else {
		/* This is set when device is 8974 */
		ispif->clk_idx = 1;
	}

	atomic_set(&ispif->reset_trig[VFE0], 1);
	/* initiate reset of ISPIF */
	msm_camera_io_w(ISPIF_RST_CMD_MASK,
				ispif->base + ISPIF_RST_CMD_ADDR);

	timeout = wait_for_completion_timeout(
			&ispif->reset_complete[VFE0], msecs_to_jiffies(500));
	CDBG("%s: VFE0 done\n", __func__);

	if (timeout <= 0) {
		rc = -ETIMEDOUT;
		pr_err("%s: VFE0 reset wait timeout\n", __func__);
		goto clk_disable;
	}

	if (ispif->hw_num_isps > 1) {
		atomic_set(&ispif->reset_trig[VFE1], 1);
		msm_camera_io_w(ISPIF_RST_CMD_1_MASK,
					ispif->base + ISPIF_RST_CMD_1_ADDR);
		timeout = wait_for_completion_timeout(
				&ispif->reset_complete[VFE1],
				msecs_to_jiffies(500));
		CDBG("%s: VFE1 done\n", __func__);
		if (timeout <= 0) {
			pr_err("%s: VFE1 reset wait timeout\n", __func__);
			rc = -ETIMEDOUT;
		}
	}

clk_disable:
	if (ispif->clk_idx == 1) {
		rc = rc ? rc : msm_cam_clk_enable(&ispif->pdev->dev,
			ispif_clk_info, ispif->clk,
			ispif->num_clk, 0);
	}

	if (ispif->clk_idx == 2) {
		rc = rc ? rc :  msm_cam_clk_enable(&ispif->pdev->dev,
			ispif_8626_reset_clk_info, reset_clk1,
			ARRAY_SIZE(ispif_8626_reset_clk_info), 0);
	}
reg_disable:
	rc = rc ? rc :  msm_ispif_set_regulators(ispif->vfe_vdd,
					ispif->vfe_vdd_count, 0);

	return rc;
}

int msm_ispif_get_clk_info(struct ispif_device *ispif_dev,
	struct platform_device *pdev,
	struct msm_cam_clk_info *ahb_clk_info,
	struct msm_cam_clk_info *clk_info)
{
	uint32_t count, num_ahb_clk = 0, non_ahb_clk = 0;
	int i, rc;
	uint32_t rates[ISPIF_CLK_INFO_MAX];
	const char *clk_ctl = NULL;
	const char *clk_name = NULL;
	struct msm_cam_clk_info *clk_temp;

	struct device_node *of_node;
	of_node = pdev->dev.of_node;

	count = of_property_count_strings(of_node, "clock-names");

	CDBG("count = %d\n", count);
	if (count == 0) {
		pr_err("no clocks found in device tree, count=%d", count);
		return 0;
	}

	if (count > ISPIF_CLK_INFO_MAX) {
		pr_err("invalid count=%d, max is %d\n", count,
			ISPIF_CLK_INFO_MAX);
		return -EINVAL;
	}

	rc = of_property_read_u32_array(of_node, "qcom,clock-rates",
		rates, count);
	if (rc < 0) {
		pr_err("%s failed %d\n", __func__, __LINE__);
		return rc;
	}

	for (i = 0; i < count; i++) {
		rc = of_property_read_string_index(of_node, "clock-names",
				i, &clk_name);
		if (rc < 0) {
			pr_err("%s reading clock-name failed index %d\n",
				__func__, i);
			return rc;
		}

		rc = of_property_read_string_index(of_node,
			"qcom,clock-control", i, &clk_ctl);
		if (rc < 0) {
			pr_err("%s reading clock-control failed index %d\n",
				__func__, i);
			return rc;
		}

		if (strnstr(clk_name, "ahb", strlen(clk_name))) {
			clk_temp = &ahb_clk_info[num_ahb_clk];
			num_ahb_clk++;
		} else {
			clk_temp = &clk_info[non_ahb_clk];
			non_ahb_clk++;
		}

		clk_temp->clk_name = clk_name;
		if (!strcmp(clk_ctl, "NO_SET_RATE"))
			clk_temp->clk_rate = NO_SET_RATE;
		else if (!strcmp(clk_ctl, "INIT_RATE"))
			clk_temp->clk_rate = INIT_RATE;
		else if (!strcmp(clk_ctl, "SET_RATE"))
			clk_temp->clk_rate = rates[i];
		else {
			pr_err("%s: error: clock control has invalid value\n",
				 __func__);
			return -EBUSY;
		}

		CDBG("%s: clock-name= %s, clk_rate = %ld clock-control = %s\n",
			__func__, clk_temp->clk_name, clk_temp->clk_rate,
			clk_ctl);
	}
	ispif_dev->num_ahb_clk = num_ahb_clk;
	ispif_dev->num_clk = non_ahb_clk;
	return 0;
}

static int msm_ispif_clk_ahb_enable(struct ispif_device *ispif, int enable)
{
	int rc = 0;

	rc = msm_cam_clk_enable(&ispif->pdev->dev,
		ispif_ahb_clk_info, ispif->ahb_clk,
		ispif->num_ahb_clk, enable);
	if (rc < 0) {
		pr_err("%s: cannot enable clock, error = %d",
			__func__, rc);
	}

	return rc;
}

static int msm_ispif_reset(struct ispif_device *ispif)
{
	int rc = 0;
	int i;

	BUG_ON(!ispif);

	memset(ispif->sof_count, 0, sizeof(ispif->sof_count));
	for (i = 0; i < ispif->vfe_info.num_vfe; i++) {

		msm_camera_io_w(1 << PIX0_LINE_BUF_EN_BIT,
			ispif->base + ISPIF_VFE_m_CTRL_0(i));
		msm_camera_io_w(0, ispif->base + ISPIF_VFE_m_IRQ_MASK_0(i));
		msm_camera_io_w(0, ispif->base + ISPIF_VFE_m_IRQ_MASK_1(i));
		msm_camera_io_w(0, ispif->base + ISPIF_VFE_m_IRQ_MASK_2(i));
		msm_camera_io_w(0xFFFFFFFF, ispif->base +
			ISPIF_VFE_m_IRQ_CLEAR_0(i));
		msm_camera_io_w(0xFFFFFFFF, ispif->base +
			ISPIF_VFE_m_IRQ_CLEAR_1(i));
		msm_camera_io_w(0xFFFFFFFF, ispif->base +
			ISPIF_VFE_m_IRQ_CLEAR_2(i));

		msm_camera_io_w(0, ispif->base + ISPIF_VFE_m_INPUT_SEL(i));

		msm_camera_io_w(ISPIF_STOP_INTF_IMMEDIATELY,
			ispif->base + ISPIF_VFE_m_INTF_CMD_0(i));
		msm_camera_io_w(ISPIF_STOP_INTF_IMMEDIATELY,
			ispif->base + ISPIF_VFE_m_INTF_CMD_1(i));
		pr_debug("%s: base %pK", __func__, ispif->base);
		msm_camera_io_w(0, ispif->base +
			ISPIF_VFE_m_PIX_INTF_n_CID_MASK(i, 0));
		msm_camera_io_w(0, ispif->base +
			ISPIF_VFE_m_PIX_INTF_n_CID_MASK(i, 1));
		msm_camera_io_w(0, ispif->base +
			ISPIF_VFE_m_RDI_INTF_n_CID_MASK(i, 0));
		msm_camera_io_w(0, ispif->base +
			ISPIF_VFE_m_RDI_INTF_n_CID_MASK(i, 1));
		msm_camera_io_w(0, ispif->base +
			ISPIF_VFE_m_RDI_INTF_n_CID_MASK(i, 2));

		msm_camera_io_w(0, ispif->base +
			ISPIF_VFE_m_PIX_INTF_n_CROP(i, 0));
		msm_camera_io_w(0, ispif->base +
			ISPIF_VFE_m_PIX_INTF_n_CROP(i, 1));
	}

	msm_camera_io_w_mb(ISPIF_IRQ_GLOBAL_CLEAR_CMD, ispif->base +
		ISPIF_IRQ_GLOBAL_CLEAR_CMD_ADDR);

	return rc;
}

static void msm_ispif_sel_csid_core(struct ispif_device *ispif,
	uint8_t intftype, uint8_t csid, uint8_t vfe_intf)
{
	uint32_t data;

	BUG_ON(!ispif);

	if (!msm_ispif_is_intf_valid(ispif->csid_version, vfe_intf)) {
		pr_err("%s: invalid interface type\n", __func__);
		return;
	}

	data = msm_camera_io_r(ispif->base + ISPIF_VFE_m_INPUT_SEL(vfe_intf));
	switch (intftype) {
	case PIX0:
		data &= ~(BIT(1) | BIT(0));
		data |= (uint32_t) csid;
		break;
	case RDI0:
		data &= ~(BIT(5) | BIT(4));
		data |= ((uint32_t) csid) << 4;
		break;
	case PIX1:
		data &= ~(BIT(9) | BIT(8));
		data |= ((uint32_t) csid) << 8;
		break;
	case RDI1:
		data &= ~(BIT(13) | BIT(12));
		data |= ((uint32_t) csid) << 12;
		break;
	case RDI2:
		data &= ~(BIT(21) | BIT(20));
		data |= ((uint32_t) csid) << 20;
		break;
	}

	msm_camera_io_w_mb(data, ispif->base +
		ISPIF_VFE_m_INPUT_SEL(vfe_intf));
}

static void msm_ispif_enable_crop(struct ispif_device *ispif,
	uint8_t intftype, uint8_t vfe_intf, uint16_t start_pixel,
	uint16_t end_pixel)
{
	uint32_t data;
	BUG_ON(!ispif);

	if (!msm_ispif_is_intf_valid(ispif->csid_version, vfe_intf)) {
		pr_err("%s: invalid interface type\n", __func__);
		return;
	}

	data = msm_camera_io_r(ispif->base + ISPIF_VFE_m_CTRL_0(vfe_intf));
	data |= (1 << (intftype + 7));
	if (intftype == PIX0)
		data |= 1 << PIX0_LINE_BUF_EN_BIT;
	msm_camera_io_w(data,
		ispif->base + ISPIF_VFE_m_CTRL_0(vfe_intf));

	if (intftype == PIX0)
		msm_camera_io_w_mb(start_pixel | (end_pixel << 16),
			ispif->base + ISPIF_VFE_m_PIX_INTF_n_CROP(vfe_intf, 0));
	else if (intftype == PIX1)
		msm_camera_io_w_mb(start_pixel | (end_pixel << 16),
			ispif->base + ISPIF_VFE_m_PIX_INTF_n_CROP(vfe_intf, 1));
	else {
		pr_err("%s: invalid intftype=%d\n", __func__, intftype);
		BUG_ON(1);
		return;
	}
}

static void msm_ispif_enable_intf_cids(struct ispif_device *ispif,
	uint8_t intftype, uint16_t cid_mask, uint8_t vfe_intf, uint8_t enable)
{
	uint32_t intf_addr, data;

	BUG_ON(!ispif);

	if (!msm_ispif_is_intf_valid(ispif->csid_version, vfe_intf)) {
		pr_err("%s: invalid interface type\n", __func__);
		return;
	}

	switch (intftype) {
	case PIX0:
		intf_addr = ISPIF_VFE_m_PIX_INTF_n_CID_MASK(vfe_intf, 0);
		break;
	case RDI0:
		intf_addr = ISPIF_VFE_m_RDI_INTF_n_CID_MASK(vfe_intf, 0);
		break;
	case PIX1:
		intf_addr = ISPIF_VFE_m_PIX_INTF_n_CID_MASK(vfe_intf, 1);
		break;
	case RDI1:
		intf_addr = ISPIF_VFE_m_RDI_INTF_n_CID_MASK(vfe_intf, 1);
		break;
	case RDI2:
		intf_addr = ISPIF_VFE_m_RDI_INTF_n_CID_MASK(vfe_intf, 2);
		break;
	default:
		pr_err("%s: invalid intftype=%d\n", __func__, intftype);
		BUG_ON(1);
		return;
	}

	data = msm_camera_io_r(ispif->base + intf_addr);
	if (enable)
		data |=  (uint32_t) cid_mask;
	else
		data &= ~((uint32_t) cid_mask);
	msm_camera_io_w_mb(data, ispif->base + intf_addr);
}

static int msm_ispif_validate_intf_status(struct ispif_device *ispif,
	uint8_t intftype, uint8_t vfe_intf)
{
	int rc = 0;
	uint32_t data = 0;

	BUG_ON(!ispif);

	if (!msm_ispif_is_intf_valid(ispif->csid_version, vfe_intf)) {
		pr_err("%s: invalid interface type\n", __func__);
		return -EINVAL;
	}

	switch (intftype) {
	case PIX0:
		data = msm_camera_io_r(ispif->base +
			ISPIF_VFE_m_PIX_INTF_n_STATUS(vfe_intf, 0));
		break;
	case RDI0:
		data = msm_camera_io_r(ispif->base +
			ISPIF_VFE_m_RDI_INTF_n_STATUS(vfe_intf, 0));
		break;
	case PIX1:
		data = msm_camera_io_r(ispif->base +
			ISPIF_VFE_m_PIX_INTF_n_STATUS(vfe_intf, 1));
		break;
	case RDI1:
		data = msm_camera_io_r(ispif->base +
			ISPIF_VFE_m_RDI_INTF_n_STATUS(vfe_intf, 1));
		break;
	case RDI2:
		data = msm_camera_io_r(ispif->base +
			ISPIF_VFE_m_RDI_INTF_n_STATUS(vfe_intf, 2));
		break;
	}
	if ((data & 0xf) != 0xf)
		rc = -EBUSY;
	return rc;
}

static void msm_ispif_select_clk_mux(struct ispif_device *ispif,
	uint8_t intftype, uint8_t csid, uint8_t vfe_intf)
{
	uint32_t data = 0;

	switch (intftype) {
	case PIX0:
		data = msm_camera_io_r(ispif->clk_mux_base);
		data &= ~(0xf << (vfe_intf * 8));
		data |= (csid << (vfe_intf * 8));
		msm_camera_io_w(data, ispif->clk_mux_base);
		break;

	case RDI0:
		data = msm_camera_io_r(ispif->clk_mux_base +
			ISPIF_RDI_CLK_MUX_SEL_ADDR);
		data &= ~(0xf << (vfe_intf * 12));
		data |= (csid << (vfe_intf * 12));
		msm_camera_io_w(data, ispif->clk_mux_base +
			ISPIF_RDI_CLK_MUX_SEL_ADDR);
		break;

	case PIX1:
		data = msm_camera_io_r(ispif->clk_mux_base);
		data &= ~(0xf0 << (vfe_intf * 8));
		data |= (csid << (4 + (vfe_intf * 8)));
		msm_camera_io_w(data, ispif->clk_mux_base);
		break;

	case RDI1:
		data = msm_camera_io_r(ispif->clk_mux_base +
			ISPIF_RDI_CLK_MUX_SEL_ADDR);
		data &= ~(0xf << (4 + (vfe_intf * 12)));
		data |= (csid << (4 + (vfe_intf * 12)));
		msm_camera_io_w(data, ispif->clk_mux_base +
			ISPIF_RDI_CLK_MUX_SEL_ADDR);
		break;

	case RDI2:
		data = msm_camera_io_r(ispif->clk_mux_base +
			ISPIF_RDI_CLK_MUX_SEL_ADDR);
		data &= ~(0xf << (8 + (vfe_intf * 12)));
		data |= (csid << (8 + (vfe_intf * 12)));
		msm_camera_io_w(data, ispif->clk_mux_base +
			ISPIF_RDI_CLK_MUX_SEL_ADDR);
		break;
	}
	CDBG("%s intftype %d data %x\n", __func__, intftype, data);
	/* ensure clk mux is enabled */
	mb();
	return;
}

static uint16_t msm_ispif_get_cids_mask_from_cfg(
	struct msm_ispif_params_entry *entry)
{
	int i;
	uint16_t cids_mask = 0;
	BUG_ON(!entry);

	for (i = 0; i < entry->num_cids && i < MAX_CID_CH_v2; i++)
		cids_mask |= (1 << entry->cids[i]);

	return cids_mask;
}
static int msm_ispif_config(struct ispif_device *ispif,
	void *data)
{
	int rc = 0, i = 0;
	uint16_t cid_mask;
	enum msm_ispif_intftype intftype;
	enum msm_ispif_vfe_intf vfe_intf;
	struct msm_ispif_param_data *params =
		(struct msm_ispif_param_data *)data;

	BUG_ON(!ispif);
	BUG_ON(!params);

	if (ispif->ispif_state != ISPIF_POWER_UP) {
		pr_err("%s: ispif invalid state %d\n", __func__,
			ispif->ispif_state);
		rc = -EPERM;
		return rc;
	}
	if (params->num > MAX_PARAM_ENTRIES) {
		pr_err("%s: invalid param entries %d\n", __func__,
			params->num);
		rc = -EINVAL;
		return rc;
	}

	for (i = 0; i < params->num; i++) {
		vfe_intf = params->entries[i].vfe_intf;
		if (!msm_ispif_is_intf_valid(ispif->csid_version,
				vfe_intf)) {
			pr_err("%s: invalid interface type\n", __func__);
			return -EINVAL;
		}
		msm_camera_io_w(0x0, ispif->base +
			ISPIF_VFE_m_IRQ_MASK_0(vfe_intf));
		msm_camera_io_w(0x0, ispif->base +
			ISPIF_VFE_m_IRQ_MASK_1(vfe_intf));
		msm_camera_io_w_mb(0x0, ispif->base +
			ISPIF_VFE_m_IRQ_MASK_2(vfe_intf));
	}

	for (i = 0; i < params->num; i++) {
		intftype = params->entries[i].intftype;

		vfe_intf = params->entries[i].vfe_intf;

		CDBG("%s intftype %x, vfe_intf %d, csid %d\n", __func__,
			intftype, vfe_intf, params->entries[i].csid);

		if ((intftype >= INTF_MAX) ||
			(vfe_intf >=  ispif->vfe_info.num_vfe) ||
			(ispif->csid_version <= CSID_VERSION_V22 &&
			(vfe_intf > VFE0))) {
			pr_err("%s: VFEID %d and CSID version %d mismatch\n",
				__func__, vfe_intf, ispif->csid_version);
			return -EINVAL;
		}

		if (ispif->csid_version >= CSID_VERSION_V30)
				msm_ispif_select_clk_mux(ispif, intftype,
				params->entries[i].csid, vfe_intf);

		rc = msm_ispif_validate_intf_status(ispif, intftype, vfe_intf);
		if (rc) {
			pr_err("%s:validate_intf_status failed, rc = %d\n",
				__func__, rc);
			return rc;
		}

		msm_ispif_sel_csid_core(ispif, intftype,
			params->entries[i].csid, vfe_intf);
		cid_mask = msm_ispif_get_cids_mask_from_cfg(
				&params->entries[i]);
		msm_ispif_enable_intf_cids(ispif, intftype,
			cid_mask, vfe_intf, 1);
		if (params->entries[i].crop_enable)
			msm_ispif_enable_crop(ispif, intftype, vfe_intf,
				params->entries[i].crop_start_pixel,
				params->entries[i].crop_end_pixel);
	}

	for (vfe_intf = 0; vfe_intf < 2; vfe_intf++) {
		msm_camera_io_w(ISPIF_IRQ_STATUS_MASK, ispif->base +
			ISPIF_VFE_m_IRQ_MASK_0(vfe_intf));

		msm_camera_io_w(ISPIF_IRQ_STATUS_MASK, ispif->base +
			ISPIF_VFE_m_IRQ_CLEAR_0(vfe_intf));

		msm_camera_io_w(ISPIF_IRQ_STATUS_1_MASK, ispif->base +
			ISPIF_VFE_m_IRQ_MASK_1(vfe_intf));

		msm_camera_io_w(ISPIF_IRQ_STATUS_1_MASK, ispif->base +
			ISPIF_VFE_m_IRQ_CLEAR_1(vfe_intf));

		msm_camera_io_w(ISPIF_IRQ_STATUS_2_MASK, ispif->base +
			ISPIF_VFE_m_IRQ_MASK_2(vfe_intf));

		msm_camera_io_w(ISPIF_IRQ_STATUS_2_MASK, ispif->base +
			ISPIF_VFE_m_IRQ_CLEAR_2(vfe_intf));
	}

	msm_camera_io_w_mb(ISPIF_IRQ_GLOBAL_CLEAR_CMD, ispif->base +
		ISPIF_IRQ_GLOBAL_CLEAR_CMD_ADDR);

	return rc;
}

static void msm_ispif_intf_cmd(struct ispif_device *ispif, uint32_t cmd_bits,
	struct msm_ispif_param_data *params)
{
	uint8_t vc;
	int i, k;
	enum msm_ispif_intftype intf_type;
	enum msm_ispif_cid cid;
	enum msm_ispif_vfe_intf vfe_intf;

	BUG_ON(!ispif);
	BUG_ON(!params);

	for (i = 0; i < params->num; i++) {
		vfe_intf = params->entries[i].vfe_intf;
		if (!msm_ispif_is_intf_valid(ispif->csid_version, vfe_intf)) {
			pr_err("%s: invalid interface type\n", __func__);
			return;
		}
		if (params->entries[i].num_cids > MAX_CID_CH_v2) {
			pr_err("%s: out of range of cid_num %d\n",
				__func__, params->entries[i].num_cids);
			return;
		}
	}

	for (i = 0; i < params->num; i++) {
		intf_type = params->entries[i].intftype;
		vfe_intf = params->entries[i].vfe_intf;
		for (k = 0; k < params->entries[i].num_cids; k++) {
			cid = params->entries[i].cids[k];
			vc = cid / 4;
			if (intf_type == RDI2) {
				/* zero out two bits */
				ispif->applied_intf_cmd[vfe_intf].intf_cmd1 &=
					~(0x3 << (vc * 2 + 8));
				/* set cmd bits */
				ispif->applied_intf_cmd[vfe_intf].intf_cmd1 |=
					(cmd_bits << (vc * 2 + 8));
			} else {
				/* zero 2 bits */
				ispif->applied_intf_cmd[vfe_intf].intf_cmd &=
					~(0x3 << (vc * 2 + intf_type * 8));
				/* set cmd bits */
				ispif->applied_intf_cmd[vfe_intf].intf_cmd |=
					(cmd_bits << (vc * 2 + intf_type * 8));
			}
		}
		/* cmd for PIX0, PIX1, RDI0, RDI1 */
		if (ispif->applied_intf_cmd[vfe_intf].intf_cmd != 0xFFFFFFFF)
			msm_camera_io_w_mb(
				ispif->applied_intf_cmd[vfe_intf].intf_cmd,
				ispif->base + ISPIF_VFE_m_INTF_CMD_0(vfe_intf));

		/* cmd for RDI2 */
		if (ispif->applied_intf_cmd[vfe_intf].intf_cmd1 != 0xFFFFFFFF)
			msm_camera_io_w_mb(
				ispif->applied_intf_cmd[vfe_intf].intf_cmd1,
				ispif->base + ISPIF_VFE_m_INTF_CMD_1(vfe_intf));
	}
}

static int msm_ispif_stop_immediately(struct ispif_device *ispif,
	struct msm_ispif_param_data *params)
{
	int i, rc = 0;
	uint16_t cid_mask = 0;
	BUG_ON(!ispif);
	BUG_ON(!params);

	if (ispif->ispif_state != ISPIF_POWER_UP) {
		pr_err("%s: ispif invalid state %d\n", __func__,
			ispif->ispif_state);
		rc = -EPERM;
		return rc;
	}

	if (params->num > MAX_PARAM_ENTRIES) {
		pr_err("%s: invalid param entries %d\n", __func__,
			params->num);
		rc = -EINVAL;
		return rc;
	}
	msm_ispif_intf_cmd(ispif, ISPIF_INTF_CMD_DISABLE_IMMEDIATELY, params);

	/* after stop the interface we need to unmask the CID enable bits */
	for (i = 0; i < params->num; i++) {
		cid_mask = msm_ispif_get_cids_mask_from_cfg(
			&params->entries[i]);
		msm_ispif_enable_intf_cids(ispif, params->entries[i].intftype,
			cid_mask, params->entries[i].vfe_intf, 0);
	}

	return rc;
}

static int msm_ispif_start_frame_boundary(struct ispif_device *ispif,
	struct msm_ispif_param_data *params)
{
	int rc = 0;

	if (ispif->ispif_state != ISPIF_POWER_UP) {
		pr_err("%s: ispif invalid state %d\n", __func__,
			ispif->ispif_state);
		rc = -EPERM;
		return rc;
	}
	if (params->num > MAX_PARAM_ENTRIES) {
		pr_err("%s: invalid param entries %d\n", __func__,
			params->num);
		rc = -EINVAL;
		return rc;
	}
	msm_ispif_intf_cmd(ispif, ISPIF_INTF_CMD_ENABLE_FRAME_BOUNDARY, params);

	return rc;
}

static int msm_ispif_restart_frame_boundary(struct ispif_device *ispif,
	struct msm_ispif_param_data *params)
{
	int rc = 0, i;
	long timeout = 0;
	uint16_t cid_mask;
	enum msm_ispif_intftype intftype;
	enum msm_ispif_vfe_intf vfe_intf;
	uint32_t vfe_mask = 0;
	uint32_t intf_addr;

<<<<<<< HEAD
	rc = msm_ispif_reset_hw(ispif);
	if (!rc) rc = msm_ispif_reset(ispif);
	if (!rc) rc = msm_ispif_config(ispif, params);
	if (!rc) rc = msm_ispif_start_frame_boundary(ispif, params);

	if (!rc)
		pr_info("ISPIF restart Successful\n");
	else
		pr_info("ISPIF restart Failed\n");
=======
	if (ispif->ispif_state != ISPIF_POWER_UP) {
		pr_err("%s: ispif invalid state %d\n", __func__,
			ispif->ispif_state);
		rc = -EPERM;
		return rc;
	}
	if (params->num > MAX_PARAM_ENTRIES) {
		pr_err("%s: invalid param entries %d\n", __func__,
			params->num);
		rc = -EINVAL;
		return rc;
	}

	for (i = 0; i < params->num; i++) {
		vfe_intf = params->entries[i].vfe_intf;
		if (vfe_intf >= VFE_MAX) {
			pr_err("%s: %d invalid i %d vfe_intf %d\n", __func__,
				__LINE__, i, vfe_intf);
			return -EINVAL;
		}
		vfe_mask |= (1 << vfe_intf);
	}

	/* Turn ON regulators before enabling the clocks*/
	rc = msm_ispif_set_regulators(ispif->vfe_vdd,
					ispif->vfe_vdd_count, 1);
	if (rc < 0)
		return -EFAULT;

	rc = msm_camera_clk_enable(&ispif->pdev->dev,
		ispif->clk_info, ispif->clks,
		ispif->num_clk, 1);
	if (rc < 0)
		goto disable_regulator;

	if (vfe_mask & (1 << VFE0)) {
		atomic_set(&ispif->reset_trig[VFE0], 1);
		/* initiate reset of ISPIF */
		msm_camera_io_w(ISPIF_RST_CMD_MASK_RESTART,
				ispif->base + ISPIF_RST_CMD_ADDR);
		timeout = wait_for_completion_timeout(
			&ispif->reset_complete[VFE0], msecs_to_jiffies(500));
		if (timeout <= 0) {
			pr_err("%s: VFE0 reset wait timeout\n", __func__);
			rc = -ETIMEDOUT;
			goto disable_clk;
		}
	}

	if (ispif->hw_num_isps > 1  && (vfe_mask & (1 << VFE1))) {
		atomic_set(&ispif->reset_trig[VFE1], 1);
		msm_camera_io_w(ISPIF_RST_CMD_1_MASK_RESTART,
			ispif->base + ISPIF_RST_CMD_1_ADDR);
		timeout = wait_for_completion_timeout(
				&ispif->reset_complete[VFE1],
				msecs_to_jiffies(500));
		if (timeout <= 0) {
			pr_err("%s: VFE1 reset wait timeout\n", __func__);
			rc = -ETIMEDOUT;
			goto disable_clk;
		}
	}
>>>>>>> 224ae2c1

	pr_info("%s: ISPIF reset hw done, Restarting", __func__);
	rc = msm_camera_clk_enable(&ispif->pdev->dev,
		ispif->clk_info, ispif->clks,
		ispif->num_clk, 0);
	if (rc < 0)
		goto disable_regulator;

	/* Turn OFF regulators after disabling clocks */
	rc = msm_ispif_set_regulators(ispif->vfe_vdd, ispif->vfe_vdd_count, 0);
	if (rc < 0)
		goto end;

	for (i = 0; i < params->num; i++) {
		intftype = params->entries[i].intftype;
		vfe_intf = params->entries[i].vfe_intf;

		switch (params->entries[0].intftype) {
		case PIX0:
			intf_addr = ISPIF_VFE_m_PIX_INTF_n_STATUS(vfe_intf, 0);
			break;
		case RDI0:
			intf_addr = ISPIF_VFE_m_RDI_INTF_n_STATUS(vfe_intf, 0);
			break;
		case PIX1:
			intf_addr = ISPIF_VFE_m_PIX_INTF_n_STATUS(vfe_intf, 1);
			break;
		case RDI1:
			intf_addr = ISPIF_VFE_m_RDI_INTF_n_STATUS(vfe_intf, 1);
			break;
		case RDI2:
			intf_addr = ISPIF_VFE_m_RDI_INTF_n_STATUS(vfe_intf, 2);
			break;
		default:
			pr_err("%s: invalid intftype=%d\n", __func__,
			params->entries[i].intftype);
			rc = -EPERM;
			goto end;
		}

		msm_ispif_intf_cmd(ispif,
			ISPIF_INTF_CMD_ENABLE_FRAME_BOUNDARY, params);
	}

	for (i = 0; i < params->num; i++) {
		intftype = params->entries[i].intftype;

		vfe_intf = params->entries[i].vfe_intf;


		cid_mask = msm_ispif_get_cids_mask_from_cfg(
			&params->entries[i]);

		msm_ispif_enable_intf_cids(ispif, intftype,
			cid_mask, vfe_intf, 1);
	}
	return rc;

disable_clk:
	msm_camera_clk_enable(&ispif->pdev->dev,
		ispif->clk_info, ispif->clks,
		ispif->num_clk, 0);
disable_regulator:
	/* Turn OFF regulators */
	msm_ispif_set_regulators(ispif->vfe_vdd, ispif->vfe_vdd_count, 0);
end:
	return rc;
}

static int msm_ispif_stop_frame_boundary(struct ispif_device *ispif,
	struct msm_ispif_param_data *params)
{
	int i, rc = 0;
	uint16_t cid_mask = 0;
	uint32_t intf_addr;
	enum msm_ispif_vfe_intf vfe_intf;
	uint32_t stop_flag = 0;

	BUG_ON(!ispif);
	BUG_ON(!params);


	if (ispif->ispif_state != ISPIF_POWER_UP) {
		pr_err("%s: ispif invalid state %d\n", __func__,
			ispif->ispif_state);
		rc = -EPERM;
		return rc;
	}

	if (params->num > MAX_PARAM_ENTRIES) {
		pr_err("%s: invalid param entries %d\n", __func__,
			params->num);
		rc = -EINVAL;
		return rc;
	}

	for (i = 0; i < params->num; i++) {
		if (!msm_ispif_is_intf_valid(ispif->csid_version,
				params->entries[i].vfe_intf)) {
			pr_err("%s: invalid interface type\n", __func__);
			rc = -EINVAL;
			goto end;
		}
	}

	msm_ispif_intf_cmd(ispif,
		ISPIF_INTF_CMD_DISABLE_FRAME_BOUNDARY, params);

	for (i = 0; i < params->num; i++) {
		cid_mask =
			msm_ispif_get_cids_mask_from_cfg(&params->entries[i]);
		vfe_intf = params->entries[i].vfe_intf;

		switch (params->entries[i].intftype) {
		case PIX0:
			intf_addr = ISPIF_VFE_m_PIX_INTF_n_STATUS(vfe_intf, 0);
			break;
		case RDI0:
			intf_addr = ISPIF_VFE_m_RDI_INTF_n_STATUS(vfe_intf, 0);
			break;
		case PIX1:
			intf_addr = ISPIF_VFE_m_PIX_INTF_n_STATUS(vfe_intf, 1);
			break;
		case RDI1:
			intf_addr = ISPIF_VFE_m_RDI_INTF_n_STATUS(vfe_intf, 1);
			break;
		case RDI2:
			intf_addr = ISPIF_VFE_m_RDI_INTF_n_STATUS(vfe_intf, 2);
			break;
		default:
			pr_err("%s: invalid intftype=%d\n", __func__,
				params->entries[i].intftype);
			rc = -EPERM;
			goto end;
		}

		rc = readl_poll_timeout(ispif->base + intf_addr, stop_flag,
					(stop_flag & 0xF) == 0xF,
					ISPIF_TIMEOUT_SLEEP_US,
					ISPIF_TIMEOUT_ALL_US);
		if (rc < 0)
			goto end;

		/* disable CIDs in CID_MASK register */
		msm_ispif_enable_intf_cids(ispif, params->entries[i].intftype,
			cid_mask, vfe_intf, 0);
	}

end:
	return rc;
}

static void ispif_process_irq(struct ispif_device *ispif,
	struct ispif_irq_status *out, enum msm_ispif_vfe_intf vfe_id)
{
	BUG_ON(!ispif);
	BUG_ON(!out);

	if (out[vfe_id].ispifIrqStatus0 &
			ISPIF_IRQ_STATUS_PIX_SOF_MASK) {
		if (ispif->ispif_sof_debug < ISPIF_SOF_DEBUG_COUNT)
			pr_err("%s: PIX0 frame id: %u\n", __func__,
				ispif->sof_count[vfe_id].sof_cnt[PIX0]);
		ispif->sof_count[vfe_id].sof_cnt[PIX0]++;
		ispif->ispif_sof_debug++;
	}
	if (out[vfe_id].ispifIrqStatus0 &
			ISPIF_IRQ_STATUS_RDI0_SOF_MASK) {
		if (ispif->ispif_rdi0_debug < ISPIF_SOF_DEBUG_COUNT)
			pr_err("%s: RDI0 frame id: %u\n", __func__,
				ispif->sof_count[vfe_id].sof_cnt[RDI0]);
		ispif->sof_count[vfe_id].sof_cnt[RDI0]++;
		ispif->ispif_rdi0_debug++;
	}
	if (out[vfe_id].ispifIrqStatus1 &
			ISPIF_IRQ_STATUS_RDI1_SOF_MASK) {
		if (ispif->ispif_rdi1_debug < ISPIF_SOF_DEBUG_COUNT)
			pr_err("%s: RDI1 frame id: %u\n", __func__,
				ispif->sof_count[vfe_id].sof_cnt[RDI1]);
		ispif->sof_count[vfe_id].sof_cnt[RDI1]++;
		ispif->ispif_rdi1_debug++;
	}
	if (out[vfe_id].ispifIrqStatus2 &
			ISPIF_IRQ_STATUS_RDI2_SOF_MASK) {
		if (ispif->ispif_rdi2_debug < ISPIF_SOF_DEBUG_COUNT)
			pr_err("%s: RDI2 frame id: %u\n", __func__,
				ispif->sof_count[vfe_id].sof_cnt[RDI2]);
		ispif->sof_count[vfe_id].sof_cnt[RDI2]++;
		ispif->ispif_rdi2_debug++;
	}
}

static inline void msm_ispif_read_irq_status(struct ispif_irq_status *out,
	void *data)
{
	struct ispif_device *ispif = (struct ispif_device *)data;
	bool fatal_err = false;
	int i = 0;

	BUG_ON(!ispif);
	BUG_ON(!out);

	out[VFE0].ispifIrqStatus0 = msm_camera_io_r(ispif->base +
		ISPIF_VFE_m_IRQ_STATUS_0(VFE0));
	msm_camera_io_w(out[VFE0].ispifIrqStatus0,
		ispif->base + ISPIF_VFE_m_IRQ_CLEAR_0(VFE0));

	out[VFE0].ispifIrqStatus1 = msm_camera_io_r(ispif->base +
		ISPIF_VFE_m_IRQ_STATUS_1(VFE0));
	msm_camera_io_w(out[VFE0].ispifIrqStatus1,
		ispif->base + ISPIF_VFE_m_IRQ_CLEAR_1(VFE0));

	out[VFE0].ispifIrqStatus2 = msm_camera_io_r(ispif->base +
		ISPIF_VFE_m_IRQ_STATUS_2(VFE0));
	msm_camera_io_w_mb(out[VFE0].ispifIrqStatus2,
		ispif->base + ISPIF_VFE_m_IRQ_CLEAR_2(VFE0));

	if (ispif->vfe_info.num_vfe > 1) {
		out[VFE1].ispifIrqStatus0 = msm_camera_io_r(ispif->base +
			ISPIF_VFE_m_IRQ_STATUS_0(VFE1));
		msm_camera_io_w(out[VFE1].ispifIrqStatus0,
			ispif->base + ISPIF_VFE_m_IRQ_CLEAR_0(VFE1));

		out[VFE1].ispifIrqStatus1 = msm_camera_io_r(ispif->base +
			ISPIF_VFE_m_IRQ_STATUS_1(VFE1));
		msm_camera_io_w(out[VFE1].ispifIrqStatus1,
				ispif->base + ISPIF_VFE_m_IRQ_CLEAR_1(VFE1));

		out[VFE1].ispifIrqStatus2 = msm_camera_io_r(ispif->base +
			ISPIF_VFE_m_IRQ_STATUS_2(VFE1));
		msm_camera_io_w_mb(out[VFE1].ispifIrqStatus2,
			ispif->base + ISPIF_VFE_m_IRQ_CLEAR_2(VFE1));
	}
	msm_camera_io_w_mb(ISPIF_IRQ_GLOBAL_CLEAR_CMD, ispif->base +
	ISPIF_IRQ_GLOBAL_CLEAR_CMD_ADDR);

	if (out[VFE0].ispifIrqStatus0 & ISPIF_IRQ_STATUS_MASK) {
		if (out[VFE0].ispifIrqStatus0 & RESET_DONE_IRQ) {
			if (atomic_dec_and_test(&ispif->reset_trig[VFE0]))
				complete(&ispif->reset_complete[VFE0]);
		}

		if (out[VFE0].ispifIrqStatus0 & PIX_INTF_0_OVERFLOW_IRQ) {
			pr_err_ratelimited("%s: VFE0 pix0 overflow.\n",
				__func__);
			fatal_err = true;
		}

		if (out[VFE0].ispifIrqStatus0 & RAW_INTF_0_OVERFLOW_IRQ) {
			pr_err_ratelimited("%s: VFE0 rdi0 overflow.\n",
				__func__);
			fatal_err = true;
		}

		if (out[VFE0].ispifIrqStatus1 & RAW_INTF_1_OVERFLOW_IRQ) {
			pr_err_ratelimited("%s: VFE0 rdi1 overflow.\n",
				__func__);
			fatal_err = true;
		}

		if (out[VFE0].ispifIrqStatus2 & RAW_INTF_2_OVERFLOW_IRQ) {
			pr_err_ratelimited("%s: VFE0 rdi2 overflow.\n",
				__func__);
			fatal_err = true;
		}

		ispif_process_irq(ispif, out, VFE0);
	}
	if (ispif->hw_num_isps > 1) {
		if (out[VFE1].ispifIrqStatus0 & RESET_DONE_IRQ) {
			if (atomic_dec_and_test(&ispif->reset_trig[VFE1]))
				complete(&ispif->reset_complete[VFE1]);
		}

		if (out[VFE1].ispifIrqStatus0 & PIX_INTF_0_OVERFLOW_IRQ) {
			pr_err_ratelimited("%s: VFE1 pix0 overflow.\n",
				__func__);
			fatal_err = true;
		}

		if (out[VFE1].ispifIrqStatus0 & RAW_INTF_0_OVERFLOW_IRQ) {
			pr_err_ratelimited("%s: VFE1 rdi0 overflow.\n",
				__func__);
			fatal_err = true;
		}

		if (out[VFE1].ispifIrqStatus1 & RAW_INTF_1_OVERFLOW_IRQ) {
			pr_err_ratelimited("%s: VFE1 rdi1 overflow.\n",
				__func__);
			fatal_err = true;
		}

		if (out[VFE1].ispifIrqStatus2 & RAW_INTF_2_OVERFLOW_IRQ) {
			pr_err_ratelimited("%s: VFE1 rdi2 overflow.\n",
				__func__);
			fatal_err = true;
		}

		ispif_process_irq(ispif, out, VFE1);
	}

	if (fatal_err == true) {
		pr_err_ratelimited("%s: fatal error, stop ispif immediately\n",
			__func__);
		for (i = 0; i < ispif->vfe_info.num_vfe; i++) {
			msm_camera_io_w(0x0,
				ispif->base + ISPIF_VFE_m_IRQ_MASK_0(i));
			msm_camera_io_w(0x0,
				ispif->base + ISPIF_VFE_m_IRQ_MASK_1(i));
			msm_camera_io_w(0x0,
				ispif->base + ISPIF_VFE_m_IRQ_MASK_2(i));
			msm_camera_io_w(ISPIF_STOP_INTF_IMMEDIATELY,
				ispif->base + ISPIF_VFE_m_INTF_CMD_0(i));
			msm_camera_io_w(ISPIF_STOP_INTF_IMMEDIATELY,
				ispif->base + ISPIF_VFE_m_INTF_CMD_1(i));
		}
	}
}

static irqreturn_t msm_io_ispif_irq(int irq_num, void *data)
{
	struct ispif_irq_status irq[VFE_MAX];

	msm_ispif_read_irq_status(irq, data);
	return IRQ_HANDLED;
}

static int msm_ispif_set_vfe_info(struct ispif_device *ispif,
	struct msm_ispif_vfe_info *vfe_info)
{
	if (!vfe_info || (vfe_info->num_vfe == 0) ||
		(vfe_info->num_vfe > ispif->hw_num_isps)) {
		pr_err("Invalid VFE info: %pK %d\n", vfe_info,
			   (vfe_info ? vfe_info->num_vfe : 0));
		return -EINVAL;
	}

	memcpy(&ispif->vfe_info, vfe_info, sizeof(struct msm_ispif_vfe_info));

	return 0;
}

static int msm_ispif_init(struct ispif_device *ispif,
	uint32_t csid_version)
{
	int rc = 0;

	BUG_ON(!ispif);

	if (ispif->ispif_state == ISPIF_POWER_UP) {
		pr_err("%s: ispif already initted state = %d\n", __func__,
			ispif->ispif_state);
		rc = -EPERM;
		return rc;
	}

	/* can we set to zero? */
	ispif->applied_intf_cmd[VFE0].intf_cmd  = 0xFFFFFFFF;
	ispif->applied_intf_cmd[VFE0].intf_cmd1 = 0xFFFFFFFF;
	ispif->applied_intf_cmd[VFE1].intf_cmd  = 0xFFFFFFFF;
	ispif->applied_intf_cmd[VFE1].intf_cmd1 = 0xFFFFFFFF;
	memset(ispif->sof_count, 0, sizeof(ispif->sof_count));

	ispif->csid_version = csid_version;

	if (ispif->csid_version >= CSID_VERSION_V30) {
		if (!ispif->clk_mux_mem || !ispif->clk_mux_io) {
			pr_err("%s csi clk mux mem %pK io %pK\n", __func__,
				ispif->clk_mux_mem, ispif->clk_mux_io);
			rc = -ENOMEM;
			return rc;
		}
		ispif->clk_mux_base = ioremap(ispif->clk_mux_mem->start,
			resource_size(ispif->clk_mux_mem));
		if (!ispif->clk_mux_base) {
			pr_err("%s: clk_mux_mem ioremap failed\n", __func__);
			rc = -ENOMEM;
			return rc;
		}
	}

	ispif->base = ioremap(ispif->mem->start,
		resource_size(ispif->mem));
	if (!ispif->base) {
		rc = -ENOMEM;
		pr_err("%s: nomem\n", __func__);
		goto end;
	}
	rc = request_irq(ispif->irq->start, msm_io_ispif_irq,
		IRQF_TRIGGER_RISING, "ispif", ispif);
	if (rc) {
		pr_err("%s: request_irq error = %d\n", __func__, rc);
		goto error_irq;
	}

	rc = cam_config_ahb_clk(NULL, 0,
			CAM_AHB_CLIENT_ISPIF, CAM_AHB_SVS_VOTE);
	if (rc < 0) {
		pr_err("%s: failed to vote for AHB\n", __func__);
		goto ahb_vote_fail;
	}

	rc = msm_ispif_reset_hw(ispif);
	if (rc)
		goto error_ahb;

	rc = msm_ispif_reset(ispif);
	if (rc == 0) {
		ispif->ispif_state = ISPIF_POWER_UP;
		CDBG("%s: power up done\n", __func__);
		goto end;
	}

error_ahb:
	if (cam_config_ahb_clk(NULL, 0, CAM_AHB_CLIENT_ISPIF,
		CAM_AHB_SUSPEND_VOTE) < 0)
		pr_err("%s: failed to remove vote for AHB\n", __func__);
ahb_vote_fail:
	free_irq(ispif->irq->start, ispif);
error_irq:
	iounmap(ispif->base);

end:
	return rc;
}

static void msm_ispif_release(struct ispif_device *ispif)
{
	BUG_ON(!ispif);

	if (!ispif->base) {
		pr_err("%s: ispif base is NULL\n", __func__);
		return;
	}

	if (ispif->ispif_state != ISPIF_POWER_UP) {
		pr_err("%s: ispif invalid state %d\n", __func__,
			ispif->ispif_state);
		return;
	}

	/* make sure no streaming going on */
	msm_ispif_reset(ispif);
	msm_ispif_reset_hw(ispif);

	disable_irq(ispif->irq->start);
	free_irq(ispif->irq->start, ispif);

	iounmap(ispif->base);

	iounmap(ispif->clk_mux_base);

	ispif->ispif_state = ISPIF_POWER_DOWN;

	if (cam_config_ahb_clk(NULL, 0, CAM_AHB_CLIENT_ISPIF,
		CAM_AHB_SUSPEND_VOTE) < 0)
		pr_err("%s: failed to remove vote for AHB\n", __func__);
}

static long msm_ispif_cmd(struct v4l2_subdev *sd, void *arg)
{
	long rc = 0;
	struct ispif_cfg_data *pcdata = (struct ispif_cfg_data *)arg;
	struct ispif_device *ispif =
		(struct ispif_device *)v4l2_get_subdevdata(sd);

	BUG_ON(!sd);
	BUG_ON(!pcdata);

	mutex_lock(&ispif->mutex);
	switch (pcdata->cfg_type) {
	case ISPIF_ENABLE_REG_DUMP:
		ispif->enb_dump_reg = pcdata->reg_dump; /* save dump config */
		break;
	case ISPIF_INIT:
		rc = msm_ispif_init(ispif, pcdata->csid_version);
		msm_ispif_io_dump_reg(ispif);
		break;
	case ISPIF_CFG:
		rc = msm_ispif_config(ispif, &pcdata->params);
		msm_ispif_io_dump_reg(ispif);
		break;
	case ISPIF_START_FRAME_BOUNDARY:
		rc = msm_ispif_start_frame_boundary(ispif, &pcdata->params);
		msm_ispif_io_dump_reg(ispif);
		break;
	case ISPIF_RESTART_FRAME_BOUNDARY:
		rc = msm_ispif_restart_frame_boundary(ispif, &pcdata->params);
		msm_ispif_io_dump_reg(ispif);
		break;

	case ISPIF_STOP_FRAME_BOUNDARY:
		rc = msm_ispif_stop_frame_boundary(ispif, &pcdata->params);
		msm_ispif_io_dump_reg(ispif);
		break;
	case ISPIF_STOP_IMMEDIATELY:
		rc = msm_ispif_stop_immediately(ispif, &pcdata->params);
		msm_ispif_io_dump_reg(ispif);
		break;
	case ISPIF_RELEASE:
		msm_ispif_release(ispif);
		break;
	case ISPIF_SET_VFE_INFO:
		rc = msm_ispif_set_vfe_info(ispif, &pcdata->vfe_info);
		break;
	default:
		pr_err("%s: invalid cfg_type\n", __func__);
		rc = -EINVAL;
		break;
	}
	mutex_unlock(&ispif->mutex);
	return rc;
}
static struct v4l2_file_operations msm_ispif_v4l2_subdev_fops;

static long msm_ispif_subdev_ioctl_unlocked(struct v4l2_subdev *sd,
	unsigned int cmd, void *arg)
{
	struct ispif_device *ispif =
		(struct ispif_device *)v4l2_get_subdevdata(sd);

	switch (cmd) {
	case VIDIOC_MSM_ISPIF_CFG:
		return msm_ispif_cmd(sd, arg);
	case VIDIOC_MSM_ISPIF_CFG_EXT:
		return msm_ispif_cmd_ext(sd, arg);
	case MSM_SD_NOTIFY_FREEZE: {
		ispif->ispif_sof_debug = 0;
		ispif->ispif_rdi0_debug = 0;
		ispif->ispif_rdi1_debug = 0;
		ispif->ispif_rdi2_debug = 0;
		return 0;
	}
	case MSM_SD_UNNOTIFY_FREEZE:
		return 0;
	case MSM_SD_SHUTDOWN:
		return 0;
	default:
		pr_err_ratelimited("%s: invalid cmd 0x%x received\n",
			__func__, cmd);
		return -ENOIOCTLCMD;
	}
}

static long msm_ispif_subdev_do_ioctl(
	struct file *file, unsigned int cmd, void *arg)
{
	struct video_device *vdev = video_devdata(file);
	struct v4l2_subdev *sd = vdev_to_v4l2_subdev(vdev);
	return msm_ispif_subdev_ioctl(sd, cmd, arg);
}

static long msm_ispif_subdev_fops_ioctl(struct file *file, unsigned int cmd,
	unsigned long arg)
{
	return video_usercopy(file, cmd, arg, msm_ispif_subdev_do_ioctl);
}

static int ispif_open_node(struct v4l2_subdev *sd, struct v4l2_subdev_fh *fh)
{
	struct ispif_device *ispif = v4l2_get_subdevdata(sd);
	int rc;

	mutex_lock(&ispif->mutex);
	if (0 == ispif->open_cnt) {
		/* enable regulator and clocks on first open */
		rc = msm_ispif_set_regulators(ispif->ispif_vdd,
					ispif->ispif_vdd_count, 1);
		if (rc)
			goto unlock;
		rc = msm_ispif_clk_ahb_enable(ispif, 1);
		if (rc) {
			msm_ispif_set_regulators(ispif->ispif_vdd,
					ispif->ispif_vdd_count, 0);
			goto unlock;
		}
	}
	/* mem remap is done in init when the clock is on */
	ispif->open_cnt++;
unlock:
	mutex_unlock(&ispif->mutex);
	return rc;
}

static int ispif_close_node(struct v4l2_subdev *sd, struct v4l2_subdev_fh *fh)
{
	int rc = 0;
	struct ispif_device *ispif = v4l2_get_subdevdata(sd);
	if (!ispif) {
		pr_err("%s: invalid input\n", __func__);
		return -EINVAL;
	}

	mutex_lock(&ispif->mutex);
	if (ispif->open_cnt == 0) {
		pr_err("%s: Invalid close\n", __func__);
		rc = -ENODEV;
		goto end;
	}
	ispif->open_cnt--;
	if (ispif->open_cnt == 0) {
		msm_ispif_release(ispif);
		/* disable clocks and regulator on last close */
		msm_ispif_clk_ahb_enable(ispif, 0);
		msm_ispif_set_regulators(ispif->ispif_vdd,
					ispif->ispif_vdd_count, 0);
	}
end:
	mutex_unlock(&ispif->mutex);
	return rc;
}

static struct v4l2_subdev_core_ops msm_ispif_subdev_core_ops = {
	.ioctl = &msm_ispif_subdev_ioctl,
};

static const struct v4l2_subdev_ops msm_ispif_subdev_ops = {
	.core = &msm_ispif_subdev_core_ops,
};

static const struct v4l2_subdev_internal_ops msm_ispif_internal_ops = {
	.open = ispif_open_node,
	.close = ispif_close_node,
};

static int ispif_probe(struct platform_device *pdev)
{
	int rc;
	struct ispif_device *ispif;

	ispif = kzalloc(sizeof(struct ispif_device), GFP_KERNEL);
	if (!ispif) {
		pr_err("%s: no enough memory\n", __func__);
		return -ENOMEM;
	}

	if (pdev->dev.of_node) {
		of_property_read_u32((&pdev->dev)->of_node,
		"cell-index", &pdev->id);
		rc = of_property_read_u32((&pdev->dev)->of_node,
		"qcom,num-isps", &ispif->hw_num_isps);
		if (rc)
			/* backward compatibility */
			ispif->hw_num_isps = 1;
		/* not an error condition */
		rc = 0;
	}

	rc = msm_ispif_get_regulator_info(ispif, pdev);
	if (rc < 0)
		return -EFAULT;

	rc = msm_ispif_get_clk_info(ispif, pdev,
		ispif_ahb_clk_info, ispif_clk_info);
	if (rc < 0) {
		pr_err("%s: msm_isp_get_clk_info() failed", __func__);
			return -EFAULT;
	}
	mutex_init(&ispif->mutex);
	ispif->mem = platform_get_resource_byname(pdev,
		IORESOURCE_MEM, "ispif");
	if (!ispif->mem) {
		pr_err("%s: no mem resource?\n", __func__);
		rc = -ENODEV;
		goto error;
	}
	ispif->irq = platform_get_resource_byname(pdev,
		IORESOURCE_IRQ, "ispif");
	if (!ispif->irq) {
		pr_err("%s: no irq resource?\n", __func__);
		rc = -ENODEV;
		goto error;
	}
	ispif->io = request_mem_region(ispif->mem->start,
		resource_size(ispif->mem), pdev->name);
	if (!ispif->io) {
		pr_err("%s: no valid mem region\n", __func__);
		rc = -EBUSY;
		goto error;
	}
	ispif->clk_mux_mem = platform_get_resource_byname(pdev,
		IORESOURCE_MEM, "csi_clk_mux");
	if (ispif->clk_mux_mem) {
		ispif->clk_mux_io = request_mem_region(
			ispif->clk_mux_mem->start,
			resource_size(ispif->clk_mux_mem),
			ispif->clk_mux_mem->name);
		if (!ispif->clk_mux_io)
			pr_err("%s: no valid csi_mux region\n", __func__);
	}

	ispif->pdev = pdev;

	v4l2_subdev_init(&ispif->msm_sd.sd, &msm_ispif_subdev_ops);
	ispif->msm_sd.sd.internal_ops = &msm_ispif_internal_ops;
	ispif->msm_sd.sd.flags |= V4L2_SUBDEV_FL_HAS_DEVNODE;

	snprintf(ispif->msm_sd.sd.name,
		ARRAY_SIZE(ispif->msm_sd.sd.name), MSM_ISPIF_DRV_NAME);
	v4l2_set_subdevdata(&ispif->msm_sd.sd, ispif);

	platform_set_drvdata(pdev, &ispif->msm_sd.sd);

	media_entity_init(&ispif->msm_sd.sd.entity, 0, NULL, 0);
	ispif->msm_sd.sd.entity.type = MEDIA_ENT_T_V4L2_SUBDEV;
	ispif->msm_sd.sd.entity.group_id = MSM_CAMERA_SUBDEV_ISPIF;
	ispif->msm_sd.sd.entity.name = pdev->name;
	ispif->msm_sd.close_seq = MSM_SD_CLOSE_1ST_CATEGORY | 0x1;
	rc = msm_sd_register(&ispif->msm_sd);
	if (rc) {
		pr_err("%s: msm_sd_register error = %d\n", __func__, rc);
		goto error;
	}
	msm_cam_copy_v4l2_subdev_fops(&msm_ispif_v4l2_subdev_fops);
	msm_ispif_v4l2_subdev_fops.unlocked_ioctl =
		msm_ispif_subdev_fops_ioctl;
#ifdef CONFIG_COMPAT
	msm_ispif_v4l2_subdev_fops.compat_ioctl32 = msm_ispif_subdev_fops_ioctl;
#endif
	ispif->msm_sd.sd.devnode->fops = &msm_ispif_v4l2_subdev_fops;
	ispif->ispif_state = ISPIF_POWER_DOWN;
	ispif->open_cnt = 0;
	init_completion(&ispif->reset_complete[VFE0]);
	init_completion(&ispif->reset_complete[VFE1]);
	atomic_set(&ispif->reset_trig[VFE0], 0);
	atomic_set(&ispif->reset_trig[VFE1], 0);
	return 0;

error:
	msm_ispif_put_regulator(ispif);
	mutex_destroy(&ispif->mutex);
	kfree(ispif);
	return rc;
}

static const struct of_device_id msm_ispif_dt_match[] = {
	{.compatible = "qcom,ispif"},
	{}
};

MODULE_DEVICE_TABLE(of, msm_ispif_dt_match);

static struct platform_driver ispif_driver = {
	.probe = ispif_probe,
	.driver = {
		.name = MSM_ISPIF_DRV_NAME,
		.owner = THIS_MODULE,
		.of_match_table = msm_ispif_dt_match,
	},
};

static int __init msm_ispif_init_module(void)
{
	return platform_driver_register(&ispif_driver);
}

static void __exit msm_ispif_exit_module(void)
{
	platform_driver_unregister(&ispif_driver);
}

module_init(msm_ispif_init_module);
module_exit(msm_ispif_exit_module);
MODULE_DESCRIPTION("MSM ISP Interface driver");
MODULE_LICENSE("GPL v2");<|MERGE_RESOLUTION|>--- conflicted
+++ resolved
@@ -1107,17 +1107,6 @@
 	uint32_t vfe_mask = 0;
 	uint32_t intf_addr;
 
-<<<<<<< HEAD
-	rc = msm_ispif_reset_hw(ispif);
-	if (!rc) rc = msm_ispif_reset(ispif);
-	if (!rc) rc = msm_ispif_config(ispif, params);
-	if (!rc) rc = msm_ispif_start_frame_boundary(ispif, params);
-
-	if (!rc)
-		pr_info("ISPIF restart Successful\n");
-	else
-		pr_info("ISPIF restart Failed\n");
-=======
 	if (ispif->ispif_state != ISPIF_POWER_UP) {
 		pr_err("%s: ispif invalid state %d\n", __func__,
 			ispif->ispif_state);
@@ -1180,7 +1169,6 @@
 			goto disable_clk;
 		}
 	}
->>>>>>> 224ae2c1
 
 	pr_info("%s: ISPIF reset hw done, Restarting", __func__);
 	rc = msm_camera_clk_enable(&ispif->pdev->dev,
