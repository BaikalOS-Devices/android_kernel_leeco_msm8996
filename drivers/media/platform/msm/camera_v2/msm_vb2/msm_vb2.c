<<<<<<< HEAD
/* Copyright (c) 2012-2015, The Linux Foundation. All rights reserved.
=======
/* Copyright (c) 2012-2017, The Linux Foundation. All rights reserved.
>>>>>>> e52e75f4
 *
 * This program is free software; you can redistribute it and/or modify
 * it under the terms of the GNU General Public License version 2 and
 * only version 2 as published by the Free Software Foundation.
 *
 * This program is distributed in the hope that it will be useful,
 * but WITHOUT ANY WARRANTY; without even the implied warranty of
 * MERCHANTABILITY or FITNESS FOR A PARTICULAR PURPOSE.  See the
 * GNU General Public License for more details.
 */

#define pr_fmt(fmt) "CAM-VB2 %s:%d " fmt, __func__, __LINE__
#include "msm_vb2.h"

static int msm_vb2_queue_setup(struct vb2_queue *q,
	const struct v4l2_format *fmt,
	unsigned int *num_buffers, unsigned int *num_planes,
	unsigned int sizes[], void *alloc_ctxs[])
{
	int i;
	struct msm_v4l2_format_data *data = q->drv_priv;

	if (!data) {
		pr_err("%s: drv_priv NULL\n", __func__);
		return -EINVAL;
	}
	if (data->type == V4L2_BUF_TYPE_VIDEO_CAPTURE_MPLANE) {
		if (WARN_ON(data->num_planes > VIDEO_MAX_PLANES))
			return -EINVAL;

		*num_planes = data->num_planes;

		for (i = 0; i < data->num_planes; i++)
			sizes[i] = data->plane_sizes[i];
	} else {
		pr_err("%s: Unsupported buf type :%d\n", __func__,
			   data->type);
		return -EINVAL;
	}
	return 0;
}

int msm_vb2_buf_init(struct vb2_buffer *vb)
{
	struct msm_stream *stream;
	struct msm_session *session;
	struct msm_vb2_buffer *msm_vb2_buf;

	session = msm_get_session_from_vb2q(vb->vb2_queue);
	if (IS_ERR_OR_NULL(session))
		return -EINVAL;

	read_lock(&session->stream_rwlock);

	stream = msm_get_stream_from_vb2q(vb->vb2_queue);
	if (!stream) {
		pr_err("%s: Couldn't find stream\n", __func__);
		read_unlock(&session->stream_rwlock);
		return -EINVAL;
	}
	msm_vb2_buf = container_of(vb, struct msm_vb2_buffer, vb2_buf);
	msm_vb2_buf->in_freeq = 0;
	read_unlock(&session->stream_rwlock);
	return 0;
}

static void msm_vb2_buf_queue(struct vb2_buffer *vb)
{
	struct msm_vb2_buffer *msm_vb2;
	struct msm_stream *stream;
	struct msm_session *session;
	unsigned long flags;

	msm_vb2 = container_of(vb, struct msm_vb2_buffer, vb2_buf);

	if (!msm_vb2) {
		pr_err("%s:%d] vb2_buf NULL", __func__, __LINE__);
		return;
	}

	session = msm_get_session_from_vb2q(vb->vb2_queue);
	if (IS_ERR_OR_NULL(session))
		return;

	read_lock(&session->stream_rwlock);

	stream = msm_get_stream_from_vb2q(vb->vb2_queue);
	if (!stream) {
		pr_err("%s:%d] NULL stream", __func__, __LINE__);
		read_unlock(&session->stream_rwlock);
		return;
	}

	spin_lock_irqsave(&stream->stream_lock, flags);
	list_add_tail(&msm_vb2->list, &stream->queued_list);
	spin_unlock_irqrestore(&stream->stream_lock, flags);
	read_unlock(&session->stream_rwlock);
}

static void msm_vb2_buf_finish(struct vb2_buffer *vb)
{
	struct msm_vb2_buffer *msm_vb2;
	struct msm_stream *stream;
	struct msm_session *session;
	unsigned long flags;
	struct msm_vb2_buffer *msm_vb2_entry, *temp;

	msm_vb2 = container_of(vb, struct msm_vb2_buffer, vb2_buf);

	if (!msm_vb2) {
		pr_err("%s:%d] vb2_buf NULL", __func__, __LINE__);
		return; 
	}

	session = msm_get_session_from_vb2q(vb->vb2_queue);
	if (IS_ERR_OR_NULL(session))
		return;

	read_lock(&session->stream_rwlock);

	stream = msm_get_stream_from_vb2q(vb->vb2_queue);
	if (!stream) {
		pr_err("%s:%d] NULL stream", __func__, __LINE__);
		read_unlock(&session->stream_rwlock);
		return;
	}

	spin_lock_irqsave(&stream->stream_lock, flags);
	list_for_each_entry_safe(msm_vb2_entry, temp, &(stream->queued_list),
		list) {
		if (msm_vb2_entry == msm_vb2) {
			list_del_init(&msm_vb2_entry->list);
			break;
		}
	}
	spin_unlock_irqrestore(&stream->stream_lock, flags);
	read_unlock(&session->stream_rwlock);
	return;
}

static void msm_vb2_stop_stream(struct vb2_queue *q)
{
	struct msm_vb2_buffer *msm_vb2, *temp;
	struct msm_stream *stream;
	struct msm_session *session;
	unsigned long flags;
	struct vb2_buffer *vb2_buf;

	session = msm_get_session_from_vb2q(q);
	if (IS_ERR_OR_NULL(session))
		return;

	read_lock(&session->stream_rwlock);

	stream = msm_get_stream_from_vb2q(q);
	if (!stream) {
<<<<<<< HEAD
		pr_err("%s:%d] NULL stream", __func__, __LINE__);
=======
		pr_err_ratelimited("%s:%d] NULL stream", __func__, __LINE__);
		read_unlock(&session->stream_rwlock);
>>>>>>> e52e75f4
		return;
	}

	/*
	 * Release all the buffers enqueued to driver
	 * when streamoff is issued
	 */

	spin_lock_irqsave(&stream->stream_lock, flags);
	list_for_each_entry_safe(msm_vb2, temp, &(stream->queued_list),
		list) {
			vb2_buf = &(msm_vb2->vb2_buf);
			if (vb2_buf->state == VB2_BUF_STATE_DONE)
				continue;
			vb2_buffer_done(vb2_buf, VB2_BUF_STATE_DONE);
			msm_vb2->in_freeq = 0;
		}
	spin_unlock_irqrestore(&stream->stream_lock, flags);
	read_unlock(&session->stream_rwlock);
}

int msm_vb2_get_stream_state(struct msm_stream *stream)
{
	struct msm_vb2_buffer *msm_vb2, *temp;
	unsigned long flags;
	int rc = 1;

	spin_lock_irqsave(&stream->stream_lock, flags);
	list_for_each_entry_safe(msm_vb2, temp, &(stream->queued_list), list) {
		if (msm_vb2->in_freeq != 0) {
			rc = 0;
			break;
		}
	}
	spin_unlock_irqrestore(&stream->stream_lock, flags);
	return rc;
}
EXPORT_SYMBOL(msm_vb2_get_stream_state);


static struct vb2_ops msm_vb2_get_q_op = {
	.queue_setup	= msm_vb2_queue_setup,
	.buf_init	= msm_vb2_buf_init,
	.buf_queue	= msm_vb2_buf_queue,
	.buf_finish	= msm_vb2_buf_finish,
	.stop_streaming = msm_vb2_stop_stream,
};


struct vb2_ops *msm_vb2_get_q_ops(void)
{
	return &msm_vb2_get_q_op;
}

static void *msm_vb2_dma_contig_get_userptr(void *alloc_ctx,
	unsigned long vaddr, unsigned long size, int write)
{
	struct msm_vb2_private_data *priv;
	priv = kzalloc(sizeof(*priv), GFP_KERNEL);
	if (!priv)
		return ERR_PTR(-ENOMEM);
	priv->vaddr = (void *)vaddr;
	priv->size = size;
	priv->alloc_ctx = alloc_ctx;
	return priv;
}

static void msm_vb2_dma_contig_put_userptr(void *buf_priv)
{
	kzfree(buf_priv);
}

static struct vb2_mem_ops msm_vb2_get_q_mem_op = {
	.get_userptr		= msm_vb2_dma_contig_get_userptr,
	.put_userptr		= msm_vb2_dma_contig_put_userptr,
};

struct vb2_mem_ops *msm_vb2_get_q_mem_ops(void)
{
	return &msm_vb2_get_q_mem_op;
}

static struct vb2_queue *msm_vb2_get_queue(int session_id,
	unsigned int stream_id)
{
	return msm_get_stream_vb2q(session_id, stream_id);
}

static struct vb2_buffer *msm_vb2_get_buf(int session_id,
	unsigned int stream_id)
{
	struct msm_stream *stream;
	struct vb2_buffer *vb2_buf = NULL;
	struct msm_session *session;
	struct msm_vb2_buffer *msm_vb2 = NULL;
	unsigned long flags;

	session = msm_get_session(session_id);
	if (IS_ERR_OR_NULL(session))
		return NULL;

	read_lock(&session->stream_rwlock);

	stream = msm_get_stream(session, stream_id);
	if (IS_ERR_OR_NULL(stream)) {
		read_unlock(&session->stream_rwlock);
		return NULL;
	}

	spin_lock_irqsave(&stream->stream_lock, flags);

	if (!stream->vb2_q) {
		pr_err("%s: stream q not available\n", __func__);
		goto end;
	}

	list_for_each_entry(msm_vb2, &(stream->queued_list), list) {
		vb2_buf = &(msm_vb2->vb2_buf);
		if (vb2_buf->state != VB2_BUF_STATE_ACTIVE)
			continue;

		if (msm_vb2->in_freeq)
			continue;

		msm_vb2->in_freeq = 1;
		goto end;
	}
	msm_vb2 = NULL;
	vb2_buf = NULL;
end:
	spin_unlock_irqrestore(&stream->stream_lock, flags);
	read_unlock(&session->stream_rwlock);
	return vb2_buf;
}

static struct vb2_buffer *msm_vb2_get_buf_by_idx(int session_id,
	unsigned int stream_id, uint32_t index)
{
	struct msm_stream *stream;
	struct vb2_buffer *vb2_buf = NULL;
	struct msm_session *session;
	struct msm_vb2_buffer *msm_vb2 = NULL;
	unsigned long flags;

	session = msm_get_session(session_id);
	if (IS_ERR_OR_NULL(session))
		return NULL;

	read_lock(&session->stream_rwlock);

	stream = msm_get_stream(session, stream_id);

	if (IS_ERR_OR_NULL(stream)) {
		read_unlock(&session->stream_rwlock);
		return NULL;
	}

	spin_lock_irqsave(&stream->stream_lock, flags);

	if (!stream->vb2_q) {
		pr_err("%s: stream q not available\n", __func__);
		goto end;
	}

	list_for_each_entry(msm_vb2, &(stream->queued_list), list) {
		vb2_buf = &(msm_vb2->vb2_buf);
		if ((vb2_buf->v4l2_buf.index != index) || msm_vb2->in_freeq
			|| vb2_buf->state != VB2_BUF_STATE_ACTIVE)
			continue;

		msm_vb2->in_freeq = 1;
		goto end;
	}
	msm_vb2 = NULL;
	vb2_buf = NULL;
end:
	spin_unlock_irqrestore(&stream->stream_lock, flags);
	read_unlock(&session->stream_rwlock);
	return vb2_buf;
}

static int msm_vb2_put_buf(struct vb2_buffer *vb, int session_id,
				unsigned int stream_id)
{
	struct msm_stream *stream;
	struct msm_session *session;
	struct msm_vb2_buffer *msm_vb2;
	struct vb2_buffer *vb2_buf = NULL;
	int rc = 0;
	unsigned long flags;

	session = msm_get_session(session_id);
	if (IS_ERR_OR_NULL(session))
		return -EINVAL;

	read_lock(&session->stream_rwlock);

	stream = msm_get_stream(session, stream_id);
	if (IS_ERR_OR_NULL(stream)) {
		read_unlock(&session->stream_rwlock);
		return -EINVAL;
	}

	spin_lock_irqsave(&stream->stream_lock, flags);
	if (vb) {
		list_for_each_entry(msm_vb2, &(stream->queued_list), list) {
			vb2_buf = &(msm_vb2->vb2_buf);
			if (vb2_buf == vb)
				break;
		}
		if (WARN_ON(vb2_buf != vb)) {
			pr_err("VB buffer is INVALID vb=%pK, ses_id=%d, str_id=%d\n",
					vb, session_id, stream_id);
			spin_unlock_irqrestore(&stream->stream_lock, flags);
			return -EINVAL;
		}
		msm_vb2 =
			container_of(vb, struct msm_vb2_buffer, vb2_buf);
		if (msm_vb2->in_freeq) {
			msm_vb2->in_freeq = 0;
			rc = 0;
		} else
			rc = -EINVAL;
	} else {
		pr_err(" VB buffer is null for ses_id=%d, str_id=%d\n",
			    session_id, stream_id);
		rc = -EINVAL;
	}
	spin_unlock_irqrestore(&stream->stream_lock, flags);
	read_unlock(&session->stream_rwlock);
	return rc;
}

static int msm_vb2_buf_done(struct vb2_buffer *vb, int session_id,
				unsigned int stream_id, uint32_t sequence,
				struct timeval *ts, uint32_t reserved)
{
	unsigned long flags;
	struct msm_vb2_buffer *msm_vb2;
	struct msm_stream *stream;
	struct vb2_buffer *vb2_buf = NULL;
	struct msm_session *session;
	int rc = 0;

	session = msm_get_session(session_id);
	if (IS_ERR_OR_NULL(session))
		return -EINVAL;

	read_lock(&session->stream_rwlock);

	stream = msm_get_stream(session, stream_id);
	if (IS_ERR_OR_NULL(stream)) {
		read_unlock(&session->stream_rwlock);
		return -EINVAL;
	}

	spin_lock_irqsave(&stream->stream_lock, flags);
	if (vb) {
		list_for_each_entry(msm_vb2, &(stream->queued_list), list) {
			vb2_buf = &(msm_vb2->vb2_buf);
			if (vb2_buf == vb)
				break;
		}
		if (WARN_ON(vb2_buf != vb)) {
			pr_err("VB buffer is INVALID ses_id=%d, str_id=%d, vb=%pK\n",
				    session_id, stream_id, vb);
			spin_unlock_irqrestore(&stream->stream_lock, flags);
			return -EINVAL;
		}
		msm_vb2 =
			container_of(vb, struct msm_vb2_buffer, vb2_buf);
		/* put buf before buf done */
		if (msm_vb2->in_freeq) {
			vb->v4l2_buf.sequence = sequence;
			vb->v4l2_buf.timestamp = *ts;
			vb->v4l2_buf.reserved = reserved;
			vb2_buffer_done(vb, VB2_BUF_STATE_DONE);
			msm_vb2->in_freeq = 0;
			rc = 0;
		} else
			rc = -EINVAL;
	} else {
		pr_err(" VB buffer is NULL for ses_id=%d, str_id=%d\n",
			    session_id, stream_id);
		rc = -EINVAL;
	}
	spin_unlock_irqrestore(&stream->stream_lock, flags);
	read_unlock(&session->stream_rwlock);
	return rc;
}

long msm_vb2_return_buf_by_idx(int session_id, unsigned int stream_id,
				uint32_t index)
{
	struct msm_stream *stream;
	struct vb2_buffer *vb2_buf = NULL;
	struct msm_session *session;
	struct msm_vb2_buffer *msm_vb2 = NULL;
	unsigned long flags;
	long rc = -EINVAL;

	session = msm_get_session(session_id);
	if (IS_ERR_OR_NULL(session))
		return rc;

	read_lock(&session->stream_rwlock);

	stream = msm_get_stream(session, stream_id);
	if (IS_ERR_OR_NULL(stream)) {
		read_unlock(&session->stream_rwlock);
		return -EINVAL;
	}

	spin_lock_irqsave(&stream->stream_lock, flags);

	if (!stream->vb2_q) {
		pr_err("%s: stream q not available\n", __func__);
		goto end;
	}

	list_for_each_entry(msm_vb2, &(stream->queued_list), list) {
		vb2_buf = &(msm_vb2->vb2_buf);
		if ((vb2_buf->v4l2_buf.index != index)
			|| vb2_buf->state != VB2_BUF_STATE_ACTIVE)
			continue;

		if (!msm_vb2->in_freeq) {
			vb2_buffer_done(vb2_buf, VB2_BUF_STATE_ERROR);
			rc = 0;
		} else
			rc = -EINVAL;

		goto end;
	}

end:
	spin_unlock_irqrestore(&stream->stream_lock, flags);
	read_unlock(&session->stream_rwlock);
	return rc;
}
EXPORT_SYMBOL(msm_vb2_return_buf_by_idx);

static int msm_vb2_flush_buf(int session_id, unsigned int stream_id)
{
	unsigned long flags;
	struct msm_vb2_buffer *msm_vb2;
	struct msm_stream *stream;
	struct vb2_buffer *vb2_buf = NULL;
	struct msm_session *session;

	session = msm_get_session(session_id);
	if (IS_ERR_OR_NULL(session))
		return -EINVAL;

	read_lock(&session->stream_rwlock);

	stream = msm_get_stream(session, stream_id);
	if (IS_ERR_OR_NULL(stream)) {
		read_unlock(&session->stream_rwlock);
		return -EINVAL;
	}

	spin_lock_irqsave(&stream->stream_lock, flags);
	list_for_each_entry(msm_vb2, &(stream->queued_list), list) {
		vb2_buf = &(msm_vb2->vb2_buf);
		/* Do buf done for all buffers*/
		vb2_buffer_done(vb2_buf, VB2_BUF_STATE_DONE);
		msm_vb2->in_freeq = 0;
	}
	spin_unlock_irqrestore(&stream->stream_lock, flags);
	read_unlock(&session->stream_rwlock);
	return 0;
}


int msm_vb2_request_cb(struct msm_sd_req_vb2_q *req)
{
	if (!req) {
		pr_err("%s: suddev is null\n", __func__);
		return -EINVAL;
	}

	req->get_buf = msm_vb2_get_buf;
	req->get_buf_by_idx = msm_vb2_get_buf_by_idx;
	req->get_vb2_queue = msm_vb2_get_queue;
	req->put_buf = msm_vb2_put_buf;
	req->buf_done = msm_vb2_buf_done;
	req->flush_buf = msm_vb2_flush_buf;
	return 0;
}
<|MERGE_RESOLUTION|>--- conflicted
+++ resolved
@@ -1,8 +1,4 @@
-<<<<<<< HEAD
-/* Copyright (c) 2012-2015, The Linux Foundation. All rights reserved.
-=======
 /* Copyright (c) 2012-2017, The Linux Foundation. All rights reserved.
->>>>>>> e52e75f4
  *
  * This program is free software; you can redistribute it and/or modify
  * it under the terms of the GNU General Public License version 2 and
@@ -159,12 +155,8 @@
 
 	stream = msm_get_stream_from_vb2q(q);
 	if (!stream) {
-<<<<<<< HEAD
-		pr_err("%s:%d] NULL stream", __func__, __LINE__);
-=======
 		pr_err_ratelimited("%s:%d] NULL stream", __func__, __LINE__);
 		read_unlock(&session->stream_rwlock);
->>>>>>> e52e75f4
 		return;
 	}
 
