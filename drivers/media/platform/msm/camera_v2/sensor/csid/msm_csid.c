--- conflicted
+++ resolved
@@ -61,12 +61,8 @@
 #define TRUE   1
 #define FALSE  0
 
-<<<<<<< HEAD
+#define MAX_LANE_COUNT 4
 #define CSID_TIMEOUT msecs_to_jiffies(300)
-=======
-#define MAX_LANE_COUNT 4
-#define CSID_TIMEOUT msecs_to_jiffies(100)
->>>>>>> 233ced31
 
 #undef CDBG
 #define CDBG(fmt, args...) pr_debug(fmt, ##args)
