#
# Makefile for the Linux kernel device drivers.
#
# 15 Sep 2000, Christoph Hellwig <hch@infradead.org>
# Rewritten to use lists instead of if-statements.
#

obj-y				+= irqchip/
obj-y				+= bus/

obj-$(CONFIG_GENERIC_PHY)	+= phy/

# GPIO must come after pinctrl as gpios may need to mux pins etc
obj-y				+= pinctrl/
obj-y				+= gpio/
obj-y				+= pwm/
obj-$(CONFIG_PCI)		+= pci/
obj-$(CONFIG_PARISC)		+= parisc/
obj-$(CONFIG_RAPIDIO)		+= rapidio/
obj-y				+= video/
obj-y				+= idle/

# IPMI must come before ACPI in order to provide IPMI opregion support
obj-$(CONFIG_IPMI_HANDLER)	+= char/ipmi/

obj-$(CONFIG_ACPI)		+= acpi/
obj-$(CONFIG_SFI)		+= sfi/
# PnP must come after ACPI since it will eventually need to check if acpi
# was used and do nothing if so
obj-$(CONFIG_PNP)		+= pnp/
obj-y				+= amba/
# Many drivers will want to use DMA so this has to be made available
# really early.
obj-$(CONFIG_DMADEVICES)	+= dma/

# SOC specific infrastructure drivers.
obj-y				+= soc/

obj-$(CONFIG_VIRTIO)		+= virtio/
obj-$(CONFIG_XEN)		+= xen/

# regulators early, since some subsystems rely on them to initialize
obj-$(CONFIG_REGULATOR)		+= regulator/

# reset controllers early, since gpu drivers might rely on them to initialize
obj-$(CONFIG_RESET_CONTROLLER)	+= reset/

# tty/ comes before char/ so that the VT console is the boot-time
# default.
obj-y				+= tty/
obj-y				+= char/

# gpu/ comes after char for AGP vs DRM startup
obj-y				+= gpu/

obj-$(CONFIG_CONNECTOR)		+= connector/

# i810fb and intelfb depend on char/agp/
obj-$(CONFIG_FB_I810)           += video/fbdev/i810/
obj-$(CONFIG_FB_INTEL)          += video/fbdev/intelfb/

obj-$(CONFIG_PARPORT)		+= parport/
obj-y				+= base/ block/ misc/ mfd/ nfc/ soc/
obj-$(CONFIG_DMA_SHARED_BUFFER) += dma-buf/
obj-$(CONFIG_NUBUS)		+= nubus/
obj-y				+= macintosh/
obj-$(CONFIG_IDE)		+= ide/
obj-$(CONFIG_CRYPTO)		+= crypto/
obj-$(CONFIG_SCSI)		+= scsi/
obj-$(CONFIG_ATA)		+= ata/
obj-$(CONFIG_TARGET_CORE)	+= target/
obj-$(CONFIG_MTD)		+= mtd/
obj-$(CONFIG_SPI)		+= spi/
obj-$(CONFIG_SPMI)		+= spmi/
obj-$(CONFIG_SLIMBUS)           += slimbus/
obj-$(CONFIG_SOUNDWIRE)		+= soundwire/
obj-y				+= hsi/
obj-y				+= net/
obj-$(CONFIG_ATM)		+= atm/
obj-$(CONFIG_FUSION)		+= message/
obj-y				+= firewire/
obj-$(CONFIG_UIO)		+= uio/
obj-$(CONFIG_VFIO)		+= vfio/
obj-y				+= cdrom/
obj-y				+= auxdisplay/
obj-$(CONFIG_PCCARD)		+= pcmcia/
obj-$(CONFIG_DIO)		+= dio/
obj-$(CONFIG_SBUS)		+= sbus/
obj-$(CONFIG_ZORRO)		+= zorro/
obj-$(CONFIG_ATA_OVER_ETH)	+= block/aoe/
obj-$(CONFIG_PARIDE) 		+= block/paride/
obj-$(CONFIG_TC)		+= tc/
obj-$(CONFIG_UWB)		+= uwb/
obj-$(CONFIG_USB_PHY)		+= usb/
obj-$(CONFIG_USB)		+= usb/
obj-$(CONFIG_PCI)		+= usb/
obj-$(CONFIG_USB_GADGET)	+= usb/
obj-$(CONFIG_SERIO)		+= input/serio/
obj-$(CONFIG_GAMEPORT)		+= input/gameport/
obj-$(CONFIG_INPUT)		+= input/
obj-$(CONFIG_I2O)		+= message/
obj-$(CONFIG_RTC_LIB)		+= rtc/
obj-y				+= i2c/ media/
obj-$(CONFIG_PPS)		+= pps/
obj-$(CONFIG_PTP_1588_CLOCK)	+= ptp/
obj-$(CONFIG_W1)		+= w1/
obj-$(CONFIG_POWER_SUPPLY)	+= power/
obj-$(CONFIG_HWMON)		+= hwmon/
obj-$(CONFIG_THERMAL)		+= thermal/
obj-$(CONFIG_WATCHDOG)		+= watchdog/
obj-$(CONFIG_MD)		+= md/
obj-$(CONFIG_BT)		+= bluetooth/
obj-$(CONFIG_ACCESSIBILITY)	+= accessibility/
obj-$(CONFIG_ISDN)		+= isdn/
obj-$(CONFIG_EDAC)		+= edac/
obj-$(CONFIG_EISA)		+= eisa/
obj-y				+= lguest/
obj-$(CONFIG_CPU_FREQ)		+= cpufreq/
obj-$(CONFIG_CPU_IDLE)		+= cpuidle/
obj-y				+= mmc/
obj-$(CONFIG_MEMSTICK)		+= memstick/
obj-y				+= leds/
obj-$(CONFIG_SWITCH)		+= switch/
obj-$(CONFIG_INFINIBAND)	+= infiniband/
obj-$(CONFIG_SGI_SN)		+= sn/
obj-y				+= firmware/
obj-$(CONFIG_SUPERH)		+= sh/
obj-$(CONFIG_ARCH_SHMOBILE)	+= sh/
ifndef CONFIG_ARCH_USES_GETTIMEOFFSET
obj-y				+= clocksource/
endif
obj-$(CONFIG_DCA)		+= dca/
obj-$(CONFIG_HID)		+= hid/
obj-$(CONFIG_PPC_PS3)		+= ps3/
obj-$(CONFIG_OF)		+= of/
obj-$(CONFIG_SSB)		+= ssb/
obj-$(CONFIG_BCMA)		+= bcma/
obj-$(CONFIG_VHOST_RING)	+= vhost/
obj-$(CONFIG_VLYNQ)		+= vlynq/
obj-$(CONFIG_STAGING)		+= staging/
obj-y				+= platform/
#common clk code
obj-y				+= clk/

obj-$(CONFIG_MAILBOX)		+= mailbox/
obj-$(CONFIG_HWSPINLOCK)	+= hwspinlock/
obj-$(CONFIG_IOMMU_SUPPORT)	+= iommu/
obj-$(CONFIG_REMOTEPROC)	+= remoteproc/
obj-$(CONFIG_RPMSG)		+= rpmsg/

# Virtualization drivers
obj-$(CONFIG_VIRT_DRIVERS)	+= virt/
obj-$(CONFIG_HYPERV)		+= hv/

obj-$(CONFIG_PM_DEVFREQ)	+= devfreq/
obj-$(CONFIG_EXTCON)		+= extcon/
obj-$(CONFIG_MEMORY)		+= memory/
obj-$(CONFIG_IIO)		+= iio/
obj-$(CONFIG_VME_BUS)		+= vme/
obj-$(CONFIG_IPACK_BUS)		+= ipack/
obj-$(CONFIG_NTB)		+= ntb/
obj-$(CONFIG_FMC)		+= fmc/
obj-$(CONFIG_POWERCAP)		+= powercap/
obj-$(CONFIG_MCB)		+= mcb/
obj-$(CONFIG_RAS)		+= ras/
obj-$(CONFIG_THUNDERBOLT)	+= thunderbolt/
obj-$(CONFIG_CORESIGHT)		+= coresight/
obj-$(CONFIG_ESOC)		+= esoc/

obj-$(CONFIG_BIF)		+= bif/

<<<<<<< HEAD
obj-$(CONFIG_SENSORS_SSC)	+= sensors/

# <t-base drivers
obj-$(CONFIG_MOBICORE_DRIVER)	+= gud/

# Letv drivers
obj-y				+= letv/
=======
obj-$(CONFIG_SENSORS_SSC)	+= sensors/
>>>>>>> 4f466a63
<|MERGE_RESOLUTION|>--- conflicted
+++ resolved
@@ -169,14 +169,7 @@
 
 obj-$(CONFIG_BIF)		+= bif/
 
-<<<<<<< HEAD
 obj-$(CONFIG_SENSORS_SSC)	+= sensors/
 
-# <t-base drivers
-obj-$(CONFIG_MOBICORE_DRIVER)	+= gud/
-
 # Letv drivers
-obj-y				+= letv/
-=======
-obj-$(CONFIG_SENSORS_SSC)	+= sensors/
->>>>>>> 4f466a63
+obj-y				+= letv/