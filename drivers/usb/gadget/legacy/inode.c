/*
 * inode.c -- user mode filesystem api for usb gadget controllers
 *
 * Copyright (C) 2003-2004 David Brownell
 * Copyright (C) 2003 Agilent Technologies
 *
 * This program is free software; you can redistribute it and/or modify
 * it under the terms of the GNU General Public License as published by
 * the Free Software Foundation; either version 2 of the License, or
 * (at your option) any later version.
 */


/* #define VERBOSE_DEBUG */

#include <linux/init.h>
#include <linux/module.h>
#include <linux/fs.h>
#include <linux/pagemap.h>
#include <linux/uts.h>
#include <linux/wait.h>
#include <linux/compiler.h>
#include <asm/uaccess.h>
#include <linux/sched.h>
#include <linux/slab.h>
#include <linux/poll.h>
#include <linux/mmu_context.h>
#include <linux/aio.h>
#include <linux/delay.h>
#include <linux/device.h>
#include <linux/moduleparam.h>

#include <linux/usb/gadgetfs.h>
#include <linux/usb/gadget.h>


/*
 * The gadgetfs API maps each endpoint to a file descriptor so that you
 * can use standard synchronous read/write calls for I/O.  There's some
 * O_NONBLOCK and O_ASYNC/FASYNC style i/o support.  Example usermode
 * drivers show how this works in practice.  You can also use AIO to
 * eliminate I/O gaps between requests, to help when streaming data.
 *
 * Key parts that must be USB-specific are protocols defining how the
 * read/write operations relate to the hardware state machines.  There
 * are two types of files.  One type is for the device, implementing ep0.
 * The other type is for each IN or OUT endpoint.  In both cases, the
 * user mode driver must configure the hardware before using it.
 *
 * - First, dev_config() is called when /dev/gadget/$CHIP is configured
 *   (by writing configuration and device descriptors).  Afterwards it
 *   may serve as a source of device events, used to handle all control
 *   requests other than basic enumeration.
 *
 * - Then, after a SET_CONFIGURATION control request, ep_config() is
 *   called when each /dev/gadget/ep* file is configured (by writing
 *   endpoint descriptors).  Afterwards these files are used to write()
 *   IN data or to read() OUT data.  To halt the endpoint, a "wrong
 *   direction" request is issued (like reading an IN endpoint).
 *
 * Unlike "usbfs" the only ioctl()s are for things that are rare, and maybe
 * not possible on all hardware.  For example, precise fault handling with
 * respect to data left in endpoint fifos after aborted operations; or
 * selective clearing of endpoint halts, to implement SET_INTERFACE.
 */

#define	DRIVER_DESC	"USB Gadget filesystem"
#define	DRIVER_VERSION	"24 Aug 2004"

static const char driver_desc [] = DRIVER_DESC;
static const char shortname [] = "gadgetfs";

MODULE_DESCRIPTION (DRIVER_DESC);
MODULE_AUTHOR ("David Brownell");
MODULE_LICENSE ("GPL");


/*----------------------------------------------------------------------*/

#define GADGETFS_MAGIC		0xaee71ee7

/* /dev/gadget/$CHIP represents ep0 and the whole device */
enum ep0_state {
	/* DISBLED is the initial state.
	 */
	STATE_DEV_DISABLED = 0,

	/* Only one open() of /dev/gadget/$CHIP; only one file tracks
	 * ep0/device i/o modes and binding to the controller.  Driver
	 * must always write descriptors to initialize the device, then
	 * the device becomes UNCONNECTED until enumeration.
	 */
	STATE_DEV_OPENED,

	/* From then on, ep0 fd is in either of two basic modes:
	 * - (UN)CONNECTED: read usb_gadgetfs_event(s) from it
	 * - SETUP: read/write will transfer control data and succeed;
	 *   or if "wrong direction", performs protocol stall
	 */
	STATE_DEV_UNCONNECTED,
	STATE_DEV_CONNECTED,
	STATE_DEV_SETUP,

	/* UNBOUND means the driver closed ep0, so the device won't be
	 * accessible again (DEV_DISABLED) until all fds are closed.
	 */
	STATE_DEV_UNBOUND,
};

/* enough for the whole queue: most events invalidate others */
#define	N_EVENT			5

struct dev_data {
	spinlock_t			lock;
	atomic_t			count;
	int				udc_usage;
	enum ep0_state			state;		/* P: lock */
	struct usb_gadgetfs_event	event [N_EVENT];
	unsigned			ev_next;
	struct fasync_struct		*fasync;
	u8				current_config;

	/* drivers reading ep0 MUST handle control requests (SETUP)
	 * reported that way; else the host will time out.
	 */
	unsigned			usermode_setup : 1,
					setup_in : 1,
					setup_can_stall : 1,
					setup_out_ready : 1,
					setup_out_error : 1,
					setup_abort : 1;
	unsigned			setup_wLength;

	/* the rest is basically write-once */
	struct usb_config_descriptor	*config, *hs_config;
	struct usb_device_descriptor	*dev;
	struct usb_request		*req;
	struct usb_gadget		*gadget;
	struct list_head		epfiles;
	void				*buf;
	wait_queue_head_t		wait;
	struct super_block		*sb;
	struct dentry			*dentry;

	/* except this scratch i/o buffer for ep0 */
	u8				rbuf [256];
};

static inline void get_dev (struct dev_data *data)
{
	atomic_inc (&data->count);
}

static void put_dev (struct dev_data *data)
{
	if (likely (!atomic_dec_and_test (&data->count)))
		return;
	/* needs no more cleanup */
	BUG_ON (waitqueue_active (&data->wait));
	kfree (data);
}

static struct dev_data *dev_new (void)
{
	struct dev_data		*dev;

	dev = kzalloc(sizeof(*dev), GFP_KERNEL);
	if (!dev)
		return NULL;
	dev->state = STATE_DEV_DISABLED;
	atomic_set (&dev->count, 1);
	spin_lock_init (&dev->lock);
	INIT_LIST_HEAD (&dev->epfiles);
	init_waitqueue_head (&dev->wait);
	return dev;
}

/*----------------------------------------------------------------------*/

/* other /dev/gadget/$ENDPOINT files represent endpoints */
enum ep_state {
	STATE_EP_DISABLED = 0,
	STATE_EP_READY,
	STATE_EP_ENABLED,
	STATE_EP_UNBOUND,
};

struct ep_data {
	struct mutex			lock;
	enum ep_state			state;
	atomic_t			count;
	struct dev_data			*dev;
	/* must hold dev->lock before accessing ep or req */
	struct usb_ep			*ep;
	struct usb_request		*req;
	ssize_t				status;
	char				name [16];
	struct usb_endpoint_descriptor	desc, hs_desc;
	struct list_head		epfiles;
	wait_queue_head_t		wait;
	struct dentry			*dentry;
};

static inline void get_ep (struct ep_data *data)
{
	atomic_inc (&data->count);
}

static void put_ep (struct ep_data *data)
{
	if (likely (!atomic_dec_and_test (&data->count)))
		return;
	put_dev (data->dev);
	/* needs no more cleanup */
	BUG_ON (!list_empty (&data->epfiles));
	BUG_ON (waitqueue_active (&data->wait));
	kfree (data);
}

/*----------------------------------------------------------------------*/

/* most "how to use the hardware" policy choices are in userspace:
 * mapping endpoint roles (which the driver needs) to the capabilities
 * which the usb controller has.  most of those capabilities are exposed
 * implicitly, starting with the driver name and then endpoint names.
 */

static const char *CHIP;

/*----------------------------------------------------------------------*/

/* NOTE:  don't use dev_printk calls before binding to the gadget
 * at the end of ep0 configuration, or after unbind.
 */

/* too wordy: dev_printk(level , &(d)->gadget->dev , fmt , ## args) */
#define xprintk(d,level,fmt,args...) \
	printk(level "%s: " fmt , shortname , ## args)

#ifdef DEBUG
#define DBG(dev,fmt,args...) \
	xprintk(dev , KERN_DEBUG , fmt , ## args)
#else
#define DBG(dev,fmt,args...) \
	do { } while (0)
#endif /* DEBUG */

#ifdef VERBOSE_DEBUG
#define VDEBUG	DBG
#else
#define VDEBUG(dev,fmt,args...) \
	do { } while (0)
#endif /* DEBUG */

#define ERROR(dev,fmt,args...) \
	xprintk(dev , KERN_ERR , fmt , ## args)
#define INFO(dev,fmt,args...) \
	xprintk(dev , KERN_INFO , fmt , ## args)


/*----------------------------------------------------------------------*/

/* SYNCHRONOUS ENDPOINT OPERATIONS (bulk/intr/iso)
 *
 * After opening, configure non-control endpoints.  Then use normal
 * stream read() and write() requests; and maybe ioctl() to get more
 * precise FIFO status when recovering from cancellation.
 */

static void epio_complete (struct usb_ep *ep, struct usb_request *req)
{
	struct ep_data	*epdata = ep->driver_data;

	if (!req->context)
		return;
	if (req->status)
		epdata->status = req->status;
	else
		epdata->status = req->actual;
	complete ((struct completion *)req->context);
}

/* tasklock endpoint, returning when it's connected.
 * still need dev->lock to use epdata->ep.
 */
static int
get_ready_ep (unsigned f_flags, struct ep_data *epdata)
{
	int	val;

	if (f_flags & O_NONBLOCK) {
		if (!mutex_trylock(&epdata->lock))
			goto nonblock;
		if (epdata->state != STATE_EP_ENABLED) {
			mutex_unlock(&epdata->lock);
nonblock:
			val = -EAGAIN;
		} else
			val = 0;
		return val;
	}

	val = mutex_lock_interruptible(&epdata->lock);
	if (val < 0)
		return val;

	switch (epdata->state) {
	case STATE_EP_ENABLED:
		break;
	// case STATE_EP_DISABLED:		/* "can't happen" */
	// case STATE_EP_READY:			/* "can't happen" */
	default:				/* error! */
		pr_debug ("%s: ep %p not available, state %d\n",
				shortname, epdata, epdata->state);
		// FALLTHROUGH
	case STATE_EP_UNBOUND:			/* clean disconnect */
		val = -ENODEV;
		mutex_unlock(&epdata->lock);
	}
	return val;
}

static ssize_t
ep_io (struct ep_data *epdata, void *buf, unsigned len)
{
	DECLARE_COMPLETION_ONSTACK (done);
	int value;

	spin_lock_irq (&epdata->dev->lock);
	if (likely (epdata->ep != NULL)) {
		struct usb_request	*req = epdata->req;

		req->context = &done;
		req->complete = epio_complete;
		req->buf = buf;
		req->length = len;
		value = usb_ep_queue (epdata->ep, req, GFP_ATOMIC);
	} else
		value = -ENODEV;
	spin_unlock_irq (&epdata->dev->lock);

	if (likely (value == 0)) {
		value = wait_event_interruptible (done.wait, done.done);
		if (value != 0) {
			spin_lock_irq (&epdata->dev->lock);
			if (likely (epdata->ep != NULL)) {
				DBG (epdata->dev, "%s i/o interrupted\n",
						epdata->name);
				usb_ep_dequeue (epdata->ep, epdata->req);
				spin_unlock_irq (&epdata->dev->lock);

				wait_event (done.wait, done.done);
				if (epdata->status == -ECONNRESET)
					epdata->status = -EINTR;
			} else {
				spin_unlock_irq (&epdata->dev->lock);

				DBG (epdata->dev, "endpoint gone\n");
				epdata->status = -ENODEV;
			}
		}
		return epdata->status;
	}
	return value;
}


/* handle a synchronous OUT bulk/intr/iso transfer */
static ssize_t
ep_read (struct file *fd, char __user *buf, size_t len, loff_t *ptr)
{
	struct ep_data		*data = fd->private_data;
	void			*kbuf;
	ssize_t			value;

	if ((value = get_ready_ep (fd->f_flags, data)) < 0)
		return value;

	/* halt any endpoint by doing a "wrong direction" i/o call */
	if (usb_endpoint_dir_in(&data->desc)) {
		if (usb_endpoint_xfer_isoc(&data->desc)) {
			mutex_unlock(&data->lock);
			return -EINVAL;
		}
		DBG (data->dev, "%s halt\n", data->name);
		spin_lock_irq (&data->dev->lock);
		if (likely (data->ep != NULL))
			usb_ep_set_halt (data->ep);
		spin_unlock_irq (&data->dev->lock);
		mutex_unlock(&data->lock);
		return -EBADMSG;
	}

	/* FIXME readahead for O_NONBLOCK and poll(); careful with ZLPs */

	value = -ENOMEM;
	kbuf = kmalloc (len, GFP_KERNEL);
	if (unlikely (!kbuf))
		goto free1;

	value = ep_io (data, kbuf, len);
	VDEBUG (data->dev, "%s read %zu OUT, status %d\n",
		data->name, len, (int) value);
	if (value >= 0 && copy_to_user (buf, kbuf, value))
		value = -EFAULT;

free1:
	mutex_unlock(&data->lock);
	kfree (kbuf);
	return value;
}

/* handle a synchronous IN bulk/intr/iso transfer */
static ssize_t
ep_write (struct file *fd, const char __user *buf, size_t len, loff_t *ptr)
{
	struct ep_data		*data = fd->private_data;
	void			*kbuf;
	ssize_t			value;

	if ((value = get_ready_ep (fd->f_flags, data)) < 0)
		return value;

	/* halt any endpoint by doing a "wrong direction" i/o call */
	if (!usb_endpoint_dir_in(&data->desc)) {
		if (usb_endpoint_xfer_isoc(&data->desc)) {
			mutex_unlock(&data->lock);
			return -EINVAL;
		}
		DBG (data->dev, "%s halt\n", data->name);
		spin_lock_irq (&data->dev->lock);
		if (likely (data->ep != NULL))
			usb_ep_set_halt (data->ep);
		spin_unlock_irq (&data->dev->lock);
		mutex_unlock(&data->lock);
		return -EBADMSG;
	}

	/* FIXME writebehind for O_NONBLOCK and poll(), qlen = 1 */

	value = -ENOMEM;
	kbuf = memdup_user(buf, len);
	if (IS_ERR(kbuf)) {
		value = PTR_ERR(kbuf);
		goto free1;
	}

	value = ep_io (data, kbuf, len);
	VDEBUG (data->dev, "%s write %zu IN, status %d\n",
		data->name, len, (int) value);
free1:
	mutex_unlock(&data->lock);
	kfree (kbuf);
	return value;
}

static int
ep_release (struct inode *inode, struct file *fd)
{
	struct ep_data		*data = fd->private_data;
	int value;

	value = mutex_lock_interruptible(&data->lock);
	if (value < 0)
		return value;

	/* clean up if this can be reopened */
	if (data->state != STATE_EP_UNBOUND) {
		data->state = STATE_EP_DISABLED;
		data->desc.bDescriptorType = 0;
		data->hs_desc.bDescriptorType = 0;
		usb_ep_disable(data->ep);
	}
	mutex_unlock(&data->lock);
	put_ep (data);
	return 0;
}

static long ep_ioctl(struct file *fd, unsigned code, unsigned long value)
{
	struct ep_data		*data = fd->private_data;
	int			status;

	if ((status = get_ready_ep (fd->f_flags, data)) < 0)
		return status;

	spin_lock_irq (&data->dev->lock);
	if (likely (data->ep != NULL)) {
		switch (code) {
		case GADGETFS_FIFO_STATUS:
			status = usb_ep_fifo_status (data->ep);
			break;
		case GADGETFS_FIFO_FLUSH:
			usb_ep_fifo_flush (data->ep);
			break;
		case GADGETFS_CLEAR_HALT:
			status = usb_ep_clear_halt (data->ep);
			break;
		default:
			status = -ENOTTY;
		}
	} else
		status = -ENODEV;
	spin_unlock_irq (&data->dev->lock);
	mutex_unlock(&data->lock);
	return status;
}

/*----------------------------------------------------------------------*/

/* ASYNCHRONOUS ENDPOINT I/O OPERATIONS (bulk/intr/iso) */

struct kiocb_priv {
	struct usb_request	*req;
	struct ep_data		*epdata;
	struct kiocb		*iocb;
	struct mm_struct	*mm;
	struct work_struct	work;
	void			*buf;
	const struct iovec	*iv;
	unsigned long		nr_segs;
	unsigned		actual;
};

static int ep_aio_cancel(struct kiocb *iocb)
{
	struct kiocb_priv	*priv = iocb->private;
	struct ep_data		*epdata;
	int			value;

	local_irq_disable();
	epdata = priv->epdata;
	// spin_lock(&epdata->dev->lock);
	if (likely(epdata && epdata->ep && priv->req))
		value = usb_ep_dequeue (epdata->ep, priv->req);
	else
		value = -EINVAL;
	// spin_unlock(&epdata->dev->lock);
	local_irq_enable();

	return value;
}

static ssize_t ep_copy_to_user(struct kiocb_priv *priv)
{
	ssize_t			len, total;
	void			*to_copy;
	int			i;

	/* copy stuff into user buffers */
	total = priv->actual;
	len = 0;
	to_copy = priv->buf;
	for (i=0; i < priv->nr_segs; i++) {
		ssize_t this = min((ssize_t)(priv->iv[i].iov_len), total);

		if (copy_to_user(priv->iv[i].iov_base, to_copy, this)) {
			if (len == 0)
				len = -EFAULT;
			break;
		}

		total -= this;
		len += this;
		to_copy += this;
		if (total == 0)
			break;
	}
	return len;
}

static void ep_user_copy_worker(struct work_struct *work)
{
	struct kiocb_priv *priv = container_of(work, struct kiocb_priv, work);
	struct mm_struct *mm = priv->mm;
	struct kiocb *iocb = priv->iocb;
	size_t ret;

	use_mm(mm);
	ret = ep_copy_to_user(priv);
	unuse_mm(mm);

	/* completing the iocb can drop the ctx and mm, don't touch mm after */
	aio_complete(iocb, ret, ret);

	kfree(priv->buf);
	kfree(priv->iv);
	kfree(priv);
}

static void ep_aio_complete(struct usb_ep *ep, struct usb_request *req)
{
	struct kiocb		*iocb = req->context;
	struct kiocb_priv	*priv = iocb->private;
	struct ep_data		*epdata = priv->epdata;

	/* lock against disconnect (and ideally, cancel) */
	spin_lock(&epdata->dev->lock);
	priv->req = NULL;
	priv->epdata = NULL;

	/* if this was a write or a read returning no data then we
	 * don't need to copy anything to userspace, so we can
	 * complete the aio request immediately.
	 */
	if (priv->iv == NULL || unlikely(req->actual == 0)) {
		kfree(req->buf);
		kfree(priv->iv);
		kfree(priv);
		iocb->private = NULL;
		/* aio_complete() reports bytes-transferred _and_ faults */
		aio_complete(iocb, req->actual ? req->actual : req->status,
				req->status);
	} else {
		/* ep_copy_to_user() won't report both; we hide some faults */
		if (unlikely(0 != req->status))
			DBG(epdata->dev, "%s fault %d len %d\n",
				ep->name, req->status, req->actual);

		priv->buf = req->buf;
		priv->actual = req->actual;
		schedule_work(&priv->work);
	}

	usb_ep_free_request(ep, req);
	spin_unlock(&epdata->dev->lock);
	put_ep(epdata);
}

static ssize_t
ep_aio_rwtail(
	struct kiocb	*iocb,
	char		*buf,
	size_t		len,
	struct ep_data	*epdata,
	const struct iovec *iv,
	unsigned long	nr_segs
)
{
	struct kiocb_priv	*priv;
	struct usb_request	*req;
	ssize_t			value;

	priv = kzalloc(sizeof *priv, GFP_KERNEL);
	if (!priv) {
		value = -ENOMEM;
fail:
		kfree(buf);
		return value;
	}
	iocb->private = priv;
	priv->iocb = iocb;
	if (iv) {
		priv->iv = kmemdup(iv, nr_segs * sizeof(struct iovec),
				   GFP_KERNEL);
		if (!priv->iv) {
			kfree(priv);
			goto fail;
		}
	}
	priv->nr_segs = nr_segs;
	INIT_WORK(&priv->work, ep_user_copy_worker);

	value = get_ready_ep(iocb->ki_filp->f_flags, epdata);
	if (unlikely(value < 0)) {
		kfree(priv);
		goto fail;
	}

	kiocb_set_cancel_fn(iocb, ep_aio_cancel);
	get_ep(epdata);
	priv->epdata = epdata;
	priv->actual = 0;
	priv->mm = current->mm; /* mm teardown waits for iocbs in exit_aio() */

	/* each kiocb is coupled to one usb_request, but we can't
	 * allocate or submit those if the host disconnected.
	 */
	spin_lock_irq(&epdata->dev->lock);
	if (likely(epdata->ep)) {
		req = usb_ep_alloc_request(epdata->ep, GFP_ATOMIC);
		if (likely(req)) {
			priv->req = req;
			req->buf = buf;
			req->length = len;
			req->complete = ep_aio_complete;
			req->context = iocb;
			value = usb_ep_queue(epdata->ep, req, GFP_ATOMIC);
			if (unlikely(0 != value))
				usb_ep_free_request(epdata->ep, req);
		} else
			value = -EAGAIN;
	} else
		value = -ENODEV;
	spin_unlock_irq(&epdata->dev->lock);

	mutex_unlock(&epdata->lock);

	if (unlikely(value)) {
		kfree(priv->iv);
		kfree(priv);
		put_ep(epdata);
	} else
		value = -EIOCBQUEUED;
	return value;
}

static ssize_t
ep_aio_read(struct kiocb *iocb, const struct iovec *iov,
		unsigned long nr_segs, loff_t o)
{
	struct ep_data		*epdata = iocb->ki_filp->private_data;
	char			*buf;

	if (unlikely(usb_endpoint_dir_in(&epdata->desc)))
		return -EINVAL;

	buf = kmalloc(iocb->ki_nbytes, GFP_KERNEL);
	if (unlikely(!buf))
		return -ENOMEM;

	return ep_aio_rwtail(iocb, buf, iocb->ki_nbytes, epdata, iov, nr_segs);
}

static ssize_t
ep_aio_write(struct kiocb *iocb, const struct iovec *iov,
		unsigned long nr_segs, loff_t o)
{
	struct ep_data		*epdata = iocb->ki_filp->private_data;
	char			*buf;
	size_t			len = 0;
	int			i = 0;

	if (unlikely(!usb_endpoint_dir_in(&epdata->desc)))
		return -EINVAL;

	buf = kmalloc(iocb->ki_nbytes, GFP_KERNEL);
	if (unlikely(!buf))
		return -ENOMEM;

	for (i=0; i < nr_segs; i++) {
		if (unlikely(copy_from_user(&buf[len], iov[i].iov_base,
				iov[i].iov_len) != 0)) {
			kfree(buf);
			return -EFAULT;
		}
		len += iov[i].iov_len;
	}
	return ep_aio_rwtail(iocb, buf, len, epdata, NULL, 0);
}

/*----------------------------------------------------------------------*/

/* used after endpoint configuration */
static const struct file_operations ep_io_operations = {
	.owner =	THIS_MODULE,
	.llseek =	no_llseek,

	.read =		ep_read,
	.write =	ep_write,
	.unlocked_ioctl = ep_ioctl,
	.release =	ep_release,

	.aio_read =	ep_aio_read,
	.aio_write =	ep_aio_write,
};

/* ENDPOINT INITIALIZATION
 *
 *     fd = open ("/dev/gadget/$ENDPOINT", O_RDWR)
 *     status = write (fd, descriptors, sizeof descriptors)
 *
 * That write establishes the endpoint configuration, configuring
 * the controller to process bulk, interrupt, or isochronous transfers
 * at the right maxpacket size, and so on.
 *
 * The descriptors are message type 1, identified by a host order u32
 * at the beginning of what's written.  Descriptor order is: full/low
 * speed descriptor, then optional high speed descriptor.
 */
static ssize_t
ep_config (struct file *fd, const char __user *buf, size_t len, loff_t *ptr)
{
	struct ep_data		*data = fd->private_data;
	struct usb_ep		*ep;
	u32			tag;
	int			value, length = len;

	value = mutex_lock_interruptible(&data->lock);
	if (value < 0)
		return value;

	if (data->state != STATE_EP_READY) {
		value = -EL2HLT;
		goto fail;
	}

	value = len;
	if (len < USB_DT_ENDPOINT_SIZE + 4)
		goto fail0;

	/* we might need to change message format someday */
	if (copy_from_user (&tag, buf, 4)) {
		goto fail1;
	}
	if (tag != 1) {
		DBG(data->dev, "config %s, bad tag %d\n", data->name, tag);
		goto fail0;
	}
	buf += 4;
	len -= 4;

	/* NOTE:  audio endpoint extensions not accepted here;
	 * just don't include the extra bytes.
	 */

	/* full/low speed descriptor, then high speed */
	if (copy_from_user (&data->desc, buf, USB_DT_ENDPOINT_SIZE)) {
		goto fail1;
	}
	if (data->desc.bLength != USB_DT_ENDPOINT_SIZE
			|| data->desc.bDescriptorType != USB_DT_ENDPOINT)
		goto fail0;
	if (len != USB_DT_ENDPOINT_SIZE) {
		if (len != 2 * USB_DT_ENDPOINT_SIZE)
			goto fail0;
		if (copy_from_user (&data->hs_desc, buf + USB_DT_ENDPOINT_SIZE,
					USB_DT_ENDPOINT_SIZE)) {
			goto fail1;
		}
		if (data->hs_desc.bLength != USB_DT_ENDPOINT_SIZE
				|| data->hs_desc.bDescriptorType
					!= USB_DT_ENDPOINT) {
			DBG(data->dev, "config %s, bad hs length or type\n",
					data->name);
			goto fail0;
		}
	}

	spin_lock_irq (&data->dev->lock);
	if (data->dev->state == STATE_DEV_UNBOUND) {
		value = -ENOENT;
		goto gone;
	} else if ((ep = data->ep) == NULL) {
		value = -ENODEV;
		goto gone;
	}
	switch (data->dev->gadget->speed) {
	case USB_SPEED_LOW:
	case USB_SPEED_FULL:
		ep->desc = &data->desc;
		value = usb_ep_enable(ep);
		if (value == 0)
			data->state = STATE_EP_ENABLED;
		break;
	case USB_SPEED_HIGH:
		/* fails if caller didn't provide that descriptor... */
		ep->desc = &data->hs_desc;
		value = usb_ep_enable(ep);
		if (value == 0)
			data->state = STATE_EP_ENABLED;
		break;
	default:
		DBG(data->dev, "unconnected, %s init abandoned\n",
				data->name);
		value = -EINVAL;
	}
	if (value == 0) {
		fd->f_op = &ep_io_operations;
		value = length;
	}
gone:
	spin_unlock_irq (&data->dev->lock);
	if (value < 0) {
fail:
		data->desc.bDescriptorType = 0;
		data->hs_desc.bDescriptorType = 0;
	}
	mutex_unlock(&data->lock);
	return value;
fail0:
	value = -EINVAL;
	goto fail;
fail1:
	value = -EFAULT;
	goto fail;
}

static int
ep_open (struct inode *inode, struct file *fd)
{
	struct ep_data		*data = inode->i_private;
	int			value = -EBUSY;

	if (mutex_lock_interruptible(&data->lock) != 0)
		return -EINTR;
	spin_lock_irq (&data->dev->lock);
	if (data->dev->state == STATE_DEV_UNBOUND)
		value = -ENOENT;
	else if (data->state == STATE_EP_DISABLED) {
		value = 0;
		data->state = STATE_EP_READY;
		get_ep (data);
		fd->private_data = data;
		VDEBUG (data->dev, "%s ready\n", data->name);
	} else
		DBG (data->dev, "%s state %d\n",
			data->name, data->state);
	spin_unlock_irq (&data->dev->lock);
	mutex_unlock(&data->lock);
	return value;
}

/* used before endpoint configuration */
static const struct file_operations ep_config_operations = {
	.llseek =	no_llseek,

	.open =		ep_open,
	.write =	ep_config,
	.release =	ep_release,
};

/*----------------------------------------------------------------------*/

/* EP0 IMPLEMENTATION can be partly in userspace.
 *
 * Drivers that use this facility receive various events, including
 * control requests the kernel doesn't handle.  Drivers that don't
 * use this facility may be too simple-minded for real applications.
 */

static inline void ep0_readable (struct dev_data *dev)
{
	wake_up (&dev->wait);
	kill_fasync (&dev->fasync, SIGIO, POLL_IN);
}

static void clean_req (struct usb_ep *ep, struct usb_request *req)
{
	struct dev_data		*dev = ep->driver_data;

	if (req->buf != dev->rbuf) {
		kfree(req->buf);
		req->buf = dev->rbuf;
	}
	req->complete = epio_complete;
	dev->setup_out_ready = 0;
}

static void ep0_complete (struct usb_ep *ep, struct usb_request *req)
{
	struct dev_data		*dev = ep->driver_data;
	unsigned long		flags;
	int			free = 1;

	/* for control OUT, data must still get to userspace */
	spin_lock_irqsave(&dev->lock, flags);
	if (!dev->setup_in) {
		dev->setup_out_error = (req->status != 0);
		if (!dev->setup_out_error)
			free = 0;
		dev->setup_out_ready = 1;
		ep0_readable (dev);
	}

	/* clean up as appropriate */
	if (free && req->buf != &dev->rbuf)
		clean_req (ep, req);
	req->complete = epio_complete;
	spin_unlock_irqrestore(&dev->lock, flags);
}

static int setup_req (struct usb_ep *ep, struct usb_request *req, u16 len)
{
	struct dev_data	*dev = ep->driver_data;

	if (dev->setup_out_ready) {
		DBG (dev, "ep0 request busy!\n");
		return -EBUSY;
	}
	if (len > sizeof (dev->rbuf))
		req->buf = kmalloc(len, GFP_ATOMIC);
	if (req->buf == NULL) {
		req->buf = dev->rbuf;
		return -ENOMEM;
	}
	req->complete = ep0_complete;
	req->length = len;
	req->zero = 0;
	return 0;
}

static ssize_t
ep0_read (struct file *fd, char __user *buf, size_t len, loff_t *ptr)
{
	struct dev_data			*dev = fd->private_data;
	ssize_t				retval;
	enum ep0_state			state;

	spin_lock_irq (&dev->lock);

	/* report fd mode change before acting on it */
	if (dev->setup_abort) {
		dev->setup_abort = 0;
		retval = -EIDRM;
		goto done;
	}

	/* control DATA stage */
	if ((state = dev->state) == STATE_DEV_SETUP) {

		if (dev->setup_in) {		/* stall IN */
			VDEBUG(dev, "ep0in stall\n");
			(void) usb_ep_set_halt (dev->gadget->ep0);
			retval = -EL2HLT;
			dev->state = STATE_DEV_CONNECTED;

		} else if (len == 0) {		/* ack SET_CONFIGURATION etc */
			struct usb_ep		*ep = dev->gadget->ep0;
			struct usb_request	*req = dev->req;

<<<<<<< HEAD
			if ((retval = setup_req (ep, req, 0)) == 0)
				retval = usb_ep_queue (ep, req, GFP_ATOMIC);
=======
			if ((retval = setup_req (ep, req, 0)) == 0) {
				++dev->udc_usage;
				spin_unlock_irq (&dev->lock);
				retval = usb_ep_queue (ep, req, GFP_KERNEL);
				spin_lock_irq (&dev->lock);
				--dev->udc_usage;
			}
>>>>>>> a5d35dec
			dev->state = STATE_DEV_CONNECTED;

			/* assume that was SET_CONFIGURATION */
			if (dev->current_config) {
				unsigned power;

				if (gadget_is_dualspeed(dev->gadget)
						&& (dev->gadget->speed
							== USB_SPEED_HIGH))
					power = dev->hs_config->bMaxPower;
				else
					power = dev->config->bMaxPower;
				usb_gadget_vbus_draw(dev->gadget, 2 * power);
			}

		} else {			/* collect OUT data */
			if ((fd->f_flags & O_NONBLOCK) != 0
					&& !dev->setup_out_ready) {
				retval = -EAGAIN;
				goto done;
			}
			spin_unlock_irq (&dev->lock);
			retval = wait_event_interruptible (dev->wait,
					dev->setup_out_ready != 0);

			/* FIXME state could change from under us */
			spin_lock_irq (&dev->lock);
			if (retval)
				goto done;

			if (dev->state != STATE_DEV_SETUP) {
				retval = -ECANCELED;
				goto done;
			}
			dev->state = STATE_DEV_CONNECTED;

			if (dev->setup_out_error)
				retval = -EIO;
			else {
				len = min (len, (size_t)dev->req->actual);
				++dev->udc_usage;
				spin_unlock_irq(&dev->lock);
				if (copy_to_user (buf, dev->req->buf, len))
					retval = -EFAULT;
				else
					retval = len;
				spin_lock_irq(&dev->lock);
				--dev->udc_usage;
				clean_req (dev->gadget->ep0, dev->req);
				/* NOTE userspace can't yet choose to stall */
			}
		}
		goto done;
	}

	/* else normal: return event data */
	if (len < sizeof dev->event [0]) {
		retval = -EINVAL;
		goto done;
	}
	len -= len % sizeof (struct usb_gadgetfs_event);
	dev->usermode_setup = 1;

scan:
	/* return queued events right away */
	if (dev->ev_next != 0) {
		unsigned		i, n;

		n = len / sizeof (struct usb_gadgetfs_event);
		if (dev->ev_next < n)
			n = dev->ev_next;

		/* ep0 i/o has special semantics during STATE_DEV_SETUP */
		for (i = 0; i < n; i++) {
			if (dev->event [i].type == GADGETFS_SETUP) {
				dev->state = STATE_DEV_SETUP;
				n = i + 1;
				break;
			}
		}
		spin_unlock_irq (&dev->lock);
		len = n * sizeof (struct usb_gadgetfs_event);
		if (copy_to_user (buf, &dev->event, len))
			retval = -EFAULT;
		else
			retval = len;
		if (len > 0) {
			/* NOTE this doesn't guard against broken drivers;
			 * concurrent ep0 readers may lose events.
			 */
			spin_lock_irq (&dev->lock);
			if (dev->ev_next > n) {
				memmove(&dev->event[0], &dev->event[n],
					sizeof (struct usb_gadgetfs_event)
						* (dev->ev_next - n));
			}
			dev->ev_next -= n;
			spin_unlock_irq (&dev->lock);
		}
		return retval;
	}
	if (fd->f_flags & O_NONBLOCK) {
		retval = -EAGAIN;
		goto done;
	}

	switch (state) {
	default:
		DBG (dev, "fail %s, state %d\n", __func__, state);
		retval = -ESRCH;
		break;
	case STATE_DEV_UNCONNECTED:
	case STATE_DEV_CONNECTED:
		spin_unlock_irq (&dev->lock);
		DBG (dev, "%s wait\n", __func__);

		/* wait for events */
		retval = wait_event_interruptible (dev->wait,
				dev->ev_next != 0);
		if (retval < 0)
			return retval;
		spin_lock_irq (&dev->lock);
		goto scan;
	}

done:
	spin_unlock_irq (&dev->lock);
	return retval;
}

static struct usb_gadgetfs_event *
next_event (struct dev_data *dev, enum usb_gadgetfs_event_type type)
{
	struct usb_gadgetfs_event	*event;
	unsigned			i;

	switch (type) {
	/* these events purge the queue */
	case GADGETFS_DISCONNECT:
		if (dev->state == STATE_DEV_SETUP)
			dev->setup_abort = 1;
		// FALL THROUGH
	case GADGETFS_CONNECT:
		dev->ev_next = 0;
		break;
	case GADGETFS_SETUP:		/* previous request timed out */
	case GADGETFS_SUSPEND:		/* same effect */
		/* these events can't be repeated */
		for (i = 0; i != dev->ev_next; i++) {
			if (dev->event [i].type != type)
				continue;
			DBG(dev, "discard old event[%d] %d\n", i, type);
			dev->ev_next--;
			if (i == dev->ev_next)
				break;
			/* indices start at zero, for simplicity */
			memmove (&dev->event [i], &dev->event [i + 1],
				sizeof (struct usb_gadgetfs_event)
					* (dev->ev_next - i));
		}
		break;
	default:
		BUG ();
	}
	VDEBUG(dev, "event[%d] = %d\n", dev->ev_next, type);
	event = &dev->event [dev->ev_next++];
	BUG_ON (dev->ev_next > N_EVENT);
	memset (event, 0, sizeof *event);
	event->type = type;
	return event;
}

static ssize_t
ep0_write (struct file *fd, const char __user *buf, size_t len, loff_t *ptr)
{
	struct dev_data		*dev = fd->private_data;
	ssize_t			retval = -ESRCH;

	spin_lock_irq (&dev->lock);

	/* report fd mode change before acting on it */
	if (dev->setup_abort) {
		dev->setup_abort = 0;
		retval = -EIDRM;

	/* data and/or status stage for control request */
	} else if (dev->state == STATE_DEV_SETUP) {

		/* IN DATA+STATUS caller makes len <= wLength */
		if (dev->setup_in) {
			retval = setup_req (dev->gadget->ep0, dev->req, len);
			if (retval == 0) {
				dev->state = STATE_DEV_CONNECTED;
				++dev->udc_usage;
				spin_unlock_irq (&dev->lock);
				if (copy_from_user (dev->req->buf, buf, len))
					retval = -EFAULT;
				else {
					if (len < dev->setup_wLength)
						dev->req->zero = 1;
					retval = usb_ep_queue (
						dev->gadget->ep0, dev->req,
						GFP_KERNEL);
				}
				--dev->udc_usage;
				if (retval < 0) {
					spin_lock_irq (&dev->lock);
					clean_req (dev->gadget->ep0, dev->req);
					spin_unlock_irq (&dev->lock);
				} else
					retval = len;

				return retval;
			}

		/* can stall some OUT transfers */
		} else if (dev->setup_can_stall) {
			VDEBUG(dev, "ep0out stall\n");
			(void) usb_ep_set_halt (dev->gadget->ep0);
			retval = -EL2HLT;
			dev->state = STATE_DEV_CONNECTED;
		} else {
			DBG(dev, "bogus ep0out stall!\n");
		}
	} else
		DBG (dev, "fail %s, state %d\n", __func__, dev->state);

	spin_unlock_irq (&dev->lock);
	return retval;
}

static int
ep0_fasync (int f, struct file *fd, int on)
{
	struct dev_data		*dev = fd->private_data;
	// caller must F_SETOWN before signal delivery happens
	VDEBUG (dev, "%s %s\n", __func__, on ? "on" : "off");
	return fasync_helper (f, fd, on, &dev->fasync);
}

static struct usb_gadget_driver gadgetfs_driver;

static int
dev_release (struct inode *inode, struct file *fd)
{
	struct dev_data		*dev = fd->private_data;

	/* closing ep0 === shutdown all */

	usb_gadget_unregister_driver (&gadgetfs_driver);

	/* at this point "good" hardware has disconnected the
	 * device from USB; the host won't see it any more.
	 * alternatively, all host requests will time out.
	 */

	kfree (dev->buf);
	dev->buf = NULL;

	/* other endpoints were all decoupled from this device */
	spin_lock_irq(&dev->lock);
	dev->state = STATE_DEV_DISABLED;
	spin_unlock_irq(&dev->lock);

	put_dev (dev);
	return 0;
}

static unsigned int
ep0_poll (struct file *fd, poll_table *wait)
{
       struct dev_data         *dev = fd->private_data;
       int                     mask = 0;

       poll_wait(fd, &dev->wait, wait);

       spin_lock_irq (&dev->lock);

       /* report fd mode change before acting on it */
       if (dev->setup_abort) {
               dev->setup_abort = 0;
               mask = POLLHUP;
               goto out;
       }

       if (dev->state == STATE_DEV_SETUP) {
               if (dev->setup_in || dev->setup_can_stall)
                       mask = POLLOUT;
       } else {
               if (dev->ev_next != 0)
                       mask = POLLIN;
       }
out:
       spin_unlock_irq(&dev->lock);
       return mask;
}

static long dev_ioctl (struct file *fd, unsigned code, unsigned long value)
{
	struct dev_data		*dev = fd->private_data;
	struct usb_gadget	*gadget = dev->gadget;
	long ret = -ENOTTY;

	spin_lock_irq(&dev->lock);
	if (dev->state == STATE_DEV_OPENED ||
			dev->state == STATE_DEV_UNBOUND) {
		/* Not bound to a UDC */
	} else if (gadget->ops->ioctl) {
		++dev->udc_usage;
		spin_unlock_irq(&dev->lock);

		ret = gadget->ops->ioctl (gadget, code, value);

		spin_lock_irq(&dev->lock);
		--dev->udc_usage;
	}
	spin_unlock_irq(&dev->lock);

	return ret;
}

/* used after device configuration */
static const struct file_operations ep0_io_operations = {
	.owner =	THIS_MODULE,
	.llseek =	no_llseek,

	.read =		ep0_read,
	.write =	ep0_write,
	.fasync =	ep0_fasync,
	.poll =		ep0_poll,
	.unlocked_ioctl =	dev_ioctl,
	.release =	dev_release,
};

/*----------------------------------------------------------------------*/

/* The in-kernel gadget driver handles most ep0 issues, in particular
 * enumerating the single configuration (as provided from user space).
 *
 * Unrecognized ep0 requests may be handled in user space.
 */

static void make_qualifier (struct dev_data *dev)
{
	struct usb_qualifier_descriptor		qual;
	struct usb_device_descriptor		*desc;

	qual.bLength = sizeof qual;
	qual.bDescriptorType = USB_DT_DEVICE_QUALIFIER;
	qual.bcdUSB = cpu_to_le16 (0x0200);

	desc = dev->dev;
	qual.bDeviceClass = desc->bDeviceClass;
	qual.bDeviceSubClass = desc->bDeviceSubClass;
	qual.bDeviceProtocol = desc->bDeviceProtocol;

	/* assumes ep0 uses the same value for both speeds ... */
	qual.bMaxPacketSize0 = dev->gadget->ep0->maxpacket;

	qual.bNumConfigurations = 1;
	qual.bRESERVED = 0;

	memcpy (dev->rbuf, &qual, sizeof qual);
}

static int
config_buf (struct dev_data *dev, u8 type, unsigned index)
{
	int		len;
	int		hs = 0;

	/* only one configuration */
	if (index > 0)
		return -EINVAL;

	if (gadget_is_dualspeed(dev->gadget)) {
		hs = (dev->gadget->speed == USB_SPEED_HIGH);
		if (type == USB_DT_OTHER_SPEED_CONFIG)
			hs = !hs;
	}
	if (hs) {
		dev->req->buf = dev->hs_config;
		len = le16_to_cpu(dev->hs_config->wTotalLength);
	} else {
		dev->req->buf = dev->config;
		len = le16_to_cpu(dev->config->wTotalLength);
	}
	((u8 *)dev->req->buf) [1] = type;
	return len;
}

static int
gadgetfs_setup (struct usb_gadget *gadget, const struct usb_ctrlrequest *ctrl)
{
	struct dev_data			*dev = get_gadget_data (gadget);
	struct usb_request		*req = dev->req;
	int				value = -EOPNOTSUPP;
	struct usb_gadgetfs_event	*event;
	u16				w_value = le16_to_cpu(ctrl->wValue);
	u16				w_length = le16_to_cpu(ctrl->wLength);

	spin_lock (&dev->lock);
	dev->setup_abort = 0;
	if (dev->state == STATE_DEV_UNCONNECTED) {
		if (gadget_is_dualspeed(gadget)
				&& gadget->speed == USB_SPEED_HIGH
				&& dev->hs_config == NULL) {
			spin_unlock(&dev->lock);
			ERROR (dev, "no high speed config??\n");
			return -EINVAL;
		}

		dev->state = STATE_DEV_CONNECTED;

		INFO (dev, "connected\n");
		event = next_event (dev, GADGETFS_CONNECT);
		event->u.speed = gadget->speed;
		ep0_readable (dev);

	/* host may have given up waiting for response.  we can miss control
	 * requests handled lower down (device/endpoint status and features);
	 * then ep0_{read,write} will report the wrong status. controller
	 * driver will have aborted pending i/o.
	 */
	} else if (dev->state == STATE_DEV_SETUP)
		dev->setup_abort = 1;

	req->buf = dev->rbuf;
	req->context = NULL;
	value = -EOPNOTSUPP;
	switch (ctrl->bRequest) {

	case USB_REQ_GET_DESCRIPTOR:
		if (ctrl->bRequestType != USB_DIR_IN)
			goto unrecognized;
		switch (w_value >> 8) {

		case USB_DT_DEVICE:
			value = min (w_length, (u16) sizeof *dev->dev);
			dev->dev->bMaxPacketSize0 = dev->gadget->ep0->maxpacket;
			req->buf = dev->dev;
			break;
		case USB_DT_DEVICE_QUALIFIER:
			if (!dev->hs_config)
				break;
			value = min (w_length, (u16)
				sizeof (struct usb_qualifier_descriptor));
			make_qualifier (dev);
			break;
		case USB_DT_OTHER_SPEED_CONFIG:
			// FALLTHROUGH
		case USB_DT_CONFIG:
			value = config_buf (dev,
					w_value >> 8,
					w_value & 0xff);
			if (value >= 0)
				value = min (w_length, (u16) value);
			break;
		case USB_DT_STRING:
			goto unrecognized;

		default:		// all others are errors
			break;
		}
		break;

	/* currently one config, two speeds */
	case USB_REQ_SET_CONFIGURATION:
		if (ctrl->bRequestType != 0)
			goto unrecognized;
		if (0 == (u8) w_value) {
			value = 0;
			dev->current_config = 0;
			usb_gadget_vbus_draw(gadget, 8 /* mA */ );
			// user mode expected to disable endpoints
		} else {
			u8	config, power;

			if (gadget_is_dualspeed(gadget)
					&& gadget->speed == USB_SPEED_HIGH) {
				config = dev->hs_config->bConfigurationValue;
				power = dev->hs_config->bMaxPower;
			} else {
				config = dev->config->bConfigurationValue;
				power = dev->config->bMaxPower;
			}

			if (config == (u8) w_value) {
				value = 0;
				dev->current_config = config;
				usb_gadget_vbus_draw(gadget, 2 * power);
			}
		}

		/* report SET_CONFIGURATION like any other control request,
		 * except that usermode may not stall this.  the next
		 * request mustn't be allowed start until this finishes:
		 * endpoints and threads set up, etc.
		 *
		 * NOTE:  older PXA hardware (before PXA 255: without UDCCFR)
		 * has bad/racey automagic that prevents synchronizing here.
		 * even kernel mode drivers often miss them.
		 */
		if (value == 0) {
			INFO (dev, "configuration #%d\n", dev->current_config);
			usb_gadget_set_state(gadget, USB_STATE_CONFIGURED);
			if (dev->usermode_setup) {
				dev->setup_can_stall = 0;
				goto delegate;
			}
		}
		break;

#ifndef	CONFIG_USB_PXA25X
	/* PXA automagically handles this request too */
	case USB_REQ_GET_CONFIGURATION:
		if (ctrl->bRequestType != 0x80)
			goto unrecognized;
		*(u8 *)req->buf = dev->current_config;
		value = min (w_length, (u16) 1);
		break;
#endif

	default:
unrecognized:
		VDEBUG (dev, "%s req%02x.%02x v%04x i%04x l%d\n",
			dev->usermode_setup ? "delegate" : "fail",
			ctrl->bRequestType, ctrl->bRequest,
			w_value, le16_to_cpu(ctrl->wIndex), w_length);

		/* if there's an ep0 reader, don't stall */
		if (dev->usermode_setup) {
			dev->setup_can_stall = 1;
delegate:
			dev->setup_in = (ctrl->bRequestType & USB_DIR_IN)
						? 1 : 0;
			dev->setup_wLength = w_length;
			dev->setup_out_ready = 0;
			dev->setup_out_error = 0;
			value = 0;

			/* read DATA stage for OUT right away */
			if (unlikely (!dev->setup_in && w_length)) {
				value = setup_req (gadget->ep0, dev->req,
							w_length);
				if (value < 0)
					break;
<<<<<<< HEAD
				value = usb_ep_queue (gadget->ep0, dev->req,
							GFP_ATOMIC);
=======

				++dev->udc_usage;
				spin_unlock (&dev->lock);
				value = usb_ep_queue (gadget->ep0, dev->req,
							GFP_KERNEL);
				spin_lock (&dev->lock);
				--dev->udc_usage;
>>>>>>> a5d35dec
				if (value < 0) {
					clean_req (gadget->ep0, dev->req);
					break;
				}

				/* we can't currently stall these */
				dev->setup_can_stall = 0;
			}

			/* state changes when reader collects event */
			event = next_event (dev, GADGETFS_SETUP);
			event->u.setup = *ctrl;
			ep0_readable (dev);
			spin_unlock (&dev->lock);
			return 0;
		}
	}

	/* proceed with data transfer and status phases? */
	if (value >= 0 && dev->state != STATE_DEV_SETUP) {
		req->length = value;
		req->zero = value < w_length;
<<<<<<< HEAD
		value = usb_ep_queue (gadget->ep0, req, GFP_ATOMIC);
=======

		++dev->udc_usage;
		spin_unlock (&dev->lock);
		value = usb_ep_queue (gadget->ep0, req, GFP_KERNEL);
		spin_lock(&dev->lock);
		--dev->udc_usage;
		spin_unlock(&dev->lock);
>>>>>>> a5d35dec
		if (value < 0) {
			DBG (dev, "ep_queue --> %d\n", value);
			req->status = 0;
		}
	}

	/* device stalls when value < 0 */
	spin_unlock (&dev->lock);
	return value;
}

static void destroy_ep_files (struct dev_data *dev)
{
	DBG (dev, "%s %d\n", __func__, dev->state);

	/* dev->state must prevent interference */
	spin_lock_irq (&dev->lock);
	while (!list_empty(&dev->epfiles)) {
		struct ep_data	*ep;
		struct inode	*parent;
		struct dentry	*dentry;

		/* break link to FS */
		ep = list_first_entry (&dev->epfiles, struct ep_data, epfiles);
		list_del_init (&ep->epfiles);
		spin_unlock_irq (&dev->lock);

		dentry = ep->dentry;
		ep->dentry = NULL;
		parent = dentry->d_parent->d_inode;

		/* break link to controller */
		mutex_lock(&ep->lock);
		if (ep->state == STATE_EP_ENABLED)
			(void) usb_ep_disable (ep->ep);
		ep->state = STATE_EP_UNBOUND;
		usb_ep_free_request (ep->ep, ep->req);
		ep->ep = NULL;
		mutex_unlock(&ep->lock);

		wake_up (&ep->wait);
		put_ep (ep);

		/* break link to dcache */
		mutex_lock (&parent->i_mutex);
		d_delete (dentry);
		dput (dentry);
		mutex_unlock (&parent->i_mutex);

		spin_lock_irq (&dev->lock);
	}
	spin_unlock_irq (&dev->lock);
}


static struct dentry *
gadgetfs_create_file (struct super_block *sb, char const *name,
		void *data, const struct file_operations *fops);

static int activate_ep_files (struct dev_data *dev)
{
	struct usb_ep	*ep;
	struct ep_data	*data;

	gadget_for_each_ep (ep, dev->gadget) {

		data = kzalloc(sizeof(*data), GFP_KERNEL);
		if (!data)
			goto enomem0;
		data->state = STATE_EP_DISABLED;
		mutex_init(&data->lock);
		init_waitqueue_head (&data->wait);

		strncpy (data->name, ep->name, sizeof (data->name) - 1);
		atomic_set (&data->count, 1);
		data->dev = dev;
		get_dev (dev);

		data->ep = ep;
		ep->driver_data = data;

		data->req = usb_ep_alloc_request (ep, GFP_KERNEL);
		if (!data->req)
			goto enomem1;

		data->dentry = gadgetfs_create_file (dev->sb, data->name,
				data, &ep_config_operations);
		if (!data->dentry)
			goto enomem2;
		list_add_tail (&data->epfiles, &dev->epfiles);
	}
	return 0;

enomem2:
	usb_ep_free_request (ep, data->req);
enomem1:
	put_dev (dev);
	kfree (data);
enomem0:
	DBG (dev, "%s enomem\n", __func__);
	destroy_ep_files (dev);
	return -ENOMEM;
}

static void
gadgetfs_unbind (struct usb_gadget *gadget)
{
	struct dev_data		*dev = get_gadget_data (gadget);

	DBG (dev, "%s\n", __func__);

	spin_lock_irq (&dev->lock);
	dev->state = STATE_DEV_UNBOUND;
	while (dev->udc_usage > 0) {
		spin_unlock_irq(&dev->lock);
		usleep_range(1000, 2000);
		spin_lock_irq(&dev->lock);
	}
	spin_unlock_irq (&dev->lock);

	destroy_ep_files (dev);
	gadget->ep0->driver_data = NULL;
	set_gadget_data (gadget, NULL);

	/* we've already been disconnected ... no i/o is active */
	if (dev->req)
		usb_ep_free_request (gadget->ep0, dev->req);
	DBG (dev, "%s done\n", __func__);
	put_dev (dev);
}

static struct dev_data		*the_device;

static int gadgetfs_bind(struct usb_gadget *gadget,
		struct usb_gadget_driver *driver)
{
	struct dev_data		*dev = the_device;

	if (!dev)
		return -ESRCH;
	if (0 != strcmp (CHIP, gadget->name)) {
		pr_err("%s expected %s controller not %s\n",
			shortname, CHIP, gadget->name);
		return -ENODEV;
	}

	set_gadget_data (gadget, dev);
	dev->gadget = gadget;
	gadget->ep0->driver_data = dev;

	/* preallocate control response and buffer */
	dev->req = usb_ep_alloc_request (gadget->ep0, GFP_KERNEL);
	if (!dev->req)
		goto enomem;
	dev->req->context = NULL;
	dev->req->complete = epio_complete;

	if (activate_ep_files (dev) < 0)
		goto enomem;

	INFO (dev, "bound to %s driver\n", gadget->name);
	spin_lock_irq(&dev->lock);
	dev->state = STATE_DEV_UNCONNECTED;
	spin_unlock_irq(&dev->lock);
	get_dev (dev);
	return 0;

enomem:
	gadgetfs_unbind (gadget);
	return -ENOMEM;
}

static void
gadgetfs_disconnect (struct usb_gadget *gadget)
{
	struct dev_data		*dev = get_gadget_data (gadget);
	unsigned long		flags;

	spin_lock_irqsave (&dev->lock, flags);
	if (dev->state == STATE_DEV_UNCONNECTED)
		goto exit;
	dev->state = STATE_DEV_UNCONNECTED;

	INFO (dev, "disconnected\n");
	next_event (dev, GADGETFS_DISCONNECT);
	ep0_readable (dev);
exit:
	spin_unlock_irqrestore (&dev->lock, flags);
}

static void
gadgetfs_suspend (struct usb_gadget *gadget)
{
	struct dev_data		*dev = get_gadget_data (gadget);

	INFO (dev, "suspended from state %d\n", dev->state);
	spin_lock (&dev->lock);
	switch (dev->state) {
	case STATE_DEV_SETUP:		// VERY odd... host died??
	case STATE_DEV_CONNECTED:
	case STATE_DEV_UNCONNECTED:
		next_event (dev, GADGETFS_SUSPEND);
		ep0_readable (dev);
		/* FALLTHROUGH */
	default:
		break;
	}
	spin_unlock (&dev->lock);
}

static struct usb_gadget_driver gadgetfs_driver = {
	.function	= (char *) driver_desc,
	.bind		= gadgetfs_bind,
	.unbind		= gadgetfs_unbind,
	.setup		= gadgetfs_setup,
	.reset		= gadgetfs_disconnect,
	.disconnect	= gadgetfs_disconnect,
	.suspend	= gadgetfs_suspend,

	.driver	= {
		.name		= (char *) shortname,
	},
};

/*----------------------------------------------------------------------*/

static void gadgetfs_nop(struct usb_gadget *arg) { }

static int gadgetfs_probe(struct usb_gadget *gadget,
		struct usb_gadget_driver *driver)
{
	CHIP = gadget->name;
	return -EISNAM;
}

static struct usb_gadget_driver probe_driver = {
	.max_speed	= USB_SPEED_HIGH,
	.bind		= gadgetfs_probe,
	.unbind		= gadgetfs_nop,
	.setup		= (void *)gadgetfs_nop,
	.disconnect	= gadgetfs_nop,
	.driver	= {
		.name		= "nop",
	},
};


/* DEVICE INITIALIZATION
 *
 *     fd = open ("/dev/gadget/$CHIP", O_RDWR)
 *     status = write (fd, descriptors, sizeof descriptors)
 *
 * That write establishes the device configuration, so the kernel can
 * bind to the controller ... guaranteeing it can handle enumeration
 * at all necessary speeds.  Descriptor order is:
 *
 * . message tag (u32, host order) ... for now, must be zero; it
 *	would change to support features like multi-config devices
 * . full/low speed config ... all wTotalLength bytes (with interface,
 *	class, altsetting, endpoint, and other descriptors)
 * . high speed config ... all descriptors, for high speed operation;
 *	this one's optional except for high-speed hardware
 * . device descriptor
 *
 * Endpoints are not yet enabled. Drivers must wait until device
 * configuration and interface altsetting changes create
 * the need to configure (or unconfigure) them.
 *
 * After initialization, the device stays active for as long as that
 * $CHIP file is open.  Events must then be read from that descriptor,
 * such as configuration notifications.
 */

static int is_valid_config (struct usb_config_descriptor *config)
{
	return config->bDescriptorType == USB_DT_CONFIG
		&& config->bLength == USB_DT_CONFIG_SIZE
		&& config->bConfigurationValue != 0
		&& (config->bmAttributes & USB_CONFIG_ATT_ONE) != 0
		&& (config->bmAttributes & USB_CONFIG_ATT_WAKEUP) == 0;
	/* FIXME if gadget->is_otg, _must_ include an otg descriptor */
	/* FIXME check lengths: walk to end */
}

static ssize_t
dev_config (struct file *fd, const char __user *buf, size_t len, loff_t *ptr)
{
	struct dev_data		*dev = fd->private_data;
	ssize_t			value = len, length = len;
	unsigned		total;
	u32			tag;
	char			*kbuf;

	if (len < (USB_DT_CONFIG_SIZE + USB_DT_DEVICE_SIZE + 4))
		return -EINVAL;

	/* we might need to change message format someday */
	if (copy_from_user (&tag, buf, 4))
		return -EFAULT;
	if (tag != 0)
		return -EINVAL;
	buf += 4;
	length -= 4;

	kbuf = memdup_user(buf, length);
	if (IS_ERR(kbuf))
		return PTR_ERR(kbuf);

	spin_lock_irq (&dev->lock);
	value = -EINVAL;
	if (dev->buf) {
		kfree(kbuf);
		goto fail;
	}
	dev->buf = kbuf;

	/* full or low speed config */
	dev->config = (void *) kbuf;
	total = le16_to_cpu(dev->config->wTotalLength);
	if (!is_valid_config (dev->config) || total >= length)
		goto fail;
	kbuf += total;
	length -= total;

	/* optional high speed config */
	if (kbuf [1] == USB_DT_CONFIG) {
		dev->hs_config = (void *) kbuf;
		total = le16_to_cpu(dev->hs_config->wTotalLength);
		if (!is_valid_config (dev->hs_config) || total >= length)
			goto fail;
		kbuf += total;
		length -= total;
	}

	/* could support multiple configs, using another encoding! */

	/* device descriptor (tweaked for paranoia) */
	if (length != USB_DT_DEVICE_SIZE)
		goto fail;
	dev->dev = (void *)kbuf;
	if (dev->dev->bLength != USB_DT_DEVICE_SIZE
			|| dev->dev->bDescriptorType != USB_DT_DEVICE
			|| dev->dev->bNumConfigurations != 1)
		goto fail;
	dev->dev->bNumConfigurations = 1;
	dev->dev->bcdUSB = cpu_to_le16 (0x0200);

	/* triggers gadgetfs_bind(); then we can enumerate. */
	spin_unlock_irq (&dev->lock);
	if (dev->hs_config)
		gadgetfs_driver.max_speed = USB_SPEED_HIGH;
	else
		gadgetfs_driver.max_speed = USB_SPEED_FULL;

	value = usb_gadget_probe_driver(&gadgetfs_driver);
	if (value != 0) {
		kfree (dev->buf);
		dev->buf = NULL;
	} else {
		/* at this point "good" hardware has for the first time
		 * let the USB the host see us.  alternatively, if users
		 * unplug/replug that will clear all the error state.
		 *
		 * note:  everything running before here was guaranteed
		 * to choke driver model style diagnostics.  from here
		 * on, they can work ... except in cleanup paths that
		 * kick in after the ep0 descriptor is closed.
		 */
		fd->f_op = &ep0_io_operations;
		value = len;
	}
	return value;

fail:
	spin_unlock_irq (&dev->lock);
	pr_debug ("%s: %s fail %Zd, %p\n", shortname, __func__, value, dev);
	kfree (dev->buf);
	dev->buf = NULL;
	return value;
}

static int
dev_open (struct inode *inode, struct file *fd)
{
	struct dev_data		*dev = inode->i_private;
	int			value = -EBUSY;

	spin_lock_irq(&dev->lock);
	if (dev->state == STATE_DEV_DISABLED) {
		dev->ev_next = 0;
		dev->state = STATE_DEV_OPENED;
		fd->private_data = dev;
		get_dev (dev);
		value = 0;
	}
	spin_unlock_irq(&dev->lock);
	return value;
}

static const struct file_operations dev_init_operations = {
	.llseek =	no_llseek,

	.open =		dev_open,
	.write =	dev_config,
	.fasync =	ep0_fasync,
	.unlocked_ioctl = dev_ioctl,
	.release =	dev_release,
};

/*----------------------------------------------------------------------*/

/* FILESYSTEM AND SUPERBLOCK OPERATIONS
 *
 * Mounting the filesystem creates a controller file, used first for
 * device configuration then later for event monitoring.
 */


/* FIXME PAM etc could set this security policy without mount options
 * if epfiles inherited ownership and permissons from ep0 ...
 */

static unsigned default_uid;
static unsigned default_gid;
static unsigned default_perm = S_IRUSR | S_IWUSR;

module_param (default_uid, uint, 0644);
module_param (default_gid, uint, 0644);
module_param (default_perm, uint, 0644);


static struct inode *
gadgetfs_make_inode (struct super_block *sb,
		void *data, const struct file_operations *fops,
		int mode)
{
	struct inode *inode = new_inode (sb);

	if (inode) {
		inode->i_ino = get_next_ino();
		inode->i_mode = mode;
		inode->i_uid = make_kuid(&init_user_ns, default_uid);
		inode->i_gid = make_kgid(&init_user_ns, default_gid);
		inode->i_atime = inode->i_mtime = inode->i_ctime
				= CURRENT_TIME;
		inode->i_private = data;
		inode->i_fop = fops;
	}
	return inode;
}

/* creates in fs root directory, so non-renamable and non-linkable.
 * so inode and dentry are paired, until device reconfig.
 */
static struct dentry *
gadgetfs_create_file (struct super_block *sb, char const *name,
		void *data, const struct file_operations *fops)
{
	struct dentry	*dentry;
	struct inode	*inode;

	dentry = d_alloc_name(sb->s_root, name);
	if (!dentry)
		return NULL;

	inode = gadgetfs_make_inode (sb, data, fops,
			S_IFREG | (default_perm & S_IRWXUGO));
	if (!inode) {
		dput(dentry);
		return NULL;
	}
	d_add (dentry, inode);
	return dentry;
}

static const struct super_operations gadget_fs_operations = {
	.statfs =	simple_statfs,
	.drop_inode =	generic_delete_inode,
};

static int
gadgetfs_fill_super (struct super_block *sb, void *opts, int silent)
{
	struct inode	*inode;
	struct dev_data	*dev;

	if (the_device)
		return -ESRCH;

	/* fake probe to determine $CHIP */
	CHIP = NULL;
	usb_gadget_probe_driver(&probe_driver);
	if (!CHIP)
		return -ENODEV;

	/* superblock */
	sb->s_blocksize = PAGE_CACHE_SIZE;
	sb->s_blocksize_bits = PAGE_CACHE_SHIFT;
	sb->s_magic = GADGETFS_MAGIC;
	sb->s_op = &gadget_fs_operations;
	sb->s_time_gran = 1;

	/* root inode */
	inode = gadgetfs_make_inode (sb,
			NULL, &simple_dir_operations,
			S_IFDIR | S_IRUGO | S_IXUGO);
	if (!inode)
		goto Enomem;
	inode->i_op = &simple_dir_inode_operations;
	if (!(sb->s_root = d_make_root (inode)))
		goto Enomem;

	/* the ep0 file is named after the controller we expect;
	 * user mode code can use it for sanity checks, like we do.
	 */
	dev = dev_new ();
	if (!dev)
		goto Enomem;

	dev->sb = sb;
	dev->dentry = gadgetfs_create_file(sb, CHIP, dev, &dev_init_operations);
	if (!dev->dentry) {
		put_dev(dev);
		goto Enomem;
	}

	/* other endpoint files are available after hardware setup,
	 * from binding to a controller.
	 */
	the_device = dev;
	return 0;

Enomem:
	return -ENOMEM;
}

/* "mount -t gadgetfs path /dev/gadget" ends up here */
static struct dentry *
gadgetfs_mount (struct file_system_type *t, int flags,
		const char *path, void *opts)
{
	return mount_single (t, flags, opts, gadgetfs_fill_super);
}

static void
gadgetfs_kill_sb (struct super_block *sb)
{
	kill_litter_super (sb);
	if (the_device) {
		put_dev (the_device);
		the_device = NULL;
	}
}

/*----------------------------------------------------------------------*/

static struct file_system_type gadgetfs_type = {
	.owner		= THIS_MODULE,
	.name		= shortname,
	.mount		= gadgetfs_mount,
	.kill_sb	= gadgetfs_kill_sb,
};
MODULE_ALIAS_FS("gadgetfs");

/*----------------------------------------------------------------------*/

static int __init init (void)
{
	int status;

	status = register_filesystem (&gadgetfs_type);
	if (status == 0)
		pr_info ("%s: %s, version " DRIVER_VERSION "\n",
			shortname, driver_desc);
	return status;
}
module_init (init);

static void __exit cleanup (void)
{
	pr_debug ("unregister %s\n", shortname);
	unregister_filesystem (&gadgetfs_type);
}
module_exit (cleanup);
<|MERGE_RESOLUTION|>--- conflicted
+++ resolved
@@ -1019,18 +1019,8 @@
 			struct usb_ep		*ep = dev->gadget->ep0;
 			struct usb_request	*req = dev->req;
 
-<<<<<<< HEAD
 			if ((retval = setup_req (ep, req, 0)) == 0)
 				retval = usb_ep_queue (ep, req, GFP_ATOMIC);
-=======
-			if ((retval = setup_req (ep, req, 0)) == 0) {
-				++dev->udc_usage;
-				spin_unlock_irq (&dev->lock);
-				retval = usb_ep_queue (ep, req, GFP_KERNEL);
-				spin_lock_irq (&dev->lock);
-				--dev->udc_usage;
-			}
->>>>>>> a5d35dec
 			dev->state = STATE_DEV_CONNECTED;
 
 			/* assume that was SET_CONFIGURATION */
@@ -1578,18 +1568,8 @@
 							w_length);
 				if (value < 0)
 					break;
-<<<<<<< HEAD
 				value = usb_ep_queue (gadget->ep0, dev->req,
 							GFP_ATOMIC);
-=======
-
-				++dev->udc_usage;
-				spin_unlock (&dev->lock);
-				value = usb_ep_queue (gadget->ep0, dev->req,
-							GFP_KERNEL);
-				spin_lock (&dev->lock);
-				--dev->udc_usage;
->>>>>>> a5d35dec
 				if (value < 0) {
 					clean_req (gadget->ep0, dev->req);
 					break;
@@ -1612,22 +1592,13 @@
 	if (value >= 0 && dev->state != STATE_DEV_SETUP) {
 		req->length = value;
 		req->zero = value < w_length;
-<<<<<<< HEAD
 		value = usb_ep_queue (gadget->ep0, req, GFP_ATOMIC);
-=======
-
-		++dev->udc_usage;
-		spin_unlock (&dev->lock);
-		value = usb_ep_queue (gadget->ep0, req, GFP_KERNEL);
-		spin_lock(&dev->lock);
-		--dev->udc_usage;
-		spin_unlock(&dev->lock);
->>>>>>> a5d35dec
 		if (value < 0) {
 			DBG (dev, "ep_queue --> %d\n", value);
 			req->status = 0;
 		}
 	}
+
 
 	/* device stalls when value < 0 */
 	spin_unlock (&dev->lock);
