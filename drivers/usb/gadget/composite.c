--- conflicted
+++ resolved
@@ -2061,17 +2061,13 @@
 	 * disconnect callbacks?
 	 */
 	spin_lock_irqsave(&cdev->lock, flags);
-<<<<<<< HEAD
+	cdev->suspended = 0;
 	if (cdev->config) {
-		if (!gadget_is_dwc3(gadget) && !cdev->suspended) {
+		if (!gadget_is_dwc3(gadget)) {
 			spin_unlock_irqrestore(&cdev->lock, flags);
 			msm_do_bam_disable_enable(CI_CTRL);
 			spin_lock_irqsave(&cdev->lock, flags);
 		}
-=======
-	cdev->suspended = 0;
-	if (cdev->config)
->>>>>>> c71175d8
 		reset_config(cdev);
 	}
 	if (cdev->driver->disconnect)
