--- conflicted
+++ resolved
@@ -325,19 +325,10 @@
 	else
 		out = NULL;
 
-<<<<<<< HEAD
 	if (!out) {
 		spin_unlock_irqrestore(&dev->lock, flags);
 		return -ENOTCONN;
 	}
-
-=======
-	if (!out)
-	{
-		spin_unlock_irqrestore(&dev->lock, flags);
-		return -ENOTCONN;
-	}
->>>>>>> 188113aa
 
 	/* Padding up to RX_EXTRA handles minor disagreements with host.
 	 * Normally we use the USB "terminate on short read" convention;
@@ -362,14 +353,11 @@
 	if (dev->port_usb->is_fixed)
 		size = max_t(size_t, size, dev->port_usb->fixed_out_len);
 	spin_unlock_irqrestore(&dev->lock, flags);
-<<<<<<< HEAD
 
 	if (dev->rx_needed_headroom)
 		reserve_headroom = ALIGN(dev->rx_needed_headroom, 4);
 
 	pr_debug("%s: size: %zu + %d(hr)", __func__, size, reserve_headroom);
-=======
->>>>>>> 188113aa
 
 	skb = alloc_skb(size + reserve_headroom, gfp_flags);
 	if (skb == NULL) {
