--- conflicted
+++ resolved
@@ -2258,7 +2258,6 @@
 		unsigned			port1 = udev->portnum;
 
 		/* descriptor may appear anywhere in config */
-<<<<<<< HEAD
 		err = __usb_get_extra_descriptor(udev->rawdescriptors[0],
 				le16_to_cpu(udev->config[0].desc.wTotalLength),
 				USB_DT_OTG, (void **) &desc, sizeof(*desc));
@@ -2284,39 +2283,6 @@
 				dev_err(&udev->dev, "can't set HNP mode: %d\n",
 									err);
 				bus->b_hnp_enable = 0;
-=======
-		if (__usb_get_extra_descriptor (udev->rawdescriptors[0],
-					le16_to_cpu(udev->config[0].desc.wTotalLength),
-					USB_DT_OTG, (void **) &desc,
-					sizeof(*desc)) == 0) {
-			if (desc->bmAttributes & USB_OTG_HNP) {
-				unsigned		port1 = udev->portnum;
-
-				dev_info(&udev->dev,
-					"Dual-Role OTG device on %sHNP port\n",
-					(port1 == bus->otg_port)
-						? "" : "non-");
-
-				/* enable HNP before suspend, it's simpler */
-				if (port1 == bus->otg_port)
-					bus->b_hnp_enable = 1;
-				err = usb_control_msg(udev,
-					usb_sndctrlpipe(udev, 0),
-					USB_REQ_SET_FEATURE, 0,
-					bus->b_hnp_enable
-						? USB_DEVICE_B_HNP_ENABLE
-						: USB_DEVICE_A_ALT_HNP_SUPPORT,
-					0, NULL, 0, USB_CTRL_SET_TIMEOUT);
-				if (err < 0) {
-					/* OTG MESSAGE: report errors here,
-					 * customize to match your product.
-					 */
-					dev_info(&udev->dev,
-						"can't set HNP mode: %d\n",
-						err);
-					bus->b_hnp_enable = 0;
-				}
->>>>>>> 188113aa
 			}
 		} else if (desc->bLength == sizeof
 				(struct usb_otg_descriptor)) {
