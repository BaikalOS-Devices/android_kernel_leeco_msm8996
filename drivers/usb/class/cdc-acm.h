/*
 *
 * Includes for cdc-acm.c
 *
 * Mainly take from usbnet's cdc-ether part
 *
 */

/*
 * CMSPAR, some architectures can't have space and mark parity.
 */

#ifndef CMSPAR
#define CMSPAR			0
#endif

/*
 * Major and minor numbers.
 */

#define ACM_TTY_MAJOR		166
#define ACM_TTY_MINORS		32

/*
 * Requests.
 */

#define USB_RT_ACM		(USB_TYPE_CLASS | USB_RECIP_INTERFACE)

/*
 * Output control lines.
 */

#define ACM_CTRL_DTR		0x01
#define ACM_CTRL_RTS		0x02

/*
 * Input control lines and line errors.
 */

#define ACM_CTRL_DCD		0x01
#define ACM_CTRL_DSR		0x02
#define ACM_CTRL_BRK		0x04
#define ACM_CTRL_RI		0x08

#define ACM_CTRL_FRAMING	0x10
#define ACM_CTRL_PARITY		0x20
#define ACM_CTRL_OVERRUN	0x40

/*
 * Internal driver structures.
 */

/*
 * The only reason to have several buffers is to accommodate assumptions
 * in line disciplines. They ask for empty space amount, receive our URB size,
 * and proceed to issue several 1-character writes, assuming they will fit.
 * The very first write takes a complete URB. Fortunately, this only happens
 * when processing onlcr, so we only need 2 buffers. These values must be
 * powers of 2.
 */
#define ACM_NW  16
#define ACM_NR  16

struct acm_wb {
	unsigned char *buf;
	dma_addr_t dmah;
	int len;
	int use;
	struct urb		*urb;
	struct acm		*instance;
};

struct acm_rb {
	int			size;
	unsigned char		*base;
	dma_addr_t		dma;
	int			index;
	struct acm		*instance;
};

struct acm {
	struct usb_device *dev;				/* the corresponding usb device */
	struct usb_interface *control;			/* control interface */
	struct usb_interface *data;			/* data interface */
	struct tty_port port;			 	/* our tty port data */
	struct urb *ctrlurb;				/* urbs */
	u8 *ctrl_buffer;				/* buffers of urbs */
	dma_addr_t ctrl_dma;				/* dma handles of buffers */
	u8 *country_codes;				/* country codes from device */
	unsigned int country_code_size;			/* size of this buffer */
	unsigned int country_rel_date;			/* release date of version */
	struct acm_wb wb[ACM_NW];
	unsigned long read_urbs_free;
	struct urb *read_urbs[ACM_NR];
	struct acm_rb read_buffers[ACM_NR];
	int rx_buflimit;
	int rx_endpoint;
	spinlock_t read_lock;
	int write_used;					/* number of non-empty write buffers */
	int transmitting;
	spinlock_t write_lock;
	struct mutex mutex;
	bool disconnected;
	struct usb_cdc_line_coding line;		/* bits, stop, parity */
	struct work_struct work;			/* work queue entry for line discipline waking up */
	unsigned int ctrlin;				/* input control lines (DCD, DSR, RI, break, overruns) */
	unsigned int ctrlout;				/* output control lines (DTR, RTS) */
	struct async_icount iocount;			/* counters for control line changes */
	struct async_icount oldcount;			/* for comparison of counter */
	wait_queue_head_t wioctl;			/* for ioctl */
	unsigned int writesize;				/* max packet size for the output bulk endpoint */
	unsigned int readsize,ctrlsize;			/* buffer sizes for freeing */
	unsigned int minor;				/* acm minor number */
	unsigned char clocal;				/* termios CLOCAL */
	unsigned int ctrl_caps;				/* control capabilities from the class specific header */
	unsigned int susp_count;			/* number of suspended interfaces */
	unsigned int combined_interfaces:1;		/* control and data collapsed */
	unsigned int is_int_ep:1;			/* interrupt endpoints contrary to spec used */
	unsigned int throttled:1;			/* actually throttled */
	unsigned int throttle_req:1;			/* throttle requested */
	u8 bInterval;
	struct usb_anchor delayed;			/* writes queued for a device about to be woken */
	unsigned long quirks;
};

#define CDC_DATA_INTERFACE_TYPE	0x0a

/* constants describing various quirks and errors */
#define NO_UNION_NORMAL			BIT(0)
#define SINGLE_RX_URB			BIT(1)
#define NO_CAP_LINE			BIT(2)
#define NOT_A_MODEM			BIT(3)
#define NO_DATA_INTERFACE		BIT(4)
#define IGNORE_DEVICE			BIT(5)
#define QUIRK_CONTROL_LINE_STATE	BIT(6)
<<<<<<< HEAD
#define CLEAR_HALT_CONDITIONS		BIT(7)
=======
#define CLEAR_HALT_CONDITIONS		BIT(7)
#define SEND_ZERO_PACKET		BIT(8)
#define DISABLE_ECHO			BIT(9)
>>>>>>> 6b1ae527
<|MERGE_RESOLUTION|>--- conflicted
+++ resolved
@@ -95,7 +95,6 @@
 	struct urb *read_urbs[ACM_NR];
 	struct acm_rb read_buffers[ACM_NR];
 	int rx_buflimit;
-	int rx_endpoint;
 	spinlock_t read_lock;
 	int write_used;					/* number of non-empty write buffers */
 	int transmitting;
@@ -134,10 +133,6 @@
 #define NO_DATA_INTERFACE		BIT(4)
 #define IGNORE_DEVICE			BIT(5)
 #define QUIRK_CONTROL_LINE_STATE	BIT(6)
-<<<<<<< HEAD
-#define CLEAR_HALT_CONDITIONS		BIT(7)
-=======
 #define CLEAR_HALT_CONDITIONS		BIT(7)
 #define SEND_ZERO_PACKET		BIT(8)
-#define DISABLE_ECHO			BIT(9)
->>>>>>> 6b1ae527
+#define DISABLE_ECHO			BIT(9)