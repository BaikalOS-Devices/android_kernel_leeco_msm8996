--- conflicted
+++ resolved
@@ -112,21 +112,7 @@
 	xhci_quiesce(xhci);
 	ret = xhci_handshake(xhci, &xhci->op_regs->status,
 			STS_HALT, STS_HALT, XHCI_MAX_HALT_USEC);
-<<<<<<< HEAD
-
-        if (!ret) {
-           xhci->xhc_state |= XHCI_STATE_HALTED;
-        }else
-           xhci_warn(xhci, "Host not halted after %u microseconds.\n",
-           XHCI_MAX_HALT_USEC);
-           xhci->cmd_ring_state = CMD_RING_STATE_STOPPED;
-
-       if (timer_pending(&xhci->cmd_timer)) {
-           xhci_dbg_trace(xhci, trace_xhci_dbg_init,"Cleanup command queue");
-           del_timer(&xhci->cmd_timer);
-           xhci_cleanup_command_queue(xhci);
-        }
-=======
+
 	if (!ret) {
 		xhci->xhc_state |= XHCI_STATE_HALTED;
 	} else {
@@ -143,7 +129,6 @@
 		xhci_cleanup_command_queue(xhci);
 	}
 
->>>>>>> f867f638
 	return ret;
 }
 
