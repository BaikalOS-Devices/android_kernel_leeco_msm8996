--- conflicted
+++ resolved
@@ -1606,11 +1606,7 @@
 
 	/* Is the schedule about to wrap around? */
 	if (unlikely(!empty && start < period)) {
-<<<<<<< HEAD
-		ehci_dbg(ehci, "iso sched full %pK (%u-%u < %u mod %u)\n",
-=======
-		ehci_dbg(ehci, "request %p would overflow (%u-%u < %u mod %u)\n",
->>>>>>> 188113aa
+		ehci_dbg(ehci, "request %pK would overflow (%u-%u < %u mod %u)\n",
 				urb, stream->next_uframe, base, period, mod);
 		status = -EFBIG;
 		goto fail;
