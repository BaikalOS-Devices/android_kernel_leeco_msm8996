<<<<<<< HEAD
/* Copyright (c) 2014-2015, The Linux Foundation. All rights reserved.
=======
/* Copyright (c) 2014-2017, The Linux Foundation. All rights reserved.
>>>>>>> 4f466a63
 *
 * This program is free software; you can redistribute it and/or modify
 * it under the terms of the GNU General Public License version 2 and
 * only version 2 as published by the Free Software Foundation.
 *
 * This program is distributed in the hope that it will be useful,
 * but WITHOUT ANY WARRANTY; without even the implied warranty of
 * MERCHANTABILITY or FITNESS FOR A PARTICULAR PURPOSE.  See the
 * GNU General Public License for more details.
 */

#include <linux/kernel.h>
#include <linux/err.h>
#include <linux/io.h>
#include <linux/module.h>
#include <linux/platform_device.h>
#include <linux/of.h>
#include <linux/clk.h>
#include <linux/regulator/consumer.h>
#include <linux/interrupt.h>
#include <linux/of_gpio.h>
#include <linux/delay.h>

#include <linux/msm-bus-board.h>
#include <linux/msm-bus.h>
#include <linux/dma-mapping.h>

#include <soc/qcom/subsystem_restart.h>
#include <soc/qcom/ramdump.h>
#include <soc/qcom/scm.h>

#include <soc/qcom/smem.h>
#include "ssr_monitor.h"
#include "peripheral-loader.h"

#define XO_FREQ			19200000
#define PROXY_TIMEOUT_MS	10000
#define MAX_SSR_REASON_LEN	81U
#define STOP_ACK_TIMEOUT_MS	1000
#define CRASH_STOP_ACK_TO_MS	200

#define desc_to_data(d) container_of(d, struct pil_tz_data, desc)
#define subsys_to_data(d) container_of(d, struct pil_tz_data, subsys_desc)

/**
 * struct reg_info - regulator info
 * @reg: regulator handle
 * @uV: voltage in uV
 * @uA: current in uA
 */
struct reg_info {
	struct regulator *reg;
	int uV;
	int uA;
};

/**
 * struct pil_tz_data
 * @regs: regulators that should be always on when the subsystem is
 *	   brought out of reset
 * @proxy_regs: regulators that should be on during pil proxy voting
 * @clks: clocks that should be always on when the subsystem is
 *	  brought out of reset
 * @proxy_clks: clocks that should be on during pil proxy voting
 * @reg_count: the number of always on regulators
 * @proxy_reg_count: the number of proxy voting regulators
 * @clk_count: the number of always on clocks
 * @proxy_clk_count: the number of proxy voting clocks
 * @smem_id: the smem id used for read the subsystem crash reason
 * @ramdump_dev: ramdump device pointer
 * @pas_id: the PAS id for tz
 * @bus_client: bus client id
 * @enable_bus_scaling: set to true if PIL needs to vote for
 *			bus bandwidth
 * @keep_proxy_regs_on: If set, during proxy unvoting, PIL removes the
 *			voltage/current vote for proxy regulators but leaves
 *			them enabled.
 * @stop_ack: state of completion of stop ack
 * @desc: PIL descriptor
 * @subsys: subsystem device pointer
 * @subsys_desc: subsystem descriptor
 */
struct pil_tz_data {
	struct reg_info *regs;
	struct reg_info *proxy_regs;
	struct clk **clks;
	struct clk **proxy_clks;
	int reg_count;
	int proxy_reg_count;
	int clk_count;
	int proxy_clk_count;
	int smem_id;
	void *ramdump_dev;
	u32 pas_id;
	u32 bus_client;
	bool enable_bus_scaling;
	bool keep_proxy_regs_on;
	struct completion stop_ack;
	struct pil_desc desc;
	struct subsys_device *subsys;
	struct subsys_desc subsys_desc;
};

enum scm_cmd {
	PAS_INIT_IMAGE_CMD = 1,
	PAS_MEM_SETUP_CMD,
	PAS_AUTH_AND_RESET_CMD = 5,
	PAS_SHUTDOWN_CMD,
};

enum pas_id {
	PAS_MODEM,
	PAS_Q6,
	PAS_DSPS,
	PAS_TZAPPS,
	PAS_MODEM_SW,
	PAS_MODEM_FW,
	PAS_WCNSS,
	PAS_SECAPP,
	PAS_GSS,
	PAS_VIDC,
	PAS_VPU,
	PAS_BCSS,
};

static struct msm_bus_paths scm_pas_bw_tbl[] = {
	{
		.vectors = (struct msm_bus_vectors[]){
			{
				.src = MSM_BUS_MASTER_SPS,
				.dst = MSM_BUS_SLAVE_EBI_CH0,
			},
		},
		.num_paths = 1,
	},
	{
		.vectors = (struct msm_bus_vectors[]){
			{
				.src = MSM_BUS_MASTER_SPS,
				.dst = MSM_BUS_SLAVE_EBI_CH0,
				.ib = 492 * 8 * 1000000UL,
				.ab = 492 * 8 *  100000UL,
			},
		},
		.num_paths = 1,
	},
};

static struct msm_bus_scale_pdata scm_pas_bus_pdata = {
	.usecase = scm_pas_bw_tbl,
	.num_usecases = ARRAY_SIZE(scm_pas_bw_tbl),
	.name = "scm_pas",
};

static uint32_t scm_perf_client;
static int scm_pas_bw_count;
static DEFINE_MUTEX(scm_pas_bw_mutex);

static int scm_pas_enable_bw(void)
{
	int ret = 0;

	if (!scm_perf_client)
		return -EINVAL;

	mutex_lock(&scm_pas_bw_mutex);
	if (!scm_pas_bw_count) {
		ret = msm_bus_scale_client_update_request(scm_perf_client, 1);
		if (ret)
			goto err_bus;
		scm_pas_bw_count++;
	}

	mutex_unlock(&scm_pas_bw_mutex);
	return ret;

err_bus:
	pr_err("scm-pas; Bandwidth request failed (%d)\n", ret);
	msm_bus_scale_client_update_request(scm_perf_client, 0);

	mutex_unlock(&scm_pas_bw_mutex);
	return ret;
}

static void scm_pas_disable_bw(void)
{
	mutex_lock(&scm_pas_bw_mutex);
	if (scm_pas_bw_count-- == 1)
		msm_bus_scale_client_update_request(scm_perf_client, 0);
	mutex_unlock(&scm_pas_bw_mutex);
}

static void scm_pas_init(int id)
{
	static int is_inited;

	if (is_inited)
		return;

	scm_pas_bw_tbl[0].vectors[0].src = id;
	scm_pas_bw_tbl[1].vectors[0].src = id;

	scm_perf_client = msm_bus_scale_register_client(&scm_pas_bus_pdata);
	if (!scm_perf_client)
		pr_warn("scm-pas: Unable to register bus client\n");

	is_inited = 1;
}

static int of_read_clocks(struct device *dev, struct clk ***clks_ref,
			  const char *propname)
{
	int clk_count, i, len;
	struct clk **clks;

	if (!of_find_property(dev->of_node, propname, &len))
		return 0;

	clk_count = of_property_count_strings(dev->of_node, propname);
	if (IS_ERR_VALUE(clk_count)) {
		dev_err(dev, "Failed to get clock names\n");
		return -EINVAL;
	}

	clks = devm_kzalloc(dev, sizeof(struct clk *) * clk_count,
				GFP_KERNEL);
	if (!clks)
		return -ENOMEM;

	for (i = 0; i < clk_count; i++) {
		const char *clock_name;
		char clock_freq_name[50];
		u32 clock_rate = XO_FREQ;

		of_property_read_string_index(dev->of_node,
					      propname, i,
					      &clock_name);
		snprintf(clock_freq_name, ARRAY_SIZE(clock_freq_name),
						"qcom,%s-freq", clock_name);
		if (of_find_property(dev->of_node, clock_freq_name, &len))
			if (of_property_read_u32(dev->of_node, clock_freq_name,
								&clock_rate)) {
				dev_err(dev, "Failed to read %s clock's freq\n",
							clock_freq_name);
				return -EINVAL;
			}

		clks[i] = devm_clk_get(dev, clock_name);
		if (IS_ERR(clks[i])) {
			int rc = PTR_ERR(clks[i]);
			if (rc != -EPROBE_DEFER)
				dev_err(dev, "Failed to get %s clock\n",
								clock_name);
			return rc;
		}

		/* Make sure rate-settable clocks' rates are set */
		if (clk_get_rate(clks[i]) == 0)
			clk_set_rate(clks[i], clk_round_rate(clks[i],
								clock_rate));
	}

	*clks_ref = clks;
	return clk_count;
}

static int of_read_regs(struct device *dev, struct reg_info **regs_ref,
			const char *propname)
{
	int reg_count, i, len, rc;
	struct reg_info *regs;

	if (!of_find_property(dev->of_node, propname, &len))
		return 0;

	reg_count = of_property_count_strings(dev->of_node, propname);
	if (IS_ERR_VALUE(reg_count)) {
		dev_err(dev, "Failed to get regulator names\n");
		return -EINVAL;
	}

	regs = devm_kzalloc(dev, sizeof(struct reg_info) * reg_count,
				GFP_KERNEL);
	if (!regs)
		return -ENOMEM;

	for (i = 0; i < reg_count; i++) {
		const char *reg_name;
		char reg_uV_uA_name[50];
		u32 vdd_uV_uA[2];

		of_property_read_string_index(dev->of_node,
					      propname, i,
					      &reg_name);

		regs[i].reg = devm_regulator_get(dev, reg_name);
		if (IS_ERR(regs[i].reg)) {
			int rc = PTR_ERR(regs[i].reg);
			if (rc != -EPROBE_DEFER)
				dev_err(dev, "Failed to get %s\n regulator",
								reg_name);
			return rc;
		}

		/*
		 * Read the voltage and current values for the corresponding
		 * regulator. The device tree property name is "qcom," +
		 *  "regulator_name" + "-uV-uA".
		 */
		rc = snprintf(reg_uV_uA_name, ARRAY_SIZE(reg_uV_uA_name),
			 "qcom,%s-uV-uA", reg_name);
		if (rc < strlen(reg_name) + 6) {
			dev_err(dev, "Failed to hold reg_uV_uA_name\n");
			return -EINVAL;
		}

		if (!of_find_property(dev->of_node, reg_uV_uA_name, &len))
			continue;

		len /= sizeof(vdd_uV_uA[0]);

		/* There should be two entries: one for uV and one for uA */
		if (len != 2) {
			dev_err(dev, "Missing uV/uA value\n");
			return -EINVAL;
		}

		rc = of_property_read_u32_array(dev->of_node, reg_uV_uA_name,
					vdd_uV_uA, len);
		if (rc) {
			dev_err(dev, "Failed to read uV/uA values\n");
			return rc;
		}

		regs[i].uV = vdd_uV_uA[0];
		regs[i].uA = vdd_uV_uA[1];
	}

	*regs_ref = regs;
	return reg_count;
}

static int of_read_bus_pdata(struct platform_device *pdev,
			     struct pil_tz_data *d)
{
	struct msm_bus_scale_pdata *pdata;
	pdata = msm_bus_cl_get_pdata(pdev);

	if (!pdata)
		return -EINVAL;

	d->bus_client = msm_bus_scale_register_client(pdata);
	if (!d->bus_client)
		pr_warn("%s: Unable to register bus client\n", __func__);

	return 0;
}

static int piltz_resc_init(struct platform_device *pdev, struct pil_tz_data *d)
{
	int len, count, rc;
	struct device *dev = &pdev->dev;

	count = of_read_clocks(dev, &d->clks, "qcom,active-clock-names");
	if (count < 0) {
		dev_err(dev, "Failed to setup clocks.\n");
		return count;
	}
	d->clk_count = count;

	count = of_read_clocks(dev, &d->proxy_clks, "qcom,proxy-clock-names");
	if (count < 0) {
		dev_err(dev, "Failed to setup proxy clocks.\n");
		return count;
	}
	d->proxy_clk_count = count;

	count = of_read_regs(dev, &d->regs, "qcom,active-reg-names");
	if (count < 0) {
		dev_err(dev, "Failed to setup regulators.\n");
		return count;
	}
	d->reg_count = count;

	count = of_read_regs(dev, &d->proxy_regs, "qcom,proxy-reg-names");
	if (count < 0) {
		dev_err(dev, "Failed to setup proxy regulators.\n");
		return count;
	}
	d->proxy_reg_count = count;

	if (of_find_property(dev->of_node, "qcom,msm-bus,name", &len)) {
		d->enable_bus_scaling = true;
		rc = of_read_bus_pdata(pdev, d);
		if (rc) {
			dev_err(dev, "Failed to setup bus scaling client.\n");
			return rc;
		}
	}

	return 0;
}

static int enable_regulators(struct pil_tz_data *d, struct device *dev,
				struct reg_info *regs, int reg_count,
				bool reg_no_enable)
{
	int i, rc = 0;

	for (i = 0; i < reg_count; i++) {
		if (regs[i].uV > 0) {
			rc = regulator_set_voltage(regs[i].reg,
					regs[i].uV, INT_MAX);
			if (rc) {
				dev_err(dev, "Failed to request voltage.\n");
				goto err_voltage;
			}
		}

		if (regs[i].uA > 0) {
			rc = regulator_set_optimum_mode(regs[i].reg,
						regs[i].uA);
			if (rc < 0) {
				dev_err(dev, "Failed to set regulator mode\n");
				goto err_mode;
			}
		}

		if (d->keep_proxy_regs_on && reg_no_enable)
			continue;

		rc = regulator_enable(regs[i].reg);
		if (rc) {
			dev_err(dev, "Regulator enable failed\n");
			goto err_enable;
		}
	}

	return 0;
err_enable:
	if (regs[i].uA > 0) {
		regulator_set_voltage(regs[i].reg, 0, INT_MAX);
		regulator_set_optimum_mode(regs[i].reg, 0);
	}
err_mode:
	if (regs[i].uV > 0)
		regulator_set_voltage(regs[i].reg, 0, INT_MAX);
err_voltage:
	for (i--; i >= 0; i--) {
		if (regs[i].uV > 0)
			regulator_set_voltage(regs[i].reg, 0, INT_MAX);

		if (regs[i].uA > 0)
			regulator_set_optimum_mode(regs[i].reg, 0);

		if (d->keep_proxy_regs_on && reg_no_enable)
			continue;
		regulator_disable(regs[i].reg);
	}

	return rc;
}

static void disable_regulators(struct pil_tz_data *d, struct reg_info *regs,
					int reg_count, bool reg_no_disable)
{
	int i;

	for (i = 0; i < reg_count; i++) {
		if (regs[i].uV > 0)
			regulator_set_voltage(regs[i].reg, 0, INT_MAX);

		if (regs[i].uA > 0)
			regulator_set_optimum_mode(regs[i].reg, 0);

		if (d->keep_proxy_regs_on && reg_no_disable)
			continue;
		regulator_disable(regs[i].reg);
	}
}

static int prepare_enable_clocks(struct device *dev, struct clk **clks,
								int clk_count)
{
	int rc = 0;
	int i;

	for (i = 0; i < clk_count; i++) {
		rc = clk_prepare_enable(clks[i]);
		if (rc) {
			dev_err(dev, "Clock enable failed\n");
			goto err;
		}
	}

	return 0;
err:
	for (i--; i >= 0; i--)
		clk_disable_unprepare(clks[i]);

	return rc;
}

static void disable_unprepare_clocks(struct clk **clks, int clk_count)
{
	int i;

	for (i = 0; i < clk_count; i++)
		clk_disable_unprepare(clks[i]);
}

static int pil_make_proxy_vote(struct pil_desc *pil)
{
	struct pil_tz_data *d = desc_to_data(pil);
	int rc;

	if (d->subsys_desc.no_auth)
		return 0;

	rc = enable_regulators(d, pil->dev, d->proxy_regs,
					d->proxy_reg_count, false);
	if (rc)
		return rc;

	rc = prepare_enable_clocks(pil->dev, d->proxy_clks,
							d->proxy_clk_count);
	if (rc)
		goto err_clks;

	if (d->bus_client) {
		rc = msm_bus_scale_client_update_request(d->bus_client, 1);
		if (rc) {
			dev_err(pil->dev, "bandwidth request failed\n");
			goto err_bw;
		}
	} else
		WARN(d->enable_bus_scaling, "Bus scaling not set up for %s!\n",
					d->subsys_desc.name);

	return 0;
err_bw:
	disable_unprepare_clocks(d->proxy_clks, d->proxy_clk_count);
err_clks:
	disable_regulators(d, d->proxy_regs, d->proxy_reg_count, false);

	return rc;
}

static void pil_remove_proxy_vote(struct pil_desc *pil)
{
	struct pil_tz_data *d = desc_to_data(pil);

	if (d->subsys_desc.no_auth)
		return;

	if (d->bus_client)
		msm_bus_scale_client_update_request(d->bus_client, 0);
	else
		WARN(d->enable_bus_scaling, "Bus scaling not set up for %s!\n",
					d->subsys_desc.name);

	disable_unprepare_clocks(d->proxy_clks, d->proxy_clk_count);

	disable_regulators(d, d->proxy_regs, d->proxy_reg_count, true);
}

static int pil_init_image_trusted(struct pil_desc *pil,
		const u8 *metadata, size_t size)
{
	struct pil_tz_data *d = desc_to_data(pil);
	struct pas_init_image_req {
		u32	proc;
		u32	image_addr;
	} request;
	u32 scm_ret = 0;
	void *mdata_buf;
	dma_addr_t mdata_phys;
	int ret;
	DEFINE_DMA_ATTRS(attrs);
	struct device dev = {0};
	struct scm_desc desc = {0};

	if (d->subsys_desc.no_auth)
		return 0;

	ret = scm_pas_enable_bw();
	if (ret)
		return ret;
	dev.coherent_dma_mask =
		DMA_BIT_MASK(sizeof(dma_addr_t) * 8);
	dma_set_attr(DMA_ATTR_STRONGLY_ORDERED, &attrs);
	mdata_buf = dma_alloc_attrs(&dev, size, &mdata_phys, GFP_KERNEL,
					&attrs);
	if (!mdata_buf) {
		pr_err("scm-pas: Allocation for metadata failed.\n");
		scm_pas_disable_bw();
		return -ENOMEM;
	}

	memcpy(mdata_buf, metadata, size);

	request.proc = d->pas_id;
	request.image_addr = mdata_phys;

	if (!is_scm_armv8()) {
		ret = scm_call(SCM_SVC_PIL, PAS_INIT_IMAGE_CMD, &request,
				sizeof(request), &scm_ret, sizeof(scm_ret));
	} else {
		desc.args[0] = d->pas_id;
		desc.args[1] = mdata_phys;
		desc.arginfo = SCM_ARGS(2, SCM_VAL, SCM_RW);
		ret = scm_call2(SCM_SIP_FNID(SCM_SVC_PIL, PAS_INIT_IMAGE_CMD),
				&desc);
		scm_ret = desc.ret[0];
	}

	dma_free_attrs(&dev, size, mdata_buf, mdata_phys, &attrs);
	scm_pas_disable_bw();
	if (ret)
		return ret;
	return scm_ret;
}

static int pil_mem_setup_trusted(struct pil_desc *pil, phys_addr_t addr,
			       size_t size)
{
	struct pil_tz_data *d = desc_to_data(pil);
	struct pas_init_image_req {
		u32	proc;
		u32	start_addr;
		u32	len;
	} request;
	u32 scm_ret = 0;
	int ret;
	struct scm_desc desc = {0};

	if (d->subsys_desc.no_auth)
		return 0;

	request.proc = d->pas_id;
	request.start_addr = addr;
	request.len = size;

	if (!is_scm_armv8()) {
		ret = scm_call(SCM_SVC_PIL, PAS_MEM_SETUP_CMD, &request,
				sizeof(request), &scm_ret, sizeof(scm_ret));
	} else {
		desc.args[0] = d->pas_id;
		desc.args[1] = addr;
		desc.args[2] = size;
		desc.arginfo = SCM_ARGS(3);
		ret = scm_call2(SCM_SIP_FNID(SCM_SVC_PIL, PAS_MEM_SETUP_CMD),
				&desc);
		scm_ret = desc.ret[0];
	}
	if (ret)
		return ret;
	return scm_ret;
}

static int pil_auth_and_reset(struct pil_desc *pil)
{
	struct pil_tz_data *d = desc_to_data(pil);
	int rc;
	u32 proc, scm_ret = 0;
	struct scm_desc desc = {0};

	if (d->subsys_desc.no_auth)
		return 0;

	desc.args[0] = proc = d->pas_id;
	desc.arginfo = SCM_ARGS(1);

	rc = enable_regulators(d, pil->dev, d->regs, d->reg_count, false);
	if (rc)
		return rc;

	rc = prepare_enable_clocks(pil->dev, d->clks, d->clk_count);
	if (rc)
		goto err_clks;

	rc = scm_pas_enable_bw();
	if (rc)
		goto err_reset;

	if (!is_scm_armv8()) {
		rc = scm_call(SCM_SVC_PIL, PAS_AUTH_AND_RESET_CMD, &proc,
				sizeof(proc), &scm_ret, sizeof(scm_ret));
	} else {
		rc = scm_call2(SCM_SIP_FNID(SCM_SVC_PIL,
			       PAS_AUTH_AND_RESET_CMD), &desc);
		scm_ret = desc.ret[0];
	}
	scm_pas_disable_bw();
	if (rc)
		goto err_reset;

	return scm_ret;
err_reset:
	disable_unprepare_clocks(d->clks, d->clk_count);
err_clks:
	disable_regulators(d, d->regs, d->reg_count, false);

	return rc;
}

static int pil_shutdown_trusted(struct pil_desc *pil)
{
	struct pil_tz_data *d = desc_to_data(pil);
	u32 proc, scm_ret = 0;
	int rc;
	struct scm_desc desc = {0};

	if (d->subsys_desc.no_auth)
		return 0;

	desc.args[0] = proc = d->pas_id;
	desc.arginfo = SCM_ARGS(1);

	rc = enable_regulators(d, pil->dev, d->proxy_regs,
					d->proxy_reg_count, true);
	if (rc)
		return rc;

	rc = prepare_enable_clocks(pil->dev, d->proxy_clks,
						d->proxy_clk_count);
	if (rc)
		goto err_clks;

	if (!is_scm_armv8()) {
		rc = scm_call(SCM_SVC_PIL, PAS_SHUTDOWN_CMD, &proc,
			      sizeof(proc), &scm_ret, sizeof(scm_ret));
	} else {
		rc = scm_call2(SCM_SIP_FNID(SCM_SVC_PIL, PAS_SHUTDOWN_CMD),
			       &desc);
		scm_ret = desc.ret[0];
	}

	disable_unprepare_clocks(d->proxy_clks, d->proxy_clk_count);
	disable_regulators(d, d->proxy_regs, d->proxy_reg_count, false);

	if (rc)
		return rc;

	disable_unprepare_clocks(d->clks, d->clk_count);
	disable_regulators(d, d->regs, d->reg_count, false);

	return scm_ret;
err_clks:
	disable_regulators(d, d->proxy_regs, d->proxy_reg_count, false);
	return rc;
}

static struct pil_reset_ops pil_ops_trusted = {
	.init_image = pil_init_image_trusted,
	.mem_setup =  pil_mem_setup_trusted,
	.auth_and_reset = pil_auth_and_reset,
	.shutdown = pil_shutdown_trusted,
	.proxy_vote = pil_make_proxy_vote,
	.proxy_unvote = pil_remove_proxy_vote,
};

static void log_failure_reason(const struct pil_tz_data *d)
{
	u32 size;
	char *smem_reason, reason[MAX_SSR_REASON_LEN];
	const char *name = d->subsys_desc.name;

	if (d->smem_id == -1)
		return;

	smem_reason = smem_get_entry_no_rlock(d->smem_id, &size, 0,
							SMEM_ANY_HOST_FLAG);
	if (!smem_reason || !size) {
		pr_err("%s SFR: (unknown, smem_get_entry_no_rlock failed).\n",
									name);
		return;
	}
	if (!smem_reason[0]) {
		pr_err("%s SFR: (unknown, empty string found).\n", name);
		return;
	}

	strlcpy(reason, smem_reason, min(size, MAX_SSR_REASON_LEN));
	pr_err("%s subsystem failure reason: %s.\n", name, reason);

	ssr_monitor_store_crashreason(reason);
	smem_reason[0] = '\0';
	wmb();
}

static int subsys_shutdown(const struct subsys_desc *subsys, bool force_stop)
{
	struct pil_tz_data *d = subsys_to_data(subsys);
	int ret;

	if (!subsys_get_crash_status(d->subsys) && force_stop &&
						subsys->force_stop_gpio) {
		gpio_set_value(subsys->force_stop_gpio, 1);
		ret = wait_for_completion_timeout(&d->stop_ack,
				msecs_to_jiffies(STOP_ACK_TIMEOUT_MS));
		if (!ret)
			pr_warn("Timed out on stop ack from %s.\n",
							subsys->name);
		gpio_set_value(subsys->force_stop_gpio, 0);
	}

	pil_shutdown(&d->desc);
	return 0;
}

static int subsys_powerup(const struct subsys_desc *subsys)
{
	struct pil_tz_data *d = subsys_to_data(subsys);
	int ret = 0;

	if (subsys->stop_ack_irq)
		reinit_completion(&d->stop_ack);

	d->desc.fw_name = subsys->fw_name;
	ret = pil_boot(&d->desc);

	return ret;
}

static int subsys_ramdump(int enable, const struct subsys_desc *subsys)
{
	struct pil_tz_data *d = subsys_to_data(subsys);

	if (!enable)
		return 0;

	return pil_do_ramdump(&d->desc, d->ramdump_dev);
}

static void subsys_free_memory(const struct subsys_desc *subsys)
{
	struct pil_tz_data *d = subsys_to_data(subsys);

	pil_free_memory(&d->desc);
}

static void subsys_crash_shutdown(const struct subsys_desc *subsys)
{
	struct pil_tz_data *d = subsys_to_data(subsys);

	if (subsys->force_stop_gpio > 0 &&
				!subsys_get_crash_status(d->subsys)) {
		gpio_set_value(subsys->force_stop_gpio, 1);
		mdelay(CRASH_STOP_ACK_TO_MS);
	}
}

static irqreturn_t subsys_err_fatal_intr_handler (int irq, void *dev_id)
{
	struct pil_tz_data *d = subsys_to_data(dev_id);

	pr_err("Fatal error on %s!\n", d->subsys_desc.name);
	if (subsys_get_crash_status(d->subsys)) {
		pr_err("%s: Ignoring error fatal, restart in progress\n",
							d->subsys_desc.name);
		return IRQ_HANDLED;
	}
	subsys_set_crash_status(d->subsys, true);
	log_failure_reason(d);
	subsystem_restart_dev(d->subsys);

	return IRQ_HANDLED;
}

static irqreturn_t subsys_wdog_bite_irq_handler(int irq, void *dev_id)
{
	struct pil_tz_data *d = subsys_to_data(dev_id);

	if (subsys_get_crash_status(d->subsys))
		return IRQ_HANDLED;
	pr_err("Watchdog bite received from %s!\n", d->subsys_desc.name);

	if (d->subsys_desc.system_debug &&
			!gpio_get_value(d->subsys_desc.err_fatal_gpio))
		panic("%s: System ramdump requested. Triggering device restart!\n",
							__func__);
	subsys_set_crash_status(d->subsys, true);
	log_failure_reason(d);
	subsystem_restart_dev(d->subsys);

	return IRQ_HANDLED;
}

static irqreturn_t subsys_stop_ack_intr_handler(int irq, void *dev_id)
{
	struct pil_tz_data *d = subsys_to_data(dev_id);

	pr_info("Received stop ack interrupt from %s\n", d->subsys_desc.name);
	complete(&d->stop_ack);
	return IRQ_HANDLED;
}

static int pil_tz_driver_probe(struct platform_device *pdev)
{
	struct pil_tz_data *d;
	u32 proxy_timeout;
	int len, rc;

	d = devm_kzalloc(&pdev->dev, sizeof(*d), GFP_KERNEL);
	if (!d)
		return -ENOMEM;
	platform_set_drvdata(pdev, d);

	if (of_property_read_bool(pdev->dev.of_node, "qcom,pil-no-auth"))
		d->subsys_desc.no_auth = true;

	d->keep_proxy_regs_on = of_property_read_bool(pdev->dev.of_node,
						"qcom,keep-proxy-regs-on");

	rc = of_property_read_string(pdev->dev.of_node, "qcom,firmware-name",
				      &d->desc.name);
	if (rc)
		return rc;

	/* Defaulting smem_id to be not present */
	d->smem_id = -1;

	if (of_find_property(pdev->dev.of_node, "qcom,smem-id", &len)) {
		rc = of_property_read_u32(pdev->dev.of_node, "qcom,smem-id",
						&d->smem_id);
		if (rc) {
			dev_err(&pdev->dev, "Failed to get the smem_id.\n");
			return rc;
		}
	}

	d->desc.dev = &pdev->dev;
	d->desc.owner = THIS_MODULE;
	d->desc.ops = &pil_ops_trusted;

	d->desc.proxy_timeout = PROXY_TIMEOUT_MS;
	d->desc.clear_fw_region = true;

	rc = of_property_read_u32(pdev->dev.of_node, "qcom,proxy-timeout-ms",
					&proxy_timeout);
	if (!rc)
		d->desc.proxy_timeout = proxy_timeout;

	if (!d->subsys_desc.no_auth) {
		rc = piltz_resc_init(pdev, d);
		if (rc)
			return -ENOENT;

		rc = of_property_read_u32(pdev->dev.of_node, "qcom,pas-id",
								&d->pas_id);
		if (rc) {
			dev_err(&pdev->dev, "Failed to find the pas_id.\n");
			return rc;
		}
		scm_pas_init(MSM_BUS_MASTER_CRYPTO_CORE0);
	}

	rc = pil_desc_init(&d->desc);
	if (rc)
		return rc;

	init_completion(&d->stop_ack);

	d->subsys_desc.name = d->desc.name;
	d->subsys_desc.owner = THIS_MODULE;
	d->subsys_desc.dev = &pdev->dev;
	d->subsys_desc.shutdown = subsys_shutdown;
	d->subsys_desc.powerup = subsys_powerup;
	d->subsys_desc.ramdump = subsys_ramdump;
	d->subsys_desc.free_memory = subsys_free_memory;
	d->subsys_desc.crash_shutdown = subsys_crash_shutdown;
	d->subsys_desc.err_fatal_handler = subsys_err_fatal_intr_handler;
	d->subsys_desc.wdog_bite_handler = subsys_wdog_bite_irq_handler;
	d->subsys_desc.stop_ack_handler = subsys_stop_ack_intr_handler;

	d->ramdump_dev = create_ramdump_device(d->subsys_desc.name,
								&pdev->dev);
	if (!d->ramdump_dev) {
		rc = -ENOMEM;
		goto err_ramdump;
	}

	d->subsys = subsys_register(&d->subsys_desc);
	if (IS_ERR(d->subsys)) {
		rc = PTR_ERR(d->subsys);
		goto err_subsys;
	}

	return 0;
err_subsys:
	destroy_ramdump_device(d->ramdump_dev);
err_ramdump:
	pil_desc_release(&d->desc);

	return rc;
}

static int pil_tz_driver_exit(struct platform_device *pdev)
{
	struct pil_tz_data *d = platform_get_drvdata(pdev);

	subsys_unregister(d->subsys);
	destroy_ramdump_device(d->ramdump_dev);
	pil_desc_release(&d->desc);

	return 0;
}

static struct of_device_id pil_tz_match_table[] = {
	{.compatible = "qcom,pil-tz-generic"},
	{}
};

static struct platform_driver pil_tz_driver = {
	.probe = pil_tz_driver_probe,
	.remove = pil_tz_driver_exit,
	.driver = {
		.name = "subsys-pil-tz",
		.of_match_table = pil_tz_match_table,
		.owner = THIS_MODULE,
	},
};

static int __init pil_tz_init(void)
{
	return platform_driver_register(&pil_tz_driver);
}
module_init(pil_tz_init);

static void __exit pil_tz_exit(void)
{
	platform_driver_unregister(&pil_tz_driver);
}
module_exit(pil_tz_exit);

MODULE_DESCRIPTION("Support for booting subsystems");
MODULE_LICENSE("GPL v2");<|MERGE_RESOLUTION|>--- conflicted
+++ resolved
@@ -1,8 +1,4 @@
-<<<<<<< HEAD
-/* Copyright (c) 2014-2015, The Linux Foundation. All rights reserved.
-=======
 /* Copyright (c) 2014-2017, The Linux Foundation. All rights reserved.
->>>>>>> 4f466a63
  *
  * This program is free software; you can redistribute it and/or modify
  * it under the terms of the GNU General Public License version 2 and
@@ -940,7 +936,6 @@
 	d->desc.ops = &pil_ops_trusted;
 
 	d->desc.proxy_timeout = PROXY_TIMEOUT_MS;
-	d->desc.clear_fw_region = true;
 
 	rc = of_property_read_u32(pdev->dev.of_node, "qcom,proxy-timeout-ms",
 					&proxy_timeout);
