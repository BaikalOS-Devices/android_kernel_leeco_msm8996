/* Copyright (c) 2012-2016, The Linux Foundation. All rights reserved.
 *
 * This program is free software; you can redistribute it and/or modify
 * it under the terms of the GNU General Public License version 2 and
 * only version 2 as published by the Free Software Foundation.
 *
 * This program is distributed in the hope that it will be useful,
 * but WITHOUT ANY WARRANTY; without even the implied warranty of
 * MERCHANTABILITY or FITNESS FOR A PARTICULAR PURPOSE.  See the
 * GNU General Public License for more details.
 *
 */

#include <linux/module.h>
#include <linux/interrupt.h>
#include <linux/spinlock.h>
#include <linux/delay.h>
#include <linux/io.h>
#include <linux/dma-mapping.h>
#include <linux/slab.h>
#include <linux/iopoll.h>
#include <linux/kthread.h>

#include <linux/msm-bus.h>

#include "mdss.h"
#include "mdss_dsi.h"
#include "mdss_panel.h"
#include "mdss_debug.h"
#include "mdss_smmu.h"
#include "mdss_dsi_phy.h"

#define VSYNC_PERIOD 17
#define DMA_TX_TIMEOUT 200
#define DMA_TPG_FIFO_LEN 64

#define FIFO_STATUS	0x0C
#define LANE_STATUS	0xA8

#define MDSS_DSI_INT_CTRL	0x0110

struct mdss_dsi_ctrl_pdata *ctrl_list[DSI_CTRL_MAX];

struct mdss_hw mdss_dsi0_hw = {
	.hw_ndx = MDSS_HW_DSI0,
	.ptr = NULL,
	.irq_handler = mdss_dsi_isr,
};

struct mdss_hw mdss_dsi1_hw = {
	.hw_ndx = MDSS_HW_DSI1,
	.ptr = NULL,
	.irq_handler = mdss_dsi_isr,
};


#define DSI_EVENT_Q_MAX	4

#define DSI_BTA_EVENT_TIMEOUT (HZ / 10)

/* Mutex common for both the controllers */
static struct mutex dsi_mtx;

/* event */
struct dsi_event_q {
	struct mdss_dsi_ctrl_pdata *ctrl;
	u32 arg;
	u32 todo;
};

struct mdss_dsi_event {
	int inited;
	wait_queue_head_t event_q;
	u32 event_pndx;
	u32 event_gndx;
	struct dsi_event_q todo_list[DSI_EVENT_Q_MAX];
	spinlock_t event_lock;
};

static struct mdss_dsi_event dsi_event;

static int dsi_event_thread(void *data);

void mdss_dsi_ctrl_init(struct device *ctrl_dev,
			struct mdss_dsi_ctrl_pdata *ctrl)
{
	if (ctrl->panel_data.panel_info.pdest == DISPLAY_1) {
		mdss_dsi0_hw.ptr = (void *)(ctrl);
		ctrl->dsi_hw = &mdss_dsi0_hw;
		ctrl->ndx = DSI_CTRL_0;
	} else {
		mdss_dsi1_hw.ptr = (void *)(ctrl);
		ctrl->dsi_hw = &mdss_dsi1_hw;
		ctrl->ndx = DSI_CTRL_1;
	}

	if (!(ctrl->dsi_irq_line))
		ctrl->dsi_hw->irq_info = mdss_intr_line();

	ctrl->panel_mode = ctrl->panel_data.panel_info.mipi.mode;

	ctrl_list[ctrl->ndx] = ctrl;	/* keep it */

	if (ctrl->mdss_util->register_irq(ctrl->dsi_hw))
		pr_err("%s: mdss_register_irq failed.\n", __func__);

	pr_debug("%s: ndx=%d base=%pK\n", __func__, ctrl->ndx, ctrl->ctrl_base);

	init_completion(&ctrl->dma_comp);
	init_completion(&ctrl->mdp_comp);
	init_completion(&ctrl->video_comp);
	init_completion(&ctrl->dynamic_comp);
	init_completion(&ctrl->bta_comp);
	spin_lock_init(&ctrl->irq_lock);
	spin_lock_init(&ctrl->mdp_lock);
	mutex_init(&ctrl->mutex);
	mutex_init(&ctrl->cmd_mutex);
	mutex_init(&ctrl->clk_lane_mutex);
	mutex_init(&ctrl->cmdlist_mutex);
	mdss_dsi_buf_alloc(ctrl_dev, &ctrl->tx_buf, SZ_4K);
	mdss_dsi_buf_alloc(ctrl_dev, &ctrl->rx_buf, SZ_4K);
	mdss_dsi_buf_alloc(ctrl_dev, &ctrl->status_buf, SZ_4K);
	mdss_dsi_buf_alloc(ctrl_dev, &ctrl->status_buf1, SZ_4K);
	mdss_dsi_buf_alloc(ctrl_dev, &ctrl->status_buf2, SZ_4K);

	ctrl->cmdlist_commit = mdss_dsi_cmdlist_commit;
	ctrl->err_cont.err_time_delta = 100;
	ctrl->err_cont.max_err_index = MAX_ERR_INDEX;

	if (dsi_event.inited == 0) {
		kthread_run(dsi_event_thread, (void *)&dsi_event,
						"mdss_dsi_event");
		mutex_init(&dsi_mtx);
		dsi_event.inited  = 1;
	}
}

void mdss_dsi_set_reg(struct mdss_dsi_ctrl_pdata *ctrl, int off,
						u32 mask, u32 val)
{
	u32 data;

	off &= ~0x03;
	val &= mask;    /* set bits indicated at mask only */
	data = MIPI_INP(ctrl->ctrl_base + off);
	data &= ~mask;
	data |= val;
	pr_debug("%s: ndx=%d off=%x data=%x\n", __func__,
				ctrl->ndx, off, data);
	MIPI_OUTP(ctrl->ctrl_base + off, data);
}

void mdss_dsi_clk_req(struct mdss_dsi_ctrl_pdata *ctrl,
	struct dsi_panel_clk_ctrl *clk_ctrl)
{
	enum dsi_clk_req_client client = clk_ctrl->client;
	int enable = clk_ctrl->state;
	void *clk_handle = ctrl->mdp_clk_handle;

	if (clk_ctrl->client == DSI_CLK_REQ_DSI_CLIENT)
		clk_handle = ctrl->dsi_clk_handle;

	MDSS_XLOG(ctrl->ndx, enable, ctrl->mdp_busy, current->pid,
		client);
	if (enable == 0) {
		/* need wait before disable */
		mutex_lock(&ctrl->cmd_mutex);
		mdss_dsi_cmd_mdp_busy(ctrl);
		mutex_unlock(&ctrl->cmd_mutex);
	}

	MDSS_XLOG(ctrl->ndx, enable, ctrl->mdp_busy, current->pid,
		client);
	mdss_dsi_clk_ctrl(ctrl, clk_handle,
		  MDSS_DSI_ALL_CLKS, enable);
}

void mdss_dsi_pll_relock(struct mdss_dsi_ctrl_pdata *ctrl)
{
	int rc;

	/*
	 * todo: this code does not work very well with dual
	 * dsi use cases. Need to fix this eventually.
	 */

	rc = mdss_dsi_clk_force_toggle(ctrl->dsi_clk_handle, MDSS_DSI_LINK_CLK);
	if (rc)
		pr_err("clock toggle failed, rc = %d\n", rc);
}

void mdss_dsi_enable_irq(struct mdss_dsi_ctrl_pdata *ctrl, u32 term)
{
	unsigned long flags;

	spin_lock_irqsave(&ctrl->irq_lock, flags);
	if (ctrl->dsi_irq_mask & term) {
		spin_unlock_irqrestore(&ctrl->irq_lock, flags);
		return;
	}
	if (ctrl->dsi_irq_mask == 0) {
		MDSS_XLOG(ctrl->ndx, term);
		ctrl->mdss_util->enable_irq(ctrl->dsi_hw);
		pr_debug("%s: IRQ Enable, ndx=%d mask=%x term=%x\n", __func__,
			ctrl->ndx, (int)ctrl->dsi_irq_mask, (int)term);
	}
	ctrl->dsi_irq_mask |= term;
	spin_unlock_irqrestore(&ctrl->irq_lock, flags);
}

void mdss_dsi_disable_irq(struct mdss_dsi_ctrl_pdata *ctrl, u32 term)
{
	unsigned long flags;

	spin_lock_irqsave(&ctrl->irq_lock, flags);
	if (!(ctrl->dsi_irq_mask & term)) {
		spin_unlock_irqrestore(&ctrl->irq_lock, flags);
		return;
	}
	ctrl->dsi_irq_mask &= ~term;
	if (ctrl->dsi_irq_mask == 0) {
		MDSS_XLOG(ctrl->ndx, term);
		ctrl->mdss_util->disable_irq(ctrl->dsi_hw);
		pr_debug("%s: IRQ Disable, ndx=%d mask=%x term=%x\n", __func__,
			ctrl->ndx, (int)ctrl->dsi_irq_mask, (int)term);
	}
	spin_unlock_irqrestore(&ctrl->irq_lock, flags);
}

/*
 * mdss_dsi_disale_irq_nosync() should be called
 * from interrupt context
 */
void mdss_dsi_disable_irq_nosync(struct mdss_dsi_ctrl_pdata *ctrl, u32 term)
{
	spin_lock(&ctrl->irq_lock);
	if (!(ctrl->dsi_irq_mask & term)) {
		spin_unlock(&ctrl->irq_lock);
		return;
	}
	ctrl->dsi_irq_mask &= ~term;
	if (ctrl->dsi_irq_mask == 0) {
		MDSS_XLOG(ctrl->ndx, term);
		ctrl->mdss_util->disable_irq_nosync(ctrl->dsi_hw);
		pr_debug("%s: IRQ Disable, ndx=%d mask=%x term=%x\n", __func__,
			ctrl->ndx, (int)ctrl->dsi_irq_mask, (int)term);
	}
	spin_unlock(&ctrl->irq_lock);
}

void mdss_dsi_video_test_pattern(struct mdss_dsi_ctrl_pdata *ctrl)
{
	int i;

	MIPI_OUTP((ctrl->ctrl_base) + 0x015c, 0x021);
	MIPI_OUTP((ctrl->ctrl_base) + 0x0164, 0xff0000); /* red */
	i = 0;
	while (i++ < 50) {
		MIPI_OUTP((ctrl->ctrl_base) + 0x0180, 0x1);
		/* Add sleep to get ~50 fps frame rate*/
		msleep(20);
	}
	MIPI_OUTP((ctrl->ctrl_base) + 0x015c, 0x0);
}

void mdss_dsi_cmd_test_pattern(struct mdss_dsi_ctrl_pdata *ctrl)
{
	int i;

	MIPI_OUTP((ctrl->ctrl_base) + 0x015c, 0x201);
	MIPI_OUTP((ctrl->ctrl_base) + 0x016c, 0xff0000); /* red */
	i = 0;
	while (i++ < 50) {
		MIPI_OUTP((ctrl->ctrl_base) + 0x0184, 0x1);
		/* Add sleep to get ~50 fps frame rate*/
		msleep(20);
	}
	MIPI_OUTP((ctrl->ctrl_base) + 0x015c, 0x0);
}

void mdss_dsi_read_hw_revision(struct mdss_dsi_ctrl_pdata *ctrl)
{
	if (ctrl->shared_data->hw_rev)
		return;

	/* clock must be on */
	ctrl->shared_data->hw_rev = MIPI_INP(ctrl->ctrl_base);
}

void mdss_dsi_read_phy_revision(struct mdss_dsi_ctrl_pdata *ctrl)
{
	u32 reg_val;

	if (ctrl->shared_data->phy_rev > DSI_PHY_REV_UNKNOWN)
		return;

	reg_val = MIPI_INP(ctrl->phy_io.base);

	if (reg_val == DSI_PHY_REV_20)
		ctrl->shared_data->phy_rev = DSI_PHY_REV_20;
	else if (reg_val == DSI_PHY_REV_10)
		ctrl->shared_data->phy_rev = DSI_PHY_REV_10;
	else
		ctrl->shared_data->phy_rev = DSI_PHY_REV_UNKNOWN;
}

void mdss_dsi_host_init(struct mdss_panel_data *pdata)
{
	u32 dsi_ctrl, intr_ctrl;
	u32 data;
	struct mdss_dsi_ctrl_pdata *ctrl_pdata = NULL;
	struct mipi_panel_info *pinfo = NULL;

	if (pdata == NULL) {
		pr_err("%s: Invalid input data\n", __func__);
		return;
	}

	ctrl_pdata = container_of(pdata, struct mdss_dsi_ctrl_pdata,
				panel_data);

	pinfo = &pdata->panel_info.mipi;

	if (pinfo->mode == DSI_VIDEO_MODE) {
		data = 0;
		if (pinfo->last_line_interleave_en)
			data |= BIT(31);
		if (pinfo->pulse_mode_hsa_he)
			data |= BIT(28);
		if (pinfo->hfp_power_stop)
			data |= BIT(24);
		if (pinfo->hbp_power_stop)
			data |= BIT(20);
		if (pinfo->hsa_power_stop)
			data |= BIT(16);
		if (pinfo->eof_bllp_power_stop)
			data |= BIT(15);
		if (pinfo->bllp_power_stop)
			data |= BIT(12);
		data |= ((pinfo->traffic_mode & 0x03) << 8);
		data |= ((pinfo->dst_format & 0x03) << 4); /* 2 bits */
		data |= (pinfo->vc & 0x03);
		MIPI_OUTP((ctrl_pdata->ctrl_base) + 0x0010, data);

		data = 0;
		data |= ((pinfo->rgb_swap & 0x07) << 12);
		if (pinfo->b_sel)
			data |= BIT(8);
		if (pinfo->g_sel)
			data |= BIT(4);
		if (pinfo->r_sel)
			data |= BIT(0);
		MIPI_OUTP((ctrl_pdata->ctrl_base) + 0x0020, data);
	} else if (pinfo->mode == DSI_CMD_MODE) {
		data = 0;
		data |= ((pinfo->interleave_max & 0x0f) << 20);
		data |= ((pinfo->rgb_swap & 0x07) << 16);
		if (pinfo->b_sel)
			data |= BIT(12);
		if (pinfo->g_sel)
			data |= BIT(8);
		if (pinfo->r_sel)
			data |= BIT(4);
		data |= (pinfo->dst_format & 0x0f);	/* 4 bits */
		MIPI_OUTP((ctrl_pdata->ctrl_base) + 0x0040, data);

		/* DSI_COMMAND_MODE_MDP_DCS_CMD_CTRL */
		data = pinfo->wr_mem_continue & 0x0ff;
		data <<= 8;
		data |= (pinfo->wr_mem_start & 0x0ff);
		if (pinfo->insert_dcs_cmd)
			data |= BIT(16);
		MIPI_OUTP((ctrl_pdata->ctrl_base) + 0x0044, data);
	} else
		pr_err("%s: Unknown DSI mode=%d\n", __func__, pinfo->mode);

	dsi_ctrl = BIT(8) | BIT(2);	/* clock enable & cmd mode */
	intr_ctrl = 0;
	intr_ctrl = (DSI_INTR_CMD_DMA_DONE_MASK | DSI_INTR_CMD_MDP_DONE_MASK);

	if (pinfo->crc_check)
		dsi_ctrl |= BIT(24);
	if (pinfo->ecc_check)
		dsi_ctrl |= BIT(20);
	if (pinfo->data_lane3)
		dsi_ctrl |= BIT(7);
	if (pinfo->data_lane2)
		dsi_ctrl |= BIT(6);
	if (pinfo->data_lane1)
		dsi_ctrl |= BIT(5);
	if (pinfo->data_lane0)
		dsi_ctrl |= BIT(4);


	data = 0;
	if (pinfo->te_sel)
		data |= BIT(31);
	data |= pinfo->mdp_trigger << 4;/* cmd mdp trigger */
	data |= pinfo->dma_trigger;	/* cmd dma trigger */
	data |= (pinfo->stream & 0x01) << 8;
	MIPI_OUTP((ctrl_pdata->ctrl_base) + 0x0084,
				data); /* DSI_TRIG_CTRL */

	/* DSI_LAN_SWAP_CTRL */
	MIPI_OUTP((ctrl_pdata->ctrl_base) + 0x00b0, ctrl_pdata->dlane_swap);

	/* clock out ctrl */
	data = pinfo->t_clk_post & 0x3f;	/* 6 bits */
	data <<= 8;
	data |= pinfo->t_clk_pre & 0x3f;	/*  6 bits */
	/* DSI_CLKOUT_TIMING_CTRL */
	MIPI_OUTP((ctrl_pdata->ctrl_base) + 0xc4, data);

	data = 0;
	if (pinfo->rx_eot_ignore)
		data |= BIT(4);
	if (pinfo->tx_eot_append)
		data |= BIT(0);
	MIPI_OUTP((ctrl_pdata->ctrl_base) + 0x00cc,
				data); /* DSI_EOT_PACKET_CTRL */
	/*
	 * DSI_HS_TIMER_CTRL -> timer resolution = 8 esc clk
	 * HS TX timeout - 16136 (0x3f08) esc clk
	 */
	MIPI_OUTP((ctrl_pdata->ctrl_base) + 0x00bc, 0x3fd08);


	/* allow only ack-err-status  to generate interrupt */
	/* DSI_ERR_INT_MASK0 */
	MIPI_OUTP((ctrl_pdata->ctrl_base) + 0x010c, 0x03f03fc0);

	intr_ctrl |= DSI_INTR_ERROR_MASK;
	MIPI_OUTP((ctrl_pdata->ctrl_base) + 0x0110,
				intr_ctrl); /* DSI_INTL_CTRL */

	/* turn esc, byte, dsi, pclk, sclk, hclk on */
	MIPI_OUTP((ctrl_pdata->ctrl_base) + 0x11c,
					0x23f); /* DSI_CLK_CTRL */

	/* Reset DSI_LANE_CTRL */
	if (!ctrl_pdata->mmss_clamp)
		MIPI_OUTP((ctrl_pdata->ctrl_base) + 0x00ac, 0x0);

	dsi_ctrl |= BIT(0);	/* enable dsi */
	MIPI_OUTP((ctrl_pdata->ctrl_base) + 0x0004, dsi_ctrl);

	/* enable contention detection for receiving */
	mdss_dsi_lp_cd_rx(ctrl_pdata);

	/* set DMA FIFO read watermark to 15/16 full */
	MIPI_OUTP((ctrl_pdata->ctrl_base) + 0x50, 0x30);

	wmb();
}

void mdss_dsi_set_tx_power_mode(int mode, struct mdss_panel_data *pdata)
{
	struct mdss_dsi_ctrl_pdata *ctrl_pdata = NULL;
	u32 data;

	if (pdata == NULL) {
		pr_err("%s: Invalid input data\n", __func__);
		return;
	}

	ctrl_pdata = container_of(pdata, struct mdss_dsi_ctrl_pdata,
				panel_data);

	data = MIPI_INP((ctrl_pdata->ctrl_base) + 0x3c);

	if (mode == 0)
		data &= ~BIT(26);
	else
		data |= BIT(26);

	MIPI_OUTP((ctrl_pdata->ctrl_base) + 0x3c, data);
}

void mdss_dsi_sw_reset(struct mdss_dsi_ctrl_pdata *ctrl, bool restore)
{
	u32 data0;
	unsigned long flag;

	if (!ctrl) {
		pr_err("%s: Invalid input data\n", __func__);
		return;
	}

	data0 = MIPI_INP(ctrl->ctrl_base + 0x0004);
	MIPI_OUTP(ctrl->ctrl_base + 0x0004, (data0 & ~BIT(0)));
	/*
	 * dsi controller need to be disabled before
	 * clocks turned on
	 */
	wmb();	/* make sure dsi contoller is disabled */

	/* turn esc, byte, dsi, pclk, sclk, hclk on */
	MIPI_OUTP(ctrl->ctrl_base + 0x11c, 0x23f); /* DSI_CLK_CTRL */
	wmb();	/* make sure clocks enabled */

	/* dsi controller can only be reset while clocks are running */
	MIPI_OUTP(ctrl->ctrl_base + 0x118, 0x01);
	wmb();	/* make sure reset happen */
	MIPI_OUTP(ctrl->ctrl_base + 0x118, 0x00);
	wmb();	/* controller out of reset */

	if (restore) {
		MIPI_OUTP(ctrl->ctrl_base + 0x0004, data0);
		wmb();	/* make sure dsi controller enabled again */
	}

	/* It is safe to clear mdp_busy as reset is happening */
	spin_lock_irqsave(&ctrl->mdp_lock, flag);
	ctrl->mdp_busy = false;
	complete_all(&ctrl->mdp_comp);
	spin_unlock_irqrestore(&ctrl->mdp_lock, flag);
}

/**
 * mdss_dsi_wait_for_lane_idle() - Wait for DSI lanes to be idle
 * @ctrl: pointer to DSI controller structure
 *
 * This function waits for all the active DSI lanes to be idle by polling all
 * the *FIFO_EMPTY bits and polling the lane status to ensure that all the lanes
 * are in stop state. This function assumes that the bus clocks required to
 * access the registers are already turned on.
 */
int mdss_dsi_wait_for_lane_idle(struct mdss_dsi_ctrl_pdata *ctrl)
{
	int rc;
	u32 val;
	u32 fifo_empty_mask = 0;
	u32 stop_state_mask = 0;
	struct mipi_panel_info *mipi;
	u32 const sleep_us = 10;
	u32 const timeout_us = 100;

	if (!ctrl) {
		pr_err("%s: invalid input\n", __func__);
		return -EINVAL;
	}

	mipi = &ctrl->panel_data.panel_info.mipi;

	if (mipi->data_lane0) {
		stop_state_mask |= BIT(0);
		fifo_empty_mask |= (BIT(12) | BIT(16));
	}
	if (mipi->data_lane1) {
		stop_state_mask |= BIT(1);
		fifo_empty_mask |= BIT(20);
	}
	if (mipi->data_lane2) {
		stop_state_mask |= BIT(2);
		fifo_empty_mask |= BIT(24);
	}
	if (mipi->data_lane3) {
		stop_state_mask |= BIT(3);
		fifo_empty_mask |= BIT(28);
	}

	pr_debug("%s: polling for fifo empty, mask=0x%08x\n", __func__,
		fifo_empty_mask);
	rc = readl_poll_timeout(ctrl->ctrl_base + FIFO_STATUS, val,
		(val & fifo_empty_mask), sleep_us, timeout_us);
	if (rc) {
		pr_err("%s: fifo not empty, FIFO_STATUS=0x%08x\n",
			__func__, val);
		goto error;
	}

	pr_debug("%s: polling for lanes to be in stop state, mask=0x%08x\n",
		__func__, stop_state_mask);
	rc = readl_poll_timeout(ctrl->ctrl_base + LANE_STATUS, val,
		(val & stop_state_mask), sleep_us, timeout_us);
	if (rc) {
		pr_err("%s: lanes not in stop state, LANE_STATUS=0x%08x\n",
			__func__, val);
		goto error;
	}

error:
	return rc;
}

static void mdss_dsi_cfg_lane_ctrl(struct mdss_dsi_ctrl_pdata *ctrl,
						u32 bits, int set)
{
	u32 data;

	data = MIPI_INP(ctrl->ctrl_base + 0x00ac);
	if (set)
		data |= bits;
	else
		data &= ~bits;
	MIPI_OUTP(ctrl->ctrl_base + 0x0ac, data);
}


static inline bool mdss_dsi_poll_clk_lane(struct mdss_dsi_ctrl_pdata *ctrl)
{
	u32 clk = 0;

	if (readl_poll_timeout(((ctrl->ctrl_base) + 0x00a8),
				clk,
				(clk & 0x0010),
				10, 1000)) {
		pr_err("%s: ndx=%d clk lane NOT stopped, clk=%x\n",
					__func__, ctrl->ndx, clk);

		return false;
	}
	return true;
}

static void mdss_dsi_wait_clk_lane_to_stop(struct mdss_dsi_ctrl_pdata *ctrl)
{
	if (mdss_dsi_poll_clk_lane(ctrl)) /* stopped */
		return;

	/* clk stuck at hs, start recovery process */

	/* force clk lane tx stop -- bit 20 */
	mdss_dsi_cfg_lane_ctrl(ctrl, BIT(20), 1);

	if (mdss_dsi_poll_clk_lane(ctrl) == false)
		pr_err("%s: clk lane recovery failed\n", __func__);

	/* clear clk lane tx stop -- bit 20 */
	mdss_dsi_cfg_lane_ctrl(ctrl, BIT(20), 0);
}

static void mdss_dsi_stop_hs_clk_lane(struct mdss_dsi_ctrl_pdata *ctrl);

/*
 * mdss_dsi_start_hs_clk_lane:
 * this function is work around solution for 8994 dsi clk lane
 * may stuck at HS problem
 */
static void mdss_dsi_start_hs_clk_lane(struct mdss_dsi_ctrl_pdata *ctrl)
{

	/* make sure clk lane is stopped */
	mdss_dsi_stop_hs_clk_lane(ctrl);

	mutex_lock(&ctrl->clk_lane_mutex);
	mdss_dsi_clk_ctrl(ctrl, ctrl->dsi_clk_handle, MDSS_DSI_ALL_CLKS,
			  MDSS_DSI_CLK_ON);
	if (ctrl->clk_lane_cnt) {
		pr_err("%s: ndx=%d do-wait, cnt=%d\n",
				__func__, ctrl->ndx, ctrl->clk_lane_cnt);
		mdss_dsi_wait_clk_lane_to_stop(ctrl);
	}

	/* force clk lane hs for next dma or mdp stream */
	mdss_dsi_cfg_lane_ctrl(ctrl, BIT(28), 1);
	ctrl->clk_lane_cnt++;
	pr_debug("%s: ndx=%d, set_hs, cnt=%d\n", __func__,
				ctrl->ndx, ctrl->clk_lane_cnt);
	mdss_dsi_clk_ctrl(ctrl, ctrl->dsi_clk_handle, MDSS_DSI_ALL_CLKS,
			  MDSS_DSI_CLK_OFF);
	mutex_unlock(&ctrl->clk_lane_mutex);
}

/*
 * mdss_dsi_stop_hs_clk_lane:
 * this function is work around solution for 8994 dsi clk lane
 * may stuck at HS problem
 */
static void mdss_dsi_stop_hs_clk_lane(struct mdss_dsi_ctrl_pdata *ctrl)
{
	u32 fifo = 0;
	u32 lane = 0;

	mutex_lock(&ctrl->clk_lane_mutex);
	if (ctrl->clk_lane_cnt == 0)	/* stopped already */
		goto release;

	mdss_dsi_clk_ctrl(ctrl, ctrl->dsi_clk_handle, MDSS_DSI_ALL_CLKS,
			  MDSS_DSI_CLK_ON);
	/* fifo */
	if (readl_poll_timeout(((ctrl->ctrl_base) + 0x000c),
			   fifo,
			   ((fifo & 0x11110000) == 0x11110000),
			       10, 1000)) {
		pr_err("%s: fifo NOT empty, fifo=%x\n",
					__func__, fifo);
		goto end;
	}

	/* data lane status */
	if (readl_poll_timeout(((ctrl->ctrl_base) + 0x00a8),
			   lane,
			   ((lane & 0x000f) == 0x000f),
			       100, 2000)) {
		pr_err("%s: datalane NOT stopped, lane=%x\n",
					__func__, lane);
	}
end:
	/* stop force clk lane hs */
	mdss_dsi_cfg_lane_ctrl(ctrl, BIT(28), 0);

	mdss_dsi_wait_clk_lane_to_stop(ctrl);

	ctrl->clk_lane_cnt = 0;
release:
	pr_debug("%s: ndx=%d, cnt=%d\n", __func__,
			ctrl->ndx, ctrl->clk_lane_cnt);

	mdss_dsi_clk_ctrl(ctrl, ctrl->dsi_clk_handle, MDSS_DSI_ALL_CLKS,
			  MDSS_DSI_CLK_OFF);
	mutex_unlock(&ctrl->clk_lane_mutex);
}

static void mdss_dsi_cmd_start_hs_clk_lane(struct mdss_dsi_ctrl_pdata *ctrl)
{
	struct mdss_dsi_ctrl_pdata *mctrl = NULL;

	if (mdss_dsi_sync_wait_enable(ctrl)) {
		if (!mdss_dsi_sync_wait_trigger(ctrl))
			return;
		mctrl = mdss_dsi_get_other_ctrl(ctrl);

		if (mctrl)
			mdss_dsi_start_hs_clk_lane(mctrl);
	}

	mdss_dsi_start_hs_clk_lane(ctrl);
}

static void mdss_dsi_cmd_stop_hs_clk_lane(struct mdss_dsi_ctrl_pdata *ctrl)
{
	struct mdss_dsi_ctrl_pdata *mctrl = NULL;

	if (mdss_dsi_sync_wait_enable(ctrl)) {
		if (!mdss_dsi_sync_wait_trigger(ctrl))
			return;
		mctrl = mdss_dsi_get_other_ctrl(ctrl);

		if (mctrl)
			mdss_dsi_stop_hs_clk_lane(mctrl);
	}

	mdss_dsi_stop_hs_clk_lane(ctrl);
}

static void mdss_dsi_ctl_phy_reset(struct mdss_dsi_ctrl_pdata *ctrl, u32 event)
{
	u32 data0, data1, mask = 0, data_lane_en = 0;
	struct mdss_dsi_ctrl_pdata *ctrl0, *ctrl1;
	u32 ln0, ln1, ln_ctrl0, ln_ctrl1, i;
	int rc = 0;
	/*
	 * Add 2 ms delay suggested by HW team.
	 * Check clk lane stop state after every 200 us
	 */
	u32 loop = 10, u_dly = 200;
	pr_debug("%s: MDSS DSI CTRL and PHY reset. ctrl-num = %d\n",
					__func__, ctrl->ndx);
	if (event == DSI_EV_DLNx_FIFO_OVERFLOW) {
		mask = BIT(20); /* clock lane only for overflow recovery */
	} else if (event == DSI_EV_LP_RX_TIMEOUT) {
		data_lane_en = (MIPI_INP(ctrl->ctrl_base + 0x0004) &
			DSI_DATA_LANES_ENABLED) >> 4;
		/* clock and data lanes for LP_RX_TO recovery */
		mask = BIT(20) | (data_lane_en << 16);
	}

	if (mdss_dsi_is_hw_config_split(ctrl->shared_data)) {
		pr_debug("%s: Split display enabled\n", __func__);
		ctrl0 = mdss_dsi_get_ctrl_by_index(DSI_CTRL_0);
		ctrl1 = mdss_dsi_get_ctrl_by_index(DSI_CTRL_1);

		if (ctrl0->recovery) {
			rc = ctrl0->recovery->fxn(ctrl0->recovery->data,
					MDP_INTF_DSI_VIDEO_FIFO_OVERFLOW);
			if (rc < 0) {
				pr_debug("%s: Target is in suspend/shutdown\n",
					__func__);
				return;
			}
		}
		/*
		 * Disable PHY contention detection and receive.
		 * Configure the strength ctrl 1 register.
		 */
		MIPI_OUTP((ctrl0->phy_io.base) + 0x0188, 0);
		MIPI_OUTP((ctrl1->phy_io.base) + 0x0188, 0);

		data0 = MIPI_INP(ctrl0->ctrl_base + 0x0004);
		data1 = MIPI_INP(ctrl1->ctrl_base + 0x0004);
		/* Disable DSI video mode */
		MIPI_OUTP(ctrl0->ctrl_base + 0x004, (data0 & ~BIT(1)));
		MIPI_OUTP(ctrl1->ctrl_base + 0x004, (data1 & ~BIT(1)));
		/* Disable DSI controller */
		MIPI_OUTP(ctrl0->ctrl_base + 0x004,
					(data0 & ~(BIT(0) | BIT(1))));
		MIPI_OUTP(ctrl1->ctrl_base + 0x004,
					(data1 & ~(BIT(0) | BIT(1))));
		/* "Force On" all dynamic clocks */
		MIPI_OUTP(ctrl0->ctrl_base + 0x11c, 0x100a00);
		MIPI_OUTP(ctrl1->ctrl_base + 0x11c, 0x100a00);

		/* DSI_SW_RESET */
		MIPI_OUTP(ctrl0->ctrl_base + 0x118, 0x1);
		MIPI_OUTP(ctrl1->ctrl_base + 0x118, 0x1);
		wmb();
		MIPI_OUTP(ctrl0->ctrl_base + 0x118, 0x0);
		MIPI_OUTP(ctrl1->ctrl_base + 0x118, 0x0);
		wmb();

		/* Remove "Force On" all dynamic clocks */
		MIPI_OUTP(ctrl0->ctrl_base + 0x11c, 0x00); /* DSI_CLK_CTRL */
		MIPI_OUTP(ctrl1->ctrl_base + 0x11c, 0x00); /* DSI_CLK_CTRL */

		/* Enable DSI controller */
		MIPI_OUTP(ctrl0->ctrl_base + 0x004, (data0 & ~BIT(1)));
		MIPI_OUTP(ctrl1->ctrl_base + 0x004, (data1 & ~BIT(1)));

		/*
		 * Toggle Clk lane Force TX stop so that
		 * clk lane status is no more in stop state
		 */
		ln0 = MIPI_INP(ctrl0->ctrl_base + 0x00a8);
		ln1 = MIPI_INP(ctrl1->ctrl_base + 0x00a8);
		pr_debug("%s: lane status, ctrl0 = 0x%x, ctrl1 = 0x%x\n",
			 __func__, ln0, ln1);
		ln_ctrl0 = MIPI_INP(ctrl0->ctrl_base + 0x00ac);
		ln_ctrl1 = MIPI_INP(ctrl1->ctrl_base + 0x00ac);
		MIPI_OUTP(ctrl0->ctrl_base + 0x0ac, ln_ctrl0 | mask);
		MIPI_OUTP(ctrl1->ctrl_base + 0x0ac, ln_ctrl1 | mask);
		ln_ctrl0 = MIPI_INP(ctrl0->ctrl_base + 0x00ac);
		ln_ctrl1 = MIPI_INP(ctrl1->ctrl_base + 0x00ac);
		for (i = 0; i < loop; i++) {
			ln0 = MIPI_INP(ctrl0->ctrl_base + 0x00a8);
			ln1 = MIPI_INP(ctrl1->ctrl_base + 0x00a8);
			if ((ln0 == 0x1f1f) && (ln1 == 0x1f1f))
				break;
			else
				/* Check clk lane stopState for every 200us */
				udelay(u_dly);
		}
		if (i == loop) {
			MDSS_XLOG(ctrl0->ndx, ln0, 0x1f1f);
			MDSS_XLOG(ctrl1->ndx, ln1, 0x1f1f);
			pr_err("%s: Clock lane still in stop state\n",
					__func__);
			MDSS_XLOG_TOUT_HANDLER("mdp", "dsi0_ctrl", "dsi0_phy",
				"dsi1_ctrl", "dsi1_phy", "panic");
		}
		pr_debug("%s: lane ctrl, ctrl0 = 0x%x, ctrl1 = 0x%x\n",
			 __func__, ln0, ln1);
		MIPI_OUTP(ctrl0->ctrl_base + 0x0ac, ln_ctrl0 & ~mask);
		MIPI_OUTP(ctrl1->ctrl_base + 0x0ac, ln_ctrl1 & ~mask);

		/* Enable Video mode for DSI controller */
		MIPI_OUTP(ctrl0->ctrl_base + 0x004, data0);
		MIPI_OUTP(ctrl1->ctrl_base + 0x004, data1);

		/*
		 * Enable PHY contention detection and receive.
		 * Configure the strength ctrl 1 register.
		 */
		MIPI_OUTP((ctrl0->phy_io.base) + 0x0188, 0x6);
		MIPI_OUTP((ctrl1->phy_io.base) + 0x0188, 0x6);
		/*
		 * Add sufficient delay to make sure
		 * pixel transmission as started
		 */
		udelay(200);
	} else {
		if (ctrl->recovery) {
			rc = ctrl->recovery->fxn(ctrl->recovery->data,
					MDP_INTF_DSI_VIDEO_FIFO_OVERFLOW);
			if (rc < 0) {
				pr_debug("%s: Target is in suspend/shutdown\n",
					__func__);
				return;
			}
		}
		/* Disable PHY contention detection and receive */
		MIPI_OUTP((ctrl->phy_io.base) + 0x0188, 0);

		data0 = MIPI_INP(ctrl->ctrl_base + 0x0004);
		/* Disable DSI video mode */
		MIPI_OUTP(ctrl->ctrl_base + 0x004, (data0 & ~BIT(1)));
		/* Disable DSI controller */
		MIPI_OUTP(ctrl->ctrl_base + 0x004,
					(data0 & ~(BIT(0) | BIT(1))));
		/* "Force On" all dynamic clocks */
		MIPI_OUTP(ctrl->ctrl_base + 0x11c, 0x100a00);

		/* DSI_SW_RESET */
		MIPI_OUTP(ctrl->ctrl_base + 0x118, 0x1);
		wmb();
		MIPI_OUTP(ctrl->ctrl_base + 0x118, 0x0);
		wmb();

		/* Remove "Force On" all dynamic clocks */
		MIPI_OUTP(ctrl->ctrl_base + 0x11c, 0x00);
		/* Enable DSI controller */
		MIPI_OUTP(ctrl->ctrl_base + 0x004, (data0 & ~BIT(1)));

		/*
		 * Toggle Clk lane Force TX stop so that
		 * clk lane status is no more in stop state
		 */
		ln0 = MIPI_INP(ctrl->ctrl_base + 0x00a8);
		pr_debug("%s: lane status, ctrl = 0x%x\n",
			 __func__, ln0);
		ln_ctrl0 = MIPI_INP(ctrl->ctrl_base + 0x00ac);
		MIPI_OUTP(ctrl->ctrl_base + 0x0ac, ln_ctrl0 | mask);
		ln_ctrl0 = MIPI_INP(ctrl->ctrl_base + 0x00ac);
		for (i = 0; i < loop; i++) {
			ln0 = MIPI_INP(ctrl->ctrl_base + 0x00a8);
			if (ln0 == 0x1f1f)
				break;
			else
				/* Check clk lane stopState for every 200us */
				udelay(u_dly);
		}
		if (i == loop) {
			MDSS_XLOG(ctrl->ndx, ln0, 0x1f1f);
			pr_err("%s: Clock lane still in stop state\n",
					__func__);
			MDSS_XLOG_TOUT_HANDLER("mdp", "dsi0_ctrl", "dsi0_phy",
				"dsi1_ctrl", "dsi1_phy", "panic");
		}
		pr_debug("%s: lane status = 0x%x\n",
			 __func__, ln0);
		MIPI_OUTP(ctrl->ctrl_base + 0x0ac, ln_ctrl0 & ~mask);

		/* Enable Video mode for DSI controller */
		MIPI_OUTP(ctrl->ctrl_base + 0x004, data0);
		/* Enable PHY contention detection and receiver */
		MIPI_OUTP((ctrl->phy_io.base) + 0x0188, 0x6);
		/*
		 * Add sufficient delay to make sure
		 * pixel transmission as started
		 */
		udelay(200);
	}
	pr_debug("Recovery done\n");
}

void mdss_dsi_err_intr_ctrl(struct mdss_dsi_ctrl_pdata *ctrl, u32 mask,
					int enable)
{
	u32 intr;

	intr = MIPI_INP(ctrl->ctrl_base + 0x0110);
	intr &= DSI_INTR_TOTAL_MASK;

	if (enable)
		intr |= mask;
	else
		intr &= ~mask;

	pr_debug("%s: intr=%x enable=%d\n", __func__, intr, enable);

	MIPI_OUTP(ctrl->ctrl_base + 0x0110, intr); /* DSI_INTL_CTRL */
}

void mdss_dsi_controller_cfg(int enable,
			     struct mdss_panel_data *pdata)
{

	u32 dsi_ctrl;
	u32 status;
	u32 sleep_us = 1000;
	u32 timeout_us = 16000;
	struct mdss_dsi_ctrl_pdata *ctrl_pdata = NULL;

	if (pdata == NULL) {
		pr_err("%s: Invalid input data\n", __func__);
		return;
	}

	ctrl_pdata = container_of(pdata, struct mdss_dsi_ctrl_pdata,
				panel_data);

	/* Check for CMD_MODE_DMA_BUSY */
	if (readl_poll_timeout(((ctrl_pdata->ctrl_base) + 0x0008),
			   status,
			   ((status & 0x02) == 0),
			       sleep_us, timeout_us))
		pr_info("%s: DSI status=%x failed\n", __func__, status);

	/* Check for x_HS_FIFO_EMPTY */
	if (readl_poll_timeout(((ctrl_pdata->ctrl_base) + 0x000c),
			   status,
			   ((status & 0x11111000) == 0x11111000),
			       sleep_us, timeout_us))
		pr_info("%s: FIFO status=%x failed\n", __func__, status);

	/* Check for VIDEO_MODE_ENGINE_BUSY */
	if (readl_poll_timeout(((ctrl_pdata->ctrl_base) + 0x0008),
			   status,
			   ((status & 0x08) == 0),
			       sleep_us, timeout_us)) {
		pr_debug("%s: DSI status=%x\n", __func__, status);
		pr_debug("%s: Doing sw reset\n", __func__);
		mdss_dsi_sw_reset(ctrl_pdata, false);
	}

	dsi_ctrl = MIPI_INP((ctrl_pdata->ctrl_base) + 0x0004);
	if (enable)
		dsi_ctrl |= 0x01;
	else
		dsi_ctrl &= ~0x01;

	MIPI_OUTP((ctrl_pdata->ctrl_base) + 0x0004, dsi_ctrl);
	wmb();
}

void mdss_dsi_restore_intr_mask(struct mdss_dsi_ctrl_pdata *ctrl)
{
	u32 mask;

	mask = MIPI_INP((ctrl->ctrl_base) + 0x0110);
	mask &= DSI_INTR_TOTAL_MASK;
	mask |= (DSI_INTR_CMD_DMA_DONE_MASK | DSI_INTR_ERROR_MASK |
				DSI_INTR_BTA_DONE_MASK);
	MIPI_OUTP((ctrl->ctrl_base) + 0x0110, mask);
}

void mdss_dsi_op_mode_config(int mode,
			     struct mdss_panel_data *pdata)
{
	u32 dsi_ctrl, intr_ctrl, dma_ctrl;
	struct mdss_dsi_ctrl_pdata *ctrl_pdata = NULL;

	if (pdata == NULL) {
		pr_err("%s: Invalid input data\n", __func__);
		return;
	}

	ctrl_pdata = container_of(pdata, struct mdss_dsi_ctrl_pdata,
				panel_data);

	dsi_ctrl = MIPI_INP((ctrl_pdata->ctrl_base) + 0x0004);
	/*If Video enabled, Keep Video and Cmd mode ON */
	if (dsi_ctrl & 0x02)
		dsi_ctrl &= ~0x05;
	else
		dsi_ctrl &= ~0x07;

	if (mode == DSI_VIDEO_MODE) {
		dsi_ctrl |= 0x03;
		intr_ctrl = DSI_INTR_CMD_DMA_DONE_MASK | DSI_INTR_BTA_DONE_MASK
			| DSI_INTR_ERROR_MASK;
	} else {		/* command mode */
		dsi_ctrl |= 0x05;
		if (pdata->panel_info.type == MIPI_VIDEO_PANEL)
			dsi_ctrl |= 0x02;

		intr_ctrl = DSI_INTR_CMD_DMA_DONE_MASK | DSI_INTR_ERROR_MASK |
			DSI_INTR_CMD_MDP_DONE_MASK | DSI_INTR_BTA_DONE_MASK;
	}

	dma_ctrl = BIT(28) | BIT(26);	/* embedded mode & LP mode */
	if (mdss_dsi_sync_wait_enable(ctrl_pdata))
		dma_ctrl |= BIT(31);

	pr_debug("%s: configuring ctrl%d\n", __func__, ctrl_pdata->ndx);
	MIPI_OUTP((ctrl_pdata->ctrl_base) + 0x0110, intr_ctrl);
	MIPI_OUTP((ctrl_pdata->ctrl_base) + 0x0004, dsi_ctrl);
	MIPI_OUTP((ctrl_pdata->ctrl_base) + 0x003c, dma_ctrl);
	wmb();
}

void mdss_dsi_cmd_bta_sw_trigger(struct mdss_panel_data *pdata)
{
	u32 status;
	int timeout_us = 10000;
	struct mdss_dsi_ctrl_pdata *ctrl_pdata = NULL;

	if (pdata == NULL) {
		pr_err("%s: Invalid input data\n", __func__);
		return;
	}

	ctrl_pdata = container_of(pdata, struct mdss_dsi_ctrl_pdata,
				panel_data);

	MIPI_OUTP((ctrl_pdata->ctrl_base) + 0x098, 0x01);	/* trigger */
	wmb();

	/* Check for CMD_MODE_DMA_BUSY */
	if (readl_poll_timeout(((ctrl_pdata->ctrl_base) + 0x0008),
				status, ((status & 0x0010) == 0),
				0, timeout_us))
		pr_info("%s: DSI status=%x failed\n", __func__, status);

	mdss_dsi_ack_err_status(ctrl_pdata);

	pr_debug("%s: BTA done, status = %d\n", __func__, status);
}

static int mdss_dsi_read_status(struct mdss_dsi_ctrl_pdata *ctrl)
{
	int i, rc, *lenp;
	int start = 0;
	struct dcs_cmd_req cmdreq;

	rc = 1;
	lenp = ctrl->status_valid_params ?: ctrl->status_cmds_rlen;

	for (i = 0; i < ctrl->status_cmds.cmd_cnt; ++i) {
		memset(&cmdreq, 0, sizeof(cmdreq));
		cmdreq.cmds = ctrl->status_cmds.cmds + i;
		cmdreq.cmds_cnt = 1;
		cmdreq.flags = CMD_REQ_COMMIT | CMD_CLK_CTRL | CMD_REQ_RX;
		cmdreq.rlen = ctrl->status_cmds_rlen[i];
		cmdreq.cb = NULL;
		cmdreq.rbuf = ctrl->status_buf.data;

		if (ctrl->status_cmds.link_state == DSI_LP_MODE)
			cmdreq.flags  |= CMD_REQ_LP_MODE;
		else if (ctrl->status_cmds.link_state == DSI_HS_MODE)
			cmdreq.flags |= CMD_REQ_HS_MODE;

		rc = mdss_dsi_cmdlist_put(ctrl, &cmdreq);
		if (rc <= 0) {
			pr_err("%s: get status: fail\n", __func__);
			return rc;
		}

		memcpy(ctrl->return_buf + start,
			ctrl->status_buf.data, lenp[i]);
		start += lenp[i];
	}

	return rc;
}
static int mdss_dsi_read_status1(struct mdss_dsi_ctrl_pdata *ctrl)
{
	struct dcs_cmd_req cmdreq1;
	memset(&cmdreq1, 0, sizeof(cmdreq1));
	cmdreq1.cmds = ctrl->status_cmds1.cmds;
	cmdreq1.cmds_cnt = ctrl->status_cmds1.cmd_cnt;
	cmdreq1.flags = CMD_REQ_COMMIT | CMD_CLK_CTRL | CMD_REQ_RX;
	cmdreq1.rlen = ctrl->status_cmds_rlen1;
	cmdreq1.cb = NULL;
	cmdreq1.rbuf = ctrl->status_buf1.data;

	if (ctrl->status_cmds1.link_state == DSI_LP_MODE)
		cmdreq1.flags  |= CMD_REQ_LP_MODE;
	else if (ctrl->status_cmds1.link_state == DSI_HS_MODE)
		cmdreq1.flags |= CMD_REQ_HS_MODE;
	return mdss_dsi_cmdlist_put(ctrl, &cmdreq1);
}

static int mdss_dsi_read_status2(struct mdss_dsi_ctrl_pdata *ctrl)
{
	struct dcs_cmd_req cmdreq2;
	memset(&cmdreq2, 0, sizeof(cmdreq2));
	cmdreq2.cmds = ctrl->status_cmds2.cmds;
	cmdreq2.cmds_cnt = ctrl->status_cmds2.cmd_cnt;
	cmdreq2.flags = CMD_REQ_COMMIT | CMD_CLK_CTRL | CMD_REQ_RX;
	cmdreq2.rlen = ctrl->status_cmds_rlen2;
	cmdreq2.cb = NULL;
	cmdreq2.rbuf = ctrl->status_buf2.data;

	if (ctrl->status_cmds2.link_state == DSI_LP_MODE)
		cmdreq2.flags  |= CMD_REQ_LP_MODE;
	else if (ctrl->status_cmds2.link_state == DSI_HS_MODE)
		cmdreq2.flags |= CMD_REQ_HS_MODE;
	return mdss_dsi_cmdlist_put(ctrl, &cmdreq2);
}

/**
 * mdss_dsi_reg_status_check() - Check dsi panel status through reg read
 * @ctrl_pdata: pointer to the dsi controller structure
 *
 * This function can be used to check the panel status through reading the
 * status register from the panel.
 *
 * Return: positive value if the panel is in good state, negative value or
 * zero otherwise.
 */
int mdss_dsi_reg_status_check(struct mdss_dsi_ctrl_pdata *ctrl_pdata)
{
	int ret = 0;
	struct mdss_dsi_ctrl_pdata *sctrl_pdata = NULL;

	if (ctrl_pdata == NULL) {
		pr_err("%s: Invalid input data\n", __func__);
		return 0;
	}

	pr_debug("%s: Checking Register status\n", __func__);

	mdss_dsi_clk_ctrl(ctrl_pdata, ctrl_pdata->dsi_clk_handle,
			  MDSS_DSI_ALL_CLKS, MDSS_DSI_CLK_ON);

	sctrl_pdata = mdss_dsi_get_other_ctrl(ctrl_pdata);
	if (!mdss_dsi_sync_wait_enable(ctrl_pdata)) {
		ret = mdss_dsi_read_status(ctrl_pdata);
	} else {
		/*
		 * Read commands to check ESD status are usually sent at
		 * the same time to both the controllers. However, if
		 * sync_wait is enabled, we need to ensure that the
		 * dcs commands are first sent to the non-trigger
		 * controller so that when the commands are triggered,
		 * both controllers receive it at the same time.
		 */
		if (mdss_dsi_sync_wait_trigger(ctrl_pdata)) {
			if (sctrl_pdata)
				ret = mdss_dsi_read_status(sctrl_pdata);
			ret = mdss_dsi_read_status(ctrl_pdata);
		} else {
			ret = mdss_dsi_read_status(ctrl_pdata);
			if (sctrl_pdata)
				ret = mdss_dsi_read_status(sctrl_pdata);
		}
	}

#if 1
		if(true == ctrl_pdata->enable_reg_check1)
		{
			if (!mdss_dsi_sync_wait_enable(ctrl_pdata)) {
				ret = mdss_dsi_read_status1(ctrl_pdata);
			} else {
				/*
				 * Read commands to check ESD status are usually sent at
				 * the same time to both the controllers. However, if
				 * sync_wait is enabled, we need to ensure that the
				 * dcs commands are first sent to the non-trigger
				 * controller so that when the commands are triggered,
				 * both controllers receive it at the same time.
				 */
				if (mdss_dsi_sync_wait_trigger(ctrl_pdata)) {
					if (sctrl_pdata)
						ret = mdss_dsi_read_status1(sctrl_pdata);
					ret = mdss_dsi_read_status1(ctrl_pdata);
				} else {
					ret = mdss_dsi_read_status1(ctrl_pdata);
					if (sctrl_pdata)
						ret = mdss_dsi_read_status1(sctrl_pdata);
				}
			}
		}
#endif

#if 1
		if(true == ctrl_pdata->enable_reg_check2)
		{
			if (!mdss_dsi_sync_wait_enable(ctrl_pdata)) {
				ret = mdss_dsi_read_status2(ctrl_pdata);
			} else {
				/*
				 * Read commands to check ESD status are usually sent at
				 * the same time to both the controllers. However, if
				 * sync_wait is enabled, we need to ensure that the
				 * dcs commands are first sent to the non-trigger
				 * controller so that when the commands are triggered,
				 * both controllers receive it at the same time.
				 */
				if (mdss_dsi_sync_wait_trigger(ctrl_pdata)) {
					if (sctrl_pdata)
						ret = mdss_dsi_read_status2(sctrl_pdata);
					ret = mdss_dsi_read_status2(ctrl_pdata);
				} else {
					ret = mdss_dsi_read_status2(ctrl_pdata);
					if (sctrl_pdata)
						ret = mdss_dsi_read_status2(sctrl_pdata);
				}
			}
		}
#endif

	/*
	 * mdss_dsi_read_status returns the number of bytes returned
	 * by the panel. Success value is greater than zero and failure
	 * case returns zero.
	 */
	if (ret > 0) {
		if (!mdss_dsi_sync_wait_enable(ctrl_pdata) ||
			mdss_dsi_sync_wait_trigger(ctrl_pdata))
			ret = ctrl_pdata->check_read_status(ctrl_pdata);
		else if (sctrl_pdata)
			ret = ctrl_pdata->check_read_status(sctrl_pdata);
	} else {
		pr_err("%s: Read status register returned error\n", __func__);
	}

	mdss_dsi_clk_ctrl(ctrl_pdata, ctrl_pdata->dsi_clk_handle,
			  MDSS_DSI_ALL_CLKS, MDSS_DSI_CLK_OFF);
	pr_debug("%s: Read register done with ret: %d\n", __func__, ret);

	return ret;
}

void mdss_dsi_dsc_config(struct mdss_dsi_ctrl_pdata *ctrl, struct dsc_desc *dsc)
{
	u32 data, offset;

	if (dsc->pkt_per_line <= 0) {
		pr_err("%s: Error: pkt_per_line cannot be negative or 0\n",
			__func__);
		return;
	}

	if (ctrl->panel_mode == DSI_VIDEO_MODE) {
		MIPI_OUTP((ctrl->ctrl_base) +
			MDSS_DSI_VIDEO_COMPRESSION_MODE_CTRL2, 0);
		data = dsc->bytes_per_pkt << 16;
		data |= (0x0b << 8);	/*  dtype of compressed image */
		offset = MDSS_DSI_VIDEO_COMPRESSION_MODE_CTRL;
	} else {
		/* strem 0 */
		MIPI_OUTP((ctrl->ctrl_base) +
			MDSS_DSI_COMMAND_COMPRESSION_MODE_CTRL3, 0);

		MIPI_OUTP((ctrl->ctrl_base) +
			MDSS_DSI_COMMAND_COMPRESSION_MODE_CTRL2,
						dsc->bytes_in_slice);

		data = DTYPE_DCS_LWRITE << 8;
		offset = MDSS_DSI_COMMAND_COMPRESSION_MODE_CTRL;
	}

	/*
	 * pkt_per_line:
	 * 0 == 1 pkt
	 * 1 == 2 pkt
	 * 2 == 4 pkt
	 * 3 pkt is not support
	 */
	if (dsc->pkt_per_line == 4)
		data |= (dsc->pkt_per_line - 2) << 6;
	else
		data |= (dsc->pkt_per_line - 1) << 6;
	data |= dsc->eol_byte_num << 4;
	data |= 1;	/* enable */
	MIPI_OUTP((ctrl->ctrl_base) + offset, data);
}

void mdss_dsi_set_burst_mode(struct mdss_dsi_ctrl_pdata *ctrl)
{
	u32 data;

	if (ctrl->shared_data->hw_rev < MDSS_DSI_HW_REV_103)
		return;

	data = MIPI_INP(ctrl->ctrl_base + 0x1b8);

	/*
	 * idle and burst mode are mutually exclusive features,
	 * so disable burst mode if idle has been configured for
	 * the panel, otherwise enable the feature.
	 */
	if (ctrl->idle_enabled)
		data &= ~BIT(16); /* disable burst mode */
	else
		data |= BIT(16); /* enable burst mode */

	ctrl->burst_mode_enabled = !ctrl->idle_enabled;

	MIPI_OUTP((ctrl->ctrl_base + 0x1b8), data);
	pr_debug("%s: burst=%d\n", __func__, ctrl->burst_mode_enabled);

}

static void mdss_dsi_mode_setup(struct mdss_panel_data *pdata)
{
	struct mdss_dsi_ctrl_pdata *ctrl_pdata = NULL;
	struct mdss_panel_info *pinfo;
	struct mipi_panel_info *mipi;
	struct dsc_desc *dsc = NULL;
	u32 data = 0;
	u32 hbp, hfp, vbp, vfp, hspw, vspw, width, height;
	u32 ystride, bpp, dst_bpp, byte_num;
	u32 stream_ctrl, stream_total;
	u32 dummy_xres = 0, dummy_yres = 0;
	u32 hsync_period, vsync_period;

	ctrl_pdata = container_of(pdata, struct mdss_dsi_ctrl_pdata,
				panel_data);

	pinfo = &pdata->panel_info;
	if (pinfo->compression_mode == COMPRESSION_DSC)
		dsc = &pinfo->dsc;

	dst_bpp = pdata->panel_info.fbc.enabled ?
		(pdata->panel_info.fbc.target_bpp) : (pinfo->bpp);

	hbp = pdata->panel_info.lcdc.h_back_porch;
	hfp = pdata->panel_info.lcdc.h_front_porch;
	vbp = pdata->panel_info.lcdc.v_back_porch;
	vfp = pdata->panel_info.lcdc.v_front_porch;
	hspw = pdata->panel_info.lcdc.h_pulse_width;
	vspw = pdata->panel_info.lcdc.v_pulse_width;
	width = mult_frac(pdata->panel_info.xres, dst_bpp,
			pdata->panel_info.bpp);
	height = pdata->panel_info.yres;
	pr_debug("%s: fbc=%d width=%d height=%d dst_bpp=%d\n", __func__,
			pdata->panel_info.fbc.enabled, width, height, dst_bpp);

	if (dsc)	/* compressed */
		width = dsc->pclk_per_line;

	if (pdata->panel_info.type == MIPI_VIDEO_PANEL) {
		dummy_xres = mult_frac((pdata->panel_info.lcdc.border_left +
				pdata->panel_info.lcdc.border_right),
				dst_bpp, pdata->panel_info.bpp);
		dummy_yres = pdata->panel_info.lcdc.border_top +
				pdata->panel_info.lcdc.border_bottom;
	}

	mipi = &pdata->panel_info.mipi;
	if (pdata->panel_info.type == MIPI_VIDEO_PANEL) {
		vsync_period = vspw + vbp + height + dummy_yres + vfp;
		hsync_period = hspw + hbp + width + dummy_xres + hfp;

		if (ctrl_pdata->timing_db_mode)
			MIPI_OUTP((ctrl_pdata->ctrl_base) + 0x1e8, 0x1);
		MIPI_OUTP((ctrl_pdata->ctrl_base) + 0x24,
			((hspw + hbp + width + dummy_xres) << 16 |
			(hspw + hbp)));
		MIPI_OUTP((ctrl_pdata->ctrl_base) + 0x28,
			((vspw + vbp + height + dummy_yres) << 16 |
			(vspw + vbp)));
		MIPI_OUTP((ctrl_pdata->ctrl_base) + 0x2C,
				((vsync_period - 1) << 16)
				| (hsync_period - 1));

		MIPI_OUTP((ctrl_pdata->ctrl_base) + 0x30, (hspw << 16));
		MIPI_OUTP((ctrl_pdata->ctrl_base) + 0x34, 0);
		MIPI_OUTP((ctrl_pdata->ctrl_base) + 0x38, (vspw << 16));
		if (ctrl_pdata->timing_db_mode)
			MIPI_OUTP((ctrl_pdata->ctrl_base) + 0x1e4, 0x1);
	} else {		/* command mode */
		if (mipi->dst_format == DSI_CMD_DST_FORMAT_RGB888)
			bpp = 3;
		else if (mipi->dst_format == DSI_CMD_DST_FORMAT_RGB666)
			bpp = 3;
		else if (mipi->dst_format == DSI_CMD_DST_FORMAT_RGB565)
			bpp = 2;
		else
			bpp = 3;	/* Default format set to RGB888 */

		ystride = width * bpp + 1;

		if (dsc) {
			byte_num =  dsc->bytes_per_pkt;
			if (pinfo->mipi.insert_dcs_cmd)
				byte_num++;

			stream_ctrl = (byte_num << 16) |
					(mipi->vc << 8) | DTYPE_DCS_LWRITE;
			stream_total = dsc->pic_height << 16 |
							dsc->pclk_per_line;
		} else if (pinfo->partial_update_enabled &&
			mdss_dsi_is_panel_on(pdata) && pinfo->roi.w &&
			pinfo->roi.h) {
			stream_ctrl = (((pinfo->roi.w * bpp) + 1) << 16) |
					(mipi->vc << 8) | DTYPE_DCS_LWRITE;
			stream_total = pinfo->roi.h << 16 | pinfo->roi.w;
		} else {
			stream_ctrl = (ystride << 16) | (mipi->vc << 8) |
					DTYPE_DCS_LWRITE;
			stream_total = height << 16 | width;
		}

		/* DSI_COMMAND_MODE_NULL_INSERTION_CTRL */
		if ((ctrl_pdata->shared_data->hw_rev >= MDSS_DSI_HW_REV_104)
			&& ctrl_pdata->null_insert_enabled) {
			data = (mipi->vc << 1); /* Virtual channel ID */
			data |= 0 << 16; /* Word count of the NULL packet */
			data |= 0x1; /* Enable Null insertion */
			MIPI_OUTP((ctrl_pdata->ctrl_base) + 0x2b4, data);
		}

		mdss_dsi_set_burst_mode(ctrl_pdata);

		/* DSI_COMMAND_MODE_MDP_STREAM_CTRL */
		MIPI_OUTP((ctrl_pdata->ctrl_base) + 0x60, stream_ctrl);
		MIPI_OUTP((ctrl_pdata->ctrl_base) + 0x58, stream_ctrl);

		/* DSI_COMMAND_MODE_MDP_STREAM_TOTAL */
		MIPI_OUTP((ctrl_pdata->ctrl_base) + 0x64, stream_total);
		MIPI_OUTP((ctrl_pdata->ctrl_base) + 0x5C, stream_total);
	}

	if (dsc)	/* compressed */
		mdss_dsi_dsc_config(ctrl_pdata, dsc);
}

void mdss_dsi_ctrl_setup(struct mdss_dsi_ctrl_pdata *ctrl)
{
	struct mdss_panel_data *pdata = &ctrl->panel_data;

	pr_debug("%s: called for ctrl%d\n", __func__, ctrl->ndx);

	mdss_dsi_mode_setup(pdata);
	mdss_dsi_host_init(pdata);
	mdss_dsi_op_mode_config(pdata->panel_info.mipi.mode, pdata);
}

/**
 * mdss_dsi_bta_status_check() - Check dsi panel status through bta check
 * @ctrl_pdata: pointer to the dsi controller structure
 *
 * This function can be used to check status of the panel using bta check
 * for the panel.
 *
 * Return: positive value if the panel is in good state, negative value or
 * zero otherwise.
 */
int mdss_dsi_bta_status_check(struct mdss_dsi_ctrl_pdata *ctrl_pdata)
{
	int ret = 0;
	unsigned long flag;

	if (ctrl_pdata == NULL) {
		pr_err("%s: Invalid input data\n", __func__);

		/*
		 * This should not return error otherwise
		 * BTA status thread will treat it as dead panel scenario
		 * and request for blank/unblank
		 */
		return 0;
	}

	mutex_lock(&ctrl_pdata->cmd_mutex);

	pr_debug("%s: Checking BTA status\n", __func__);

	mdss_dsi_clk_ctrl(ctrl_pdata, ctrl_pdata->dsi_clk_handle,
			  MDSS_DSI_ALL_CLKS, MDSS_DSI_CLK_ON);
	spin_lock_irqsave(&ctrl_pdata->mdp_lock, flag);
	reinit_completion(&ctrl_pdata->bta_comp);
	mdss_dsi_enable_irq(ctrl_pdata, DSI_BTA_TERM);
	spin_unlock_irqrestore(&ctrl_pdata->mdp_lock, flag);
	MIPI_OUTP(ctrl_pdata->ctrl_base + 0x098, 0x01); /* trigger  */
	wmb();

	ret = wait_for_completion_killable_timeout(&ctrl_pdata->bta_comp,
						DSI_BTA_EVENT_TIMEOUT);
	if (ret <= 0) {
		mdss_dsi_disable_irq(ctrl_pdata, DSI_BTA_TERM);
		pr_err("%s: DSI BTA error: %i\n", __func__, ret);
	}

	mdss_dsi_clk_ctrl(ctrl_pdata, ctrl_pdata->dsi_clk_handle,
			  MDSS_DSI_ALL_CLKS, MDSS_DSI_CLK_OFF);
	pr_debug("%s: BTA done with ret: %d\n", __func__, ret);

	mutex_unlock(&ctrl_pdata->cmd_mutex);

	return ret;
}

int mdss_dsi_cmd_reg_tx(u32 data,
			unsigned char *ctrl_base)
{
	int i;
	char *bp;

	bp = (char *)&data;
	pr_debug("%s: ", __func__);
	for (i = 0; i < 4; i++)
		pr_debug("%x ", *bp++);

	pr_debug("\n");

	MIPI_OUTP(ctrl_base + 0x0084, 0x04);/* sw trigger */
	MIPI_OUTP(ctrl_base + 0x0004, 0x135);

	wmb();

	MIPI_OUTP(ctrl_base + 0x03c, data);
	wmb();
	MIPI_OUTP(ctrl_base + 0x090, 0x01);	/* trigger */
	wmb();

	udelay(300);

	return 4;
}

static int mdss_dsi_wait4video_eng_busy(struct mdss_dsi_ctrl_pdata *ctrl);

static int mdss_dsi_cmd_dma_tx(struct mdss_dsi_ctrl_pdata *ctrl,
					struct dsi_buf *tp);

static int mdss_dsi_cmd_dma_rx(struct mdss_dsi_ctrl_pdata *ctrl,
			struct dsi_buf *rp, int rlen);

static int mdss_dsi_cmd_dma_tpg_tx(struct mdss_dsi_ctrl_pdata *ctrl,
					struct dsi_buf *tp)
{
	int len, i, ret = 0, data = 0;
	u32 *bp;
	struct mdss_dsi_ctrl_pdata *mctrl = NULL;

	if (tp->len > DMA_TPG_FIFO_LEN) {
		pr_debug("command length more than FIFO length\n");
		return -EINVAL;
	}

	if (ctrl->shared_data->hw_rev < MDSS_DSI_HW_REV_103) {
		pr_err("CMD DMA TPG not supported for this DSI version\n");
		return -EINVAL;
	}

	bp = (u32 *)tp->data;
	len = ALIGN(tp->len, 4);

	reinit_completion(&ctrl->dma_comp);

	if (mdss_dsi_sync_wait_trigger(ctrl))
		mctrl = mdss_dsi_get_other_ctrl(ctrl);

	data = BIT(16) | BIT(17);	/* select CMD_DMA_PATTERN_SEL to 3 */
	data |= BIT(2);			/* select CMD_DMA_FIFO_MODE to 1 */
	data |= BIT(1);			/* enable CMD_DMA_TPG */

	MIPI_OUTP(ctrl->ctrl_base + 0x15c, data);
	if (mctrl)
		MIPI_OUTP(mctrl->ctrl_base + 0x15c, data);

	/*
	 * The DMA command parameters need to be programmed to the DMA_INIT_VAL
	 * register in the proper order. The 'len' value will be a multiple
	 * of 4, the padding bytes to make sure of this will be taken care of in
	 * mdss_dsi_cmd_dma_add API.
	 */
	for (i = 0; i < len; i += 4) {
		MIPI_OUTP(ctrl->ctrl_base + 0x17c, *bp);
		if (mctrl)
			MIPI_OUTP(mctrl->ctrl_base + 0x17c, *bp);
		wmb(); /* make sure write happens before writing next command */
		bp++;
	}

	/*
	 * The number of writes to the DMA_INIT_VAL register should be an even
	 * number of dwords (32 bits). In case 'len' is not a multiple of 8,
	 * we need to do make an extra write to the register with 0x00 to
	 * satisfy this condition.
	 */
	if ((len % 8) != 0) {
		MIPI_OUTP(ctrl->ctrl_base + 0x17c, 0x00);
		if (mctrl)
			MIPI_OUTP(mctrl->ctrl_base + 0x17c, 0x00);
	}

	if (mctrl) {
		MIPI_OUTP(mctrl->ctrl_base + 0x04c, len);
		MIPI_OUTP(mctrl->ctrl_base + 0x090, 0x01); /* trigger */
	}
	MIPI_OUTP(ctrl->ctrl_base + 0x04c, len);
	wmb(); /* make sure DMA length is programmed */

	MIPI_OUTP(ctrl->ctrl_base + 0x090, 0x01); /* trigger */
	wmb(); /* make sure DMA trigger happens */

	ret = wait_for_completion_timeout(&ctrl->dma_comp,
				msecs_to_jiffies(DMA_TX_TIMEOUT));
	if (ret == 0)
		ret = -ETIMEDOUT;
	else
		ret = tp->len;

	/* Reset the DMA TPG FIFO */
	MIPI_OUTP(ctrl->ctrl_base + 0x1ec, 0x1);
	wmb(); /* make sure FIFO reset happens */
	MIPI_OUTP(ctrl->ctrl_base + 0x1ec, 0x0);
	wmb(); /* make sure FIFO reset happens */
	/* Disable CMD_DMA_TPG */
	MIPI_OUTP(ctrl->ctrl_base + 0x15c, 0x0);

	if (mctrl) {
		/* Reset the DMA TPG FIFO */
		MIPI_OUTP(mctrl->ctrl_base + 0x1ec, 0x1);
		wmb(); /* make sure FIFO reset happens */
		MIPI_OUTP(mctrl->ctrl_base + 0x1ec, 0x0);
		wmb(); /* make sure FIFO reset happens */
		/* Disable CMD_DMA_TPG */
		MIPI_OUTP(mctrl->ctrl_base + 0x15c, 0x0);
	}

	return ret;
}

static int mdss_dsi_cmds2buf_tx(struct mdss_dsi_ctrl_pdata *ctrl,
			struct dsi_cmd_desc *cmds, int cnt, int use_dma_tpg)
{
	struct dsi_buf *tp;
	struct dsi_cmd_desc *cm;
	struct dsi_ctrl_hdr *dchdr;
	int len, wait, tot = 0;

	tp = &ctrl->tx_buf;
	mdss_dsi_buf_init(tp);
	cm = cmds;
	len = 0;
	while (cnt--) {
		dchdr = &cm->dchdr;
		mdss_dsi_buf_reserve(tp, len);
		len = mdss_dsi_cmd_dma_add(tp, cm);
		if (!len) {
			pr_err("%s: failed to add cmd = 0x%x\n",
				__func__,  cm->payload[0]);
			return 0;
		}
		tot += len;
		if (dchdr->last) {
			tp->data = tp->start; /* begin of buf */

			wait = mdss_dsi_wait4video_eng_busy(ctrl);

			mdss_dsi_enable_irq(ctrl, DSI_CMD_TERM);
			if (use_dma_tpg)
				len = mdss_dsi_cmd_dma_tpg_tx(ctrl, tp);
			else
				len = mdss_dsi_cmd_dma_tx(ctrl, tp);
			if (IS_ERR_VALUE(len)) {
				mdss_dsi_disable_irq(ctrl, DSI_CMD_TERM);
				pr_err("%s: failed to call cmd_dma_tx for cmd = 0x%x\n",
					__func__,  cm->payload[0]);
				return 0;
			}
			pr_debug("%s: cmd_dma_tx for cmd = 0x%x, len = %d\n",
					__func__,  cm->payload[0], len);

			if (!wait || dchdr->wait > VSYNC_PERIOD)
				usleep_range(dchdr->wait * 1000, dchdr->wait * 1000);

			mdss_dsi_buf_init(tp);
			len = 0;
		}
		cm++;
	}
	return tot;
}

/**
 * __mdss_dsi_cmd_mode_config() - Enable/disable command mode engine
 * @ctrl: pointer to the dsi controller structure
 * @enable: true to enable command mode, false to disable command mode
 *
 * This function can be used to temporarily enable the command mode
 * engine (even for video mode panels) so as to transfer any dma commands to
 * the panel. It can also be used to disable the command mode engine
 * when no longer needed.
 *
 * Return: true, if there was a mode switch to command mode for video mode
 * panels.
 */
static inline bool __mdss_dsi_cmd_mode_config(
	struct mdss_dsi_ctrl_pdata *ctrl, bool enable)
{
	bool mode_changed = false;
	u32 dsi_ctrl;

	dsi_ctrl = MIPI_INP((ctrl->ctrl_base) + 0x0004);
	/* if currently in video mode, enable command mode */
	if (enable) {
		if ((dsi_ctrl) & BIT(1)) {
			MIPI_OUTP((ctrl->ctrl_base) + 0x0004,
				dsi_ctrl | BIT(2));
			mode_changed = true;
		}
	} else {
		MIPI_OUTP((ctrl->ctrl_base) + 0x0004, dsi_ctrl & ~BIT(2));
	}

	return mode_changed;
}

/*
 * mdss_dsi_cmds_tx:
 * thread context only
 */
int mdss_dsi_cmds_tx(struct mdss_dsi_ctrl_pdata *ctrl,
		struct dsi_cmd_desc *cmds, int cnt, int use_dma_tpg)
{
	int len = 0;
	struct mdss_dsi_ctrl_pdata *mctrl = NULL;

	/*
	 * Turn on cmd mode in order to transmit the commands.
	 * For video mode, do not send cmds more than one pixel line,
	 * since it only transmit it during BLLP.
	 */

	if (mdss_dsi_sync_wait_enable(ctrl)) {
		if (mdss_dsi_sync_wait_trigger(ctrl)) {
			mctrl = mdss_dsi_get_other_ctrl(ctrl);
			if (!mctrl) {
				pr_warn("%s: sync_wait, NULL at other control\n",
							__func__);
				goto do_send;
			}

			mctrl->cmd_cfg_restore =
					__mdss_dsi_cmd_mode_config(mctrl, 1);
		} else if (!ctrl->do_unicast) {
			/* broadcast cmds, let cmd_trigger do it */
			return 0;

		}
	}

	pr_debug("%s: ctrl=%d do_unicast=%d\n", __func__,
				ctrl->ndx, ctrl->do_unicast);

do_send:
	ctrl->cmd_cfg_restore = __mdss_dsi_cmd_mode_config(ctrl, 1);

	len = mdss_dsi_cmds2buf_tx(ctrl, cmds, cnt, use_dma_tpg);
	if (!len)
		pr_err("%s: failed to call\n", __func__);

	if (!ctrl->do_unicast) {
		if (mctrl && mctrl->cmd_cfg_restore) {
			__mdss_dsi_cmd_mode_config(mctrl, 0);
			mctrl->cmd_cfg_restore = false;
		}

		if (ctrl->cmd_cfg_restore) {
			__mdss_dsi_cmd_mode_config(ctrl, 0);
			ctrl->cmd_cfg_restore = false;
		}
	}

	return len;
}

/* MIPI_DSI_MRPS, Maximum Return Packet Size */
static char max_pktsize[2] = {0x00, 0x00}; /* LSB tx first, 10 bytes */

static struct dsi_cmd_desc pkt_size_cmd = {
	{DTYPE_MAX_PKTSIZE, 1, 0, 0, 0, sizeof(max_pktsize)},
	max_pktsize,
};

/*
 * mdss_dsi_cmds_rx() - dcs read from panel
 * @ctrl: dsi controller
 * @cmds: read command descriptor
 * @len: number of bytes to read back
 *
 * controller have 4 registers can hold 16 bytes of rxed data
 * dcs packet: 4 bytes header + payload + 2 bytes crc
 * 1st read: 4 bytes header + 10 bytes payload + 2 crc
 * 2nd read: 14 bytes payload + 2 crc
 * 3rd read: 14 bytes payload + 2 crc
 *
 */
int mdss_dsi_cmds_rx(struct mdss_dsi_ctrl_pdata *ctrl,
			struct dsi_cmd_desc *cmds, int rlen, int use_dma_tpg)
{
	int data_byte, rx_byte, dlen, end;
	int short_response, diff, pkt_size, ret = 0;
	struct dsi_buf *tp, *rp;
	char cmd;
	struct mdss_dsi_ctrl_pdata *mctrl = NULL;


	if (ctrl->panel_data.panel_info.panel_ack_disabled) {
		pr_err("%s: ACK from Client not supported\n", __func__);
		return rlen;
	}

	if (rlen == 0) {
		pr_debug("%s: Minimum MRPS value should be 1\n", __func__);
		return 0;
	}

	/*
	 * Turn on cmd mode in order to transmit the commands.
	 * For video mode, do not send cmds more than one pixel line,
	 * since it only transmit it during BLLP.
	 */
	if (mdss_dsi_sync_wait_enable(ctrl)) {
		if (mdss_dsi_sync_wait_trigger(ctrl)) {
			mctrl = mdss_dsi_get_other_ctrl(ctrl);
			if (!mctrl) {
				pr_warn("%s: sync_wait, NULL at other control\n",
							__func__);
				goto do_send;
			}

			mctrl->cmd_cfg_restore =
					__mdss_dsi_cmd_mode_config(mctrl, 1);
		} else {
			/* skip cmds, let cmd_trigger do it */
			return 0;

		}
	}

do_send:
	ctrl->cmd_cfg_restore = __mdss_dsi_cmd_mode_config(ctrl, 1);

	if (rlen <= 2) {
		short_response = 1;
		pkt_size = rlen;
		rx_byte = 4;
	} else {
		short_response = 0;
		data_byte = 10;	/* first read */
		if (rlen < data_byte)
			pkt_size = rlen;
		else
			pkt_size = data_byte;
		rx_byte = data_byte + 6; /* 4 header + 2 crc */
	}


	tp = &ctrl->tx_buf;
	rp = &ctrl->rx_buf;

	end = 0;
	mdss_dsi_buf_init(rp);
	while (!end) {
		pr_debug("%s:  rlen=%d pkt_size=%d rx_byte=%d\n",
				__func__, rlen, pkt_size, rx_byte);
		/*
		 * Skip max_pkt_size dcs cmd if
		 * its already been configured
		 * for the requested pkt_size
		 */
		if (pkt_size == ctrl->cur_max_pkt_size)
			goto skip_max_pkt_size;

		max_pktsize[0] = pkt_size;
		mdss_dsi_buf_init(tp);
		ret = mdss_dsi_cmd_dma_add(tp, &pkt_size_cmd);
		if (!ret) {
			pr_err("%s: failed to add max_pkt_size\n",
				__func__);
			rp->len = 0;
			rp->read_cnt = 0;
			goto end;
		}

		mdss_dsi_wait4video_eng_busy(ctrl);

		mdss_dsi_enable_irq(ctrl, DSI_CMD_TERM);
		if (use_dma_tpg)
			ret = mdss_dsi_cmd_dma_tpg_tx(ctrl, tp);
		else
			ret = mdss_dsi_cmd_dma_tx(ctrl, tp);
		if (IS_ERR_VALUE(ret)) {
			mdss_dsi_disable_irq(ctrl, DSI_CMD_TERM);
			pr_err("%s: failed to tx max_pkt_size\n",
				__func__);
			rp->len = 0;
			rp->read_cnt = 0;
			goto end;
		}
		ctrl->cur_max_pkt_size = pkt_size;
		pr_debug("%s: max_pkt_size=%d sent\n",
					__func__, pkt_size);

skip_max_pkt_size:
		mdss_dsi_buf_init(tp);
		ret = mdss_dsi_cmd_dma_add(tp, cmds);
		if (!ret) {
			pr_err("%s: failed to add cmd = 0x%x\n",
				__func__,  cmds->payload[0]);
			rp->len = 0;
			rp->read_cnt = 0;
			goto end;
		}

		if (ctrl->shared_data->hw_rev >= MDSS_DSI_HW_REV_101) {
			/* clear the RDBK_DATA registers */
			MIPI_OUTP(ctrl->ctrl_base + 0x01d4, 0x1);
			wmb(); /* make sure the RDBK registers are cleared */
			MIPI_OUTP(ctrl->ctrl_base + 0x01d4, 0x0);
			wmb(); /* make sure the RDBK registers are cleared */
		}

		mdss_dsi_wait4video_eng_busy(ctrl);	/* video mode only */
		mdss_dsi_enable_irq(ctrl, DSI_CMD_TERM);
		/* transmit read comamnd to client */
		if (use_dma_tpg)
			ret = mdss_dsi_cmd_dma_tpg_tx(ctrl, tp);
		else
			ret = mdss_dsi_cmd_dma_tx(ctrl, tp);
		if (IS_ERR_VALUE(ret)) {
			mdss_dsi_disable_irq(ctrl, DSI_CMD_TERM);
			pr_err("%s: failed to tx cmd = 0x%x\n",
				__func__,  cmds->payload[0]);
			rp->len = 0;
			rp->read_cnt = 0;
			goto end;
		}

		/*
		 * once cmd_dma_done interrupt received,
		 * return data from client is ready and stored
		 * at RDBK_DATA register already
		 * since rx fifo is 16 bytes, dcs header is kept at first loop,
		 * after that dcs header lost during shift into registers
		 */
		dlen = mdss_dsi_cmd_dma_rx(ctrl, rp, rx_byte);

		if (!dlen)
			goto end;

		if (short_response)
			break;

		if (rlen <= data_byte) {
			diff = data_byte - rlen;
			end = 1;
		} else {
			diff = 0;
			rlen -= data_byte;
		}

		dlen -= 2; /* 2 crc */
		dlen -= diff;
		rp->data += dlen;	/* next start position */
		rp->len += dlen;
		if (!end) {
			data_byte = 14; /* NOT first read */
			if (rlen < data_byte)
				pkt_size += rlen;
			else
				pkt_size += data_byte;
		}
		pr_debug("%s: rp data=%x len=%d dlen=%d diff=%d\n",
			 __func__, (int) (unsigned long) rp->data,
			 rp->len, dlen, diff);
	}

	/*
	 * For single Long read, if the requested rlen < 10,
	 * we need to shift the start position of rx
	 * data buffer to skip the bytes which are not
	 * updated.
	 */
	if (rp->read_cnt < 16 && !short_response)
		rp->data = rp->start + (16 - rp->read_cnt);
	else
		rp->data = rp->start;
	cmd = rp->data[0];
	switch (cmd) {
	case DTYPE_ACK_ERR_RESP:
		pr_debug("%s: rx ACK_ERR_PACLAGE\n", __func__);
		rp->len = 0;
		rp->read_cnt = 0;
	case DTYPE_GEN_READ1_RESP:
	case DTYPE_DCS_READ1_RESP:
		mdss_dsi_short_read1_resp(rp);
		break;
	case DTYPE_GEN_READ2_RESP:
	case DTYPE_DCS_READ2_RESP:
		mdss_dsi_short_read2_resp(rp);
		break;
	case DTYPE_GEN_LREAD_RESP:
	case DTYPE_DCS_LREAD_RESP:
		mdss_dsi_long_read_resp(rp);
		break;
	default:
		pr_warning("%s:Invalid response cmd\n", __func__);
		rp->len = 0;
		rp->read_cnt = 0;
	}
end:

	if (mctrl && mctrl->cmd_cfg_restore) {
		__mdss_dsi_cmd_mode_config(mctrl, 0);
		mctrl->cmd_cfg_restore = false;
	}

	if (ctrl->cmd_cfg_restore) {
		__mdss_dsi_cmd_mode_config(ctrl, 0);
		ctrl->cmd_cfg_restore = false;
	}

	if (rp->len && (rp->len != rp->read_cnt))
		pr_err("Bytes read: %d requested:%d mismatch\n",
					rp->read_cnt, rp->len);

	return rp->read_cnt;
}

static int mdss_dsi_cmd_dma_tx(struct mdss_dsi_ctrl_pdata *ctrl,
					struct dsi_buf *tp)
{
	int len, ret = 0;
	int domain = MDSS_IOMMU_DOMAIN_UNSECURE;
	char *bp;
	struct mdss_dsi_ctrl_pdata *mctrl = NULL;
	int ignored = 0;	/* overflow ignored */

	bp = tp->data;

	len = ALIGN(tp->len, 4);
	ctrl->dma_size = ALIGN(tp->len, SZ_4K);

	ctrl->mdss_util->iommu_lock();
	if (ctrl->mdss_util->iommu_attached()) {
		ret = mdss_smmu_dsi_map_buffer(tp->dmap, domain, ctrl->dma_size,
			&(ctrl->dma_addr), tp->start, DMA_TO_DEVICE);
		if (IS_ERR_VALUE(ret)) {
			pr_err("unable to map dma memory to iommu(%d)\n", ret);
			ctrl->mdss_util->iommu_unlock();
			return -ENOMEM;
		}
		ctrl->dmap_iommu_map = true;
	} else {
		ctrl->dma_addr = tp->dmap;
	}

	reinit_completion(&ctrl->dma_comp);

	if (ctrl->panel_mode == DSI_VIDEO_MODE)
		ignored = 1;

	if (mdss_dsi_sync_wait_trigger(ctrl)) {
		/* broadcast same cmd to other panel */
		mctrl = mdss_dsi_get_other_ctrl(ctrl);
		if (mctrl && mctrl->dma_addr == 0) {
			if (ignored) {
				/* mask out overflow isr */
				mdss_dsi_set_reg(mctrl, 0x10c,
						0x0f0000, 0x0f0000);
			}
			MIPI_OUTP(mctrl->ctrl_base + 0x048, ctrl->dma_addr);
			MIPI_OUTP(mctrl->ctrl_base + 0x04c, len);
			MIPI_OUTP(mctrl->ctrl_base + 0x090, 0x01); /* trigger */
		}
	}

	if (ignored) {
		/* mask out overflow isr */
		mdss_dsi_set_reg(ctrl, 0x10c, 0x0f0000, 0x0f0000);
	}

	/* send cmd to its panel */
	MIPI_OUTP((ctrl->ctrl_base) + 0x048, ctrl->dma_addr);
	MIPI_OUTP((ctrl->ctrl_base) + 0x04c, len);
	wmb();

	MIPI_OUTP((ctrl->ctrl_base) + 0x090, 0x01);
	wmb();

	if (ctrl->do_unicast) {
		/* let cmd_trigger to kickoff later */
		pr_debug("%s: SKIP, ndx=%d do_unicast=%d\n", __func__,
					ctrl->ndx, ctrl->do_unicast);
		ret = tp->len;
		goto end;
	}

	ret = wait_for_completion_timeout(&ctrl->dma_comp,
				msecs_to_jiffies(DMA_TX_TIMEOUT));
	if (ret == 0) {
		u32 reg_val, status;

		reg_val = MIPI_INP(ctrl->ctrl_base + 0x0110);/* DSI_INTR_CTRL */
		status = reg_val & DSI_INTR_CMD_DMA_DONE;
		if (status) {
			reg_val &= DSI_INTR_MASK_ALL;
			/* clear CMD DMA and BTA_DONE isr only */
			reg_val |= (DSI_INTR_CMD_DMA_DONE | DSI_INTR_BTA_DONE);
			MIPI_OUTP(ctrl->ctrl_base + 0x0110, reg_val);
			mdss_dsi_disable_irq_nosync(ctrl, DSI_CMD_TERM);
			complete(&ctrl->dma_comp);

			pr_warn("%s: dma tx done but irq not triggered\n",
				__func__);
		} else {
			ret = -ETIMEDOUT;
		}
	}

	if (!IS_ERR_VALUE(ret))
		ret = tp->len;

	if (mctrl && mctrl->dma_addr) {
		if (ignored) {
			/* clear pending overflow status */
			mdss_dsi_set_reg(mctrl, 0xc, 0xffffffff, 0x44440000);
			/* restore overflow isr */
			mdss_dsi_set_reg(mctrl, 0x10c, 0x0f0000, 0);
		}
		if (mctrl->dmap_iommu_map) {
			mdss_smmu_dsi_unmap_buffer(mctrl->dma_addr, domain,
				mctrl->dma_size, DMA_TO_DEVICE);
			mctrl->dmap_iommu_map = false;
		}
		mctrl->dma_addr = 0;
		mctrl->dma_size = 0;
	}

	if (ctrl->dmap_iommu_map) {
		mdss_smmu_dsi_unmap_buffer(ctrl->dma_addr, domain,
			ctrl->dma_size, DMA_TO_DEVICE);
		ctrl->dmap_iommu_map = false;
	}

	if (ignored) {
		/* clear pending overflow status */
		mdss_dsi_set_reg(ctrl, 0xc, 0xffffffff, 0x44440000);
		/* restore overflow isr */
		mdss_dsi_set_reg(ctrl, 0x10c, 0x0f0000, 0);
	}
	ctrl->dma_addr = 0;
	ctrl->dma_size = 0;
end:
	ctrl->mdss_util->iommu_unlock();
	return ret;
}

static int mdss_dsi_cmd_dma_rx(struct mdss_dsi_ctrl_pdata *ctrl,
			struct dsi_buf *rp, int rx_byte)

{
	u32 *lp, *temp, data;
	int i, j = 0, off, cnt;
	bool ack_error = false;
	char reg[16];
	int repeated_bytes = 0;

	lp = (u32 *)rp->data;
	temp = (u32 *)reg;
	cnt = rx_byte;
	cnt += 3;
	cnt >>= 2;

	if (cnt > 4)
		cnt = 4; /* 4 x 32 bits registers only */

	if (ctrl->shared_data->hw_rev >= MDSS_DSI_HW_REV_101) {
		rp->read_cnt = (MIPI_INP((ctrl->ctrl_base) + 0x01d4) >> 16);
		pr_debug("%s: bytes read:%d\n", __func__, rp->read_cnt);

		ack_error = (rx_byte == 4) ? (rp->read_cnt == 8) :
				((rp->read_cnt - 4) == (max_pktsize[0] + 6));

		if (ack_error)
			rp->read_cnt -= 4; /* 4 byte read err report */
		if (!rp->read_cnt) {
			pr_err("%s: Errors detected, no data rxed\n", __func__);
			return 0;
		}
	} else if (rx_byte == 4) {
		rp->read_cnt = 4;
	} else {
		rp->read_cnt = (max_pktsize[0] + 6);
	}

	/*
	 * In case of multiple reads from the panel, after the first read, there
	 * is possibility that there are some bytes in the payload repeating in
	 * the RDBK_DATA registers. Since we read all the parameters from the
	 * panel right from the first byte for every pass. We need to skip the
	 * repeating bytes and then append the new parameters to the rx buffer.
	 */
	if (rp->read_cnt > 16) {
		int bytes_shifted, data_lost = 0, rem_header_bytes = 0;
		/* Any data more than 16 bytes will be shifted out */
		bytes_shifted = rp->read_cnt - rx_byte;
		if (bytes_shifted >= 4)
			data_lost = bytes_shifted - 4; /* remove dcs header */
		else
			rem_header_bytes = 4 - bytes_shifted; /* rem header */
		/*
		 * (rp->len - 4) -> current rx buffer data length.
		 * If data_lost > 0, then ((rp->len - 4) - data_lost) will be
		 * the number of repeating bytes.
		 * If data_lost == 0, then ((rp->len - 4) + rem_header_bytes)
		 * will be the number of bytes repeating in between rx buffer
		 * and the current RDBK_DATA registers. We need to skip the
		 * repeating bytes.
		 */
		repeated_bytes = (rp->len - 4) - data_lost + rem_header_bytes;
	}

	off = 0x06c;	/* DSI_RDBK_DATA0 */
	off += ((cnt - 1) * 4);

	for (i = 0; i < cnt; i++) {
		data = (u32)MIPI_INP((ctrl->ctrl_base) + off);
		/* to network byte order */
		if (!repeated_bytes)
			*lp++ = ntohl(data);
		else
			*temp++ = ntohl(data);
		pr_debug("%s: data = 0x%x and ntohl(data) = 0x%x\n",
					 __func__, data, ntohl(data));
		off -= 4;
	}

	/* Skip duplicates and append other data to the rx buffer */
	if (repeated_bytes) {
		for (i = repeated_bytes; i < 16; i++)
			rp->data[j++] = reg[i];
	}

	return rx_byte;
}

static int mdss_dsi_bus_bandwidth_vote(struct dsi_shared_data *sdata, bool on)
{
	int rc = 0;
	bool changed = false;

	if (on) {
		if (sdata->bus_refcount == 0)
			changed = true;
		sdata->bus_refcount++;
	} else {
		if (sdata->bus_refcount != 0) {
			sdata->bus_refcount--;
			if (sdata->bus_refcount == 0)
				changed = true;
		} else {
			pr_warn("%s: bus bw votes are not balanced\n",
				__func__);
		}
	}

	if (changed) {
		rc = msm_bus_scale_client_update_request(sdata->bus_handle,
							 on ? 1 : 0);
		if (rc)
			pr_err("%s: Bus bandwidth vote failed\n", __func__);
	}

	return rc;
}


int mdss_dsi_en_wait4dynamic_done(struct mdss_dsi_ctrl_pdata *ctrl)
{
	unsigned long flag;
	u32 data;
	int rc = 0;
	struct mdss_dsi_ctrl_pdata *sctrl_pdata = NULL;

	/* DSI_INTL_CTRL */
	data = MIPI_INP((ctrl->ctrl_base) + 0x0110);
	data &= DSI_INTR_TOTAL_MASK;
	data |= DSI_INTR_DYNAMIC_REFRESH_MASK;
	MIPI_OUTP((ctrl->ctrl_base) + 0x0110, data);

	spin_lock_irqsave(&ctrl->mdp_lock, flag);
	reinit_completion(&ctrl->dynamic_comp);
	mdss_dsi_enable_irq(ctrl, DSI_DYNAMIC_TERM);
	spin_unlock_irqrestore(&ctrl->mdp_lock, flag);

	/*
	 * Ensure that registers are updated before triggering
	 * dynamic refresh
	 */
	wmb();

	MIPI_OUTP((ctrl->ctrl_base) + DSI_DYNAMIC_REFRESH_CTRL,
		(BIT(13) | BIT(8) | BIT(0)));

	/*
	 * Configure DYNAMIC_REFRESH_CTRL for second controller only
	 * for split DSI cases.
	 */
	if (mdss_dsi_is_ctrl_clk_master(ctrl))
		sctrl_pdata = mdss_dsi_get_ctrl_clk_slave();

	if (sctrl_pdata)
		MIPI_OUTP((sctrl_pdata->ctrl_base) + DSI_DYNAMIC_REFRESH_CTRL,
				(BIT(13) | BIT(8) | BIT(0)));

	rc = wait_for_completion_timeout(&ctrl->dynamic_comp,
			msecs_to_jiffies(VSYNC_PERIOD * 4));
	if (rc == 0) {
		u32 reg_val, status;

		reg_val = MIPI_INP(ctrl->ctrl_base + MDSS_DSI_INT_CTRL);
		status = reg_val & DSI_INTR_DYNAMIC_REFRESH_DONE;
		if (status) {
			reg_val &= DSI_INTR_MASK_ALL;
			/* clear dfps DONE isr only */
			reg_val |= DSI_INTR_DYNAMIC_REFRESH_DONE;
			MIPI_OUTP(ctrl->ctrl_base + MDSS_DSI_INT_CTRL, reg_val);
			mdss_dsi_disable_irq(ctrl, DSI_DYNAMIC_TERM);
			pr_warn_ratelimited("%s: dfps done but irq not triggered\n",
				__func__);
		} else {
			pr_err("Dynamic interrupt timedout\n");
			rc = -ETIMEDOUT;
		}
	}

	data = MIPI_INP((ctrl->ctrl_base) + 0x0110);
	data &= DSI_INTR_TOTAL_MASK;
	data &= ~DSI_INTR_DYNAMIC_REFRESH_MASK;
	MIPI_OUTP((ctrl->ctrl_base) + 0x0110, data);

	return rc;
}

void mdss_dsi_wait4video_done(struct mdss_dsi_ctrl_pdata *ctrl)
{
	unsigned long flag;
	u32 data;

	/* DSI_INTL_CTRL */
	data = MIPI_INP((ctrl->ctrl_base) + 0x0110);
<<<<<<< HEAD
	/*data &= DSI_INTR_TOTAL_MASK;*/
=======
>>>>>>> dc1fa135
	/* clear previous VIDEO_DONE interrupt as well */
	data &= (DSI_INTR_TOTAL_MASK | DSI_INTR_VIDEO_DONE);
	data |= DSI_INTR_VIDEO_DONE_MASK;

	MIPI_OUTP((ctrl->ctrl_base) + 0x0110, data);

	spin_lock_irqsave(&ctrl->mdp_lock, flag);
	reinit_completion(&ctrl->video_comp);
	mdss_dsi_enable_irq(ctrl, DSI_VIDEO_TERM);
	spin_unlock_irqrestore(&ctrl->mdp_lock, flag);

	wait_for_completion_timeout(&ctrl->video_comp,
			msecs_to_jiffies(VSYNC_PERIOD * 4));

	data = MIPI_INP((ctrl->ctrl_base) + 0x0110);
	data &= DSI_INTR_TOTAL_MASK;
	data &= ~DSI_INTR_VIDEO_DONE_MASK;
	MIPI_OUTP((ctrl->ctrl_base) + 0x0110, data);
}

static int mdss_dsi_wait4video_eng_busy(struct mdss_dsi_ctrl_pdata *ctrl)
{
	int ret = 0;

	if (ctrl->panel_mode == DSI_CMD_MODE)
		return ret;

	if (ctrl->ctrl_state & CTRL_STATE_MDP_ACTIVE) {
		mdss_dsi_wait4video_done(ctrl);
		/* delay 4 ms to skip BLLP */
		usleep_range(4000, 4000);
		ret = 1;
	}

	return ret;
}

void mdss_dsi_cmd_mdp_start(struct mdss_dsi_ctrl_pdata *ctrl)
{
	unsigned long flag;

	spin_lock_irqsave(&ctrl->mdp_lock, flag);
	mdss_dsi_enable_irq(ctrl, DSI_MDP_TERM);
	ctrl->mdp_busy = true;
	reinit_completion(&ctrl->mdp_comp);
	MDSS_XLOG(ctrl->ndx, ctrl->mdp_busy, current->pid);
	spin_unlock_irqrestore(&ctrl->mdp_lock, flag);
}

static int mdss_dsi_mdp_busy_tout_check(struct mdss_dsi_ctrl_pdata *ctrl)
{
	unsigned long flag;
	u32 isr;
	bool stop_hs_clk = false;
	int tout = 1;

	/*
	 * two possible scenario:
	 * 1) DSI_INTR_CMD_MDP_DONE set but isr not fired
	 * 2) DSI_INTR_CMD_MDP_DONE set and cleared (isr fired)
	 * but event_thread not wakeup
	 */
	mdss_dsi_clk_ctrl(ctrl, ctrl->dsi_clk_handle, MDSS_DSI_ALL_CLKS,
			  MDSS_DSI_CLK_ON);
	spin_lock_irqsave(&ctrl->mdp_lock, flag);

	isr = MIPI_INP(ctrl->ctrl_base + 0x0110);
	if (isr & DSI_INTR_CMD_MDP_DONE) {
		pr_warn("INTR_CMD_MDP_DONE set but isr not fired\n");
		isr &= DSI_INTR_MASK_ALL;
		isr |= DSI_INTR_CMD_MDP_DONE; /* clear this isr only */
		MIPI_OUTP(ctrl->ctrl_base + 0x0110, isr);
		mdss_dsi_disable_irq_nosync(ctrl, DSI_MDP_TERM);
		ctrl->mdp_busy = false;
		if (ctrl->shared_data->cmd_clk_ln_recovery_en &&
			ctrl->panel_mode == DSI_CMD_MODE) {
			/* has hs_lane_recovery do the work */
			stop_hs_clk = true;
		}
		tout = 0;	/* recovered */
	}

	spin_unlock_irqrestore(&ctrl->mdp_lock, flag);

	if (stop_hs_clk)
		mdss_dsi_stop_hs_clk_lane(ctrl);

	complete_all(&ctrl->mdp_comp);

	mdss_dsi_clk_ctrl(ctrl, ctrl->dsi_clk_handle, MDSS_DSI_ALL_CLKS,
			  MDSS_DSI_CLK_OFF);

	return tout;
}

void mdss_dsi_cmd_mdp_busy(struct mdss_dsi_ctrl_pdata *ctrl)
{
	unsigned long flags;
	int need_wait = 0;
	int rc;

	pr_debug("%s: start pid=%d\n",
				__func__, current->pid);

	MDSS_XLOG(ctrl->ndx, ctrl->mdp_busy, current->pid, XLOG_FUNC_ENTRY);
	spin_lock_irqsave(&ctrl->mdp_lock, flags);
	if (ctrl->mdp_busy == true)
		need_wait++;
	spin_unlock_irqrestore(&ctrl->mdp_lock, flags);

	if (need_wait) {
		/* wait until DMA finishes the current job */
		pr_debug("%s: pending pid=%d\n",
				__func__, current->pid);
		rc = wait_for_completion_timeout(&ctrl->mdp_comp,
					msecs_to_jiffies(DMA_TX_TIMEOUT));
		spin_lock_irqsave(&ctrl->mdp_lock, flags);
		if (!ctrl->mdp_busy)
			rc = 1;
		spin_unlock_irqrestore(&ctrl->mdp_lock, flags);
		if (!rc) {
			if (mdss_dsi_mdp_busy_tout_check(ctrl)) {
				pr_err("%s: timeout error\n", __func__);
				MDSS_XLOG_TOUT_HANDLER("mdp", "dsi0_ctrl",
					"dsi0_phy", "dsi1_ctrl", "dsi1_phy",
					"vbif", "vbif_nrt", "dbg_bus",
					"vbif_dbg_bus", "panic");
			}
		}
	}
	pr_debug("%s: done pid=%d\n", __func__, current->pid);
	MDSS_XLOG(ctrl->ndx, ctrl->mdp_busy, current->pid, XLOG_FUNC_EXIT);
}

int mdss_dsi_cmdlist_tx(struct mdss_dsi_ctrl_pdata *ctrl,
				struct dcs_cmd_req *req)
{
	int len;

	if (mdss_dsi_sync_wait_enable(ctrl)) {
		ctrl->do_unicast = false;
		 if (!ctrl->cmd_sync_wait_trigger &&
					req->flags & CMD_REQ_UNICAST)
			ctrl->do_unicast = true;
	}

	len = mdss_dsi_cmds_tx(ctrl, req->cmds, req->cmds_cnt,
				(req->flags & CMD_REQ_DMA_TPG));

	if (req->cb)
		req->cb(len);

	return len;
}

int mdss_dsi_cmdlist_rx(struct mdss_dsi_ctrl_pdata *ctrl,
				struct dcs_cmd_req *req)
{
	struct dsi_buf *rp;
	int len = 0;

	if (req->rbuf) {
		rp = &ctrl->rx_buf;
		len = mdss_dsi_cmds_rx(ctrl, req->cmds, req->rlen,
				(req->flags & CMD_REQ_DMA_TPG));
		memcpy(req->rbuf, rp->data, rp->len);
		ctrl->rx_len = len;
	} else {
		pr_err("%s: No rx buffer provided\n", __func__);
	}

	if (req->cb)
		req->cb(len);

	return len;
}

static inline bool mdss_dsi_delay_cmd(struct mdss_dsi_ctrl_pdata *ctrl,
	bool from_mdp)
{
	unsigned long flags;
	bool mdp_busy = false;
	bool need_wait = false;

	if (!ctrl->mdp_callback)
		goto exit;

	/* delay only for split dsi, cmd mode and burst mode enabled cases */
	if (!mdss_dsi_is_hw_config_split(ctrl->shared_data) ||
	    !(ctrl->panel_mode == DSI_CMD_MODE) ||
	    !ctrl->burst_mode_enabled)
		goto exit;

	/* delay only if cmd is not from mdp and panel has been initialized */
	if (from_mdp || !(ctrl->ctrl_state & CTRL_STATE_PANEL_INIT))
		goto exit;

	/* if broadcast enabled, apply delay only if this is the ctrl trigger */
	if (mdss_dsi_sync_wait_enable(ctrl) &&
	   !mdss_dsi_sync_wait_trigger(ctrl))
		goto exit;

	spin_lock_irqsave(&ctrl->mdp_lock, flags);
	if (ctrl->mdp_busy == true)
		mdp_busy = true;
	spin_unlock_irqrestore(&ctrl->mdp_lock, flags);

	/*
	 * apply delay only if:
	 *  mdp_busy bool is set - kickoff is being scheduled by sw
	 *  MDP_BUSY bit  is not set - transfer is not on-going in hw yet
	 */
	if (mdp_busy && !(MIPI_INP(ctrl->ctrl_base + 0x008) & BIT(2)))
		need_wait = true;

exit:
	MDSS_XLOG(need_wait, from_mdp, mdp_busy);
	return need_wait;
}

int mdss_dsi_cmdlist_commit(struct mdss_dsi_ctrl_pdata *ctrl, int from_mdp)
{
	struct dcs_cmd_req *req;
	struct mdss_panel_info *pinfo;
	struct mdss_rect *roi = NULL;
	bool use_iommu = false;
	int ret = -EINVAL;
	int rc = 0;
	bool hs_req = false;
	bool cmd_mutex_acquired = false;

	if (from_mdp) {	/* from mdp kickoff */
		if (!ctrl->burst_mode_enabled) {
			mutex_lock(&ctrl->cmd_mutex);
			cmd_mutex_acquired = true;
		}
		pinfo = &ctrl->panel_data.panel_info;
		if (pinfo->partial_update_enabled)
			roi = &pinfo->roi;
	}

	req = mdss_dsi_cmdlist_get(ctrl, from_mdp);
	if (req && from_mdp && ctrl->burst_mode_enabled) {
		mutex_lock(&ctrl->cmd_mutex);
		cmd_mutex_acquired = true;
	}

	MDSS_XLOG(ctrl->ndx, from_mdp, ctrl->mdp_busy, current->pid,
							XLOG_FUNC_ENTRY);

	if (req && (req->flags & CMD_REQ_HS_MODE))
		hs_req = true;

	if (!ctrl->burst_mode_enabled ||
		(from_mdp && ctrl->shared_data->cmd_clk_ln_recovery_en)) {
		/* make sure dsi_cmd_mdp is idle */
		mdss_dsi_cmd_mdp_busy(ctrl);
	}

	/*
	 * if secure display session is enabled
	 * and DSI controller version is above 1.3.0,
	 * then send DSI commands using TPG FIFO.
	 */
	if (mdss_get_sd_client_cnt() && req) {
		if (ctrl->shared_data->hw_rev >= MDSS_DSI_HW_REV_103) {
			req->flags |= CMD_REQ_DMA_TPG;
		} else {
			if (cmd_mutex_acquired)
				mutex_unlock(&ctrl->cmd_mutex);
			return -EPERM;
		}
	}

	/* For DSI versions less than 1.3.0, CMD DMA TPG is not supported */
	if (req && (ctrl->shared_data->hw_rev < MDSS_DSI_HW_REV_103))
		req->flags &= ~CMD_REQ_DMA_TPG;

	pr_debug("%s: ctrl=%d from_mdp=%d pid=%d\n", __func__,
				ctrl->ndx, from_mdp, current->pid);

	if (from_mdp) { /* from mdp kickoff */
		/*
		 * when partial update enabled, the roi of pinfo
		 * is updated before mdp kickoff. Either width or
		 * height of roi is non zero, then really kickoff
		 * will followed.
		 */
		if (!roi || (roi->w != 0 || roi->h != 0)) {
			if (ctrl->shared_data->cmd_clk_ln_recovery_en &&
					ctrl->panel_mode == DSI_CMD_MODE)
				mdss_dsi_start_hs_clk_lane(ctrl);
		}
	} else {	/* from dcs send */
		if (ctrl->shared_data->cmd_clk_ln_recovery_en &&
				ctrl->panel_mode == DSI_CMD_MODE && hs_req)
			mdss_dsi_cmd_start_hs_clk_lane(ctrl);
	}

	if (!req)
		goto need_lock;

	MDSS_XLOG(ctrl->ndx, req->flags, req->cmds_cnt, from_mdp, current->pid);

	pr_debug("%s:  from_mdp=%d pid=%d\n", __func__, from_mdp, current->pid);

	if (!(req->flags & CMD_REQ_DMA_TPG)) {
		/*
		* mdss interrupt is generated in mdp core clock domain
		* mdp clock need to be enabled to receive dsi interrupt
		* also, axi bus bandwidth need since dsi controller will
		* fetch dcs commands from axi bus
		*/
		rc = mdss_dsi_bus_bandwidth_vote(ctrl->shared_data, true);
		if (rc) {
			pr_err("%s: Bus bw vote failed\n", __func__);
			if (from_mdp)
				mutex_unlock(&ctrl->cmd_mutex);
			return rc;
		}

		if (ctrl->mdss_util->iommu_ctrl) {
			rc = ctrl->mdss_util->iommu_ctrl(1);
			if (IS_ERR_VALUE(rc)) {
				pr_err("IOMMU attach failed\n");
				mutex_unlock(&ctrl->cmd_mutex);
				return rc;
			}
			use_iommu = true;
		}
	}

	mdss_dsi_clk_ctrl(ctrl, ctrl->dsi_clk_handle, MDSS_DSI_ALL_CLKS,
			  MDSS_DSI_CLK_ON);

	/*
	 * In ping pong split cases, check if we need to apply a
	 * delay for any commands that are not coming from
	 * mdp path
	 */
	mutex_lock(&ctrl->mutex);
	if (mdss_dsi_delay_cmd(ctrl, from_mdp))
		ctrl->mdp_callback->fxn(ctrl->mdp_callback->data,
			MDP_INTF_CALLBACK_DSI_WAIT);
	mutex_unlock(&ctrl->mutex);

	if (req->flags & CMD_REQ_HS_MODE)
		mdss_dsi_set_tx_power_mode(0, &ctrl->panel_data);

	if (req->flags & CMD_REQ_RX)
		ret = mdss_dsi_cmdlist_rx(ctrl, req);
	else
		ret = mdss_dsi_cmdlist_tx(ctrl, req);

	if (req->flags & CMD_REQ_HS_MODE)
		mdss_dsi_set_tx_power_mode(1, &ctrl->panel_data);

	if (!(req->flags & CMD_REQ_DMA_TPG)) {
		if (use_iommu)
			ctrl->mdss_util->iommu_ctrl(0);

		(void)mdss_dsi_bus_bandwidth_vote(ctrl->shared_data, false);
	}

	mdss_dsi_clk_ctrl(ctrl, ctrl->dsi_clk_handle, MDSS_DSI_ALL_CLKS,
			MDSS_DSI_CLK_OFF);
need_lock:

	MDSS_XLOG(ctrl->ndx, from_mdp, ctrl->mdp_busy, current->pid,
							XLOG_FUNC_EXIT);

	if (from_mdp) { /* from mdp kickoff */
		/*
		 * when partial update enabled, the roi of pinfo
		 * is updated before mdp kickoff. Either width or
		 * height of roi is 0, then it is false kickoff so
		 * no mdp_busy flag set needed.
		 * when partial update disabled, mdp_busy flag
		 * alway set.
		 */
		if (!roi || (roi->w != 0 || roi->h != 0))
			mdss_dsi_cmd_mdp_start(ctrl);
		if (cmd_mutex_acquired)
			mutex_unlock(&ctrl->cmd_mutex);
	} else {	/* from dcs send */
		if (ctrl->shared_data->cmd_clk_ln_recovery_en &&
				ctrl->panel_mode == DSI_CMD_MODE &&
				(req && (req->flags & CMD_REQ_HS_MODE)))
			mdss_dsi_cmd_stop_hs_clk_lane(ctrl);
	}

	return ret;
}

static void __dsi_fifo_error_handler(struct mdss_dsi_ctrl_pdata *ctrl,
	bool recovery_needed)
{
	struct mdss_dsi_ctrl_pdata *sctrl;
	bool use_pp_split = false;

	use_pp_split = ctrl->panel_data.panel_info.use_pingpong_split;

	mdss_dsi_clk_ctrl(ctrl, ctrl->dsi_clk_handle, MDSS_DSI_ALL_CLKS,
		  MDSS_DSI_CLK_ON);
	mdss_dsi_sw_reset(ctrl, true);
	if (recovery_needed)
		ctrl->recovery->fxn(ctrl->recovery->data,
			MDP_INTF_DSI_CMD_FIFO_UNDERFLOW);
	mdss_dsi_clk_ctrl(ctrl, ctrl->dsi_clk_handle, MDSS_DSI_ALL_CLKS,
		  MDSS_DSI_CLK_OFF);

	sctrl = mdss_dsi_get_other_ctrl(ctrl);
	if (sctrl && use_pp_split) {
		mdss_dsi_clk_ctrl(sctrl, sctrl->dsi_clk_handle,
			MDSS_DSI_ALL_CLKS, MDSS_DSI_CLK_ON);
		mdss_dsi_sw_reset(sctrl, true);
		mdss_dsi_clk_ctrl(sctrl, sctrl->dsi_clk_handle,
			MDSS_DSI_ALL_CLKS, MDSS_DSI_CLK_OFF);
	}
}

static void dsi_send_events(struct mdss_dsi_ctrl_pdata *ctrl,
					u32 events, u32 arg)
{
	struct dsi_event_q *evq;

	if (!dsi_event.inited)
		return;

	pr_debug("%s: ev=%x\n", __func__, events);

	spin_lock(&dsi_event.event_lock);
	evq = &dsi_event.todo_list[dsi_event.event_pndx++];
	evq->todo = events;
	evq->arg = arg;
	evq->ctrl = ctrl;
	dsi_event.event_pndx %= DSI_EVENT_Q_MAX;
	wake_up(&dsi_event.event_q);
	spin_unlock(&dsi_event.event_lock);
}

static int dsi_event_thread(void *data)
{
	struct mdss_dsi_event *ev;
	struct dsi_event_q *evq;
	struct mdss_dsi_ctrl_pdata *ctrl;
	unsigned long flag;
	struct sched_param param;
	u32 todo = 0, ln_status, force_clk_ln_hs;
	u32 arg;
	int ret;

	param.sched_priority = 16;
	ret = sched_setscheduler_nocheck(current, SCHED_FIFO, &param);
	if (ret)
		pr_err("%s: set priority failed\n", __func__);

	ev = (struct mdss_dsi_event *)data;
	/* event */
	init_waitqueue_head(&ev->event_q);
	spin_lock_init(&ev->event_lock);

	while (1) {
		wait_event(ev->event_q, (ev->event_pndx != ev->event_gndx));
		spin_lock_irqsave(&ev->event_lock, flag);
		evq = &ev->todo_list[ev->event_gndx++];
		todo = evq->todo;
		ctrl = evq->ctrl;
		arg = evq->arg;
		evq->todo = 0;
		ev->event_gndx %= DSI_EVENT_Q_MAX;
		spin_unlock_irqrestore(&ev->event_lock, flag);

		pr_debug("%s: ev=%x\n", __func__, todo);

		if (todo & DSI_EV_PLL_UNLOCKED)
			mdss_dsi_pll_relock(ctrl);

		if (todo & DSI_EV_DLNx_FIFO_UNDERFLOW) {
			mutex_lock(&ctrl->mutex);
			if (ctrl->recovery) {
				pr_debug("%s: Handling underflow event\n",
							__func__);
				__dsi_fifo_error_handler(ctrl, true);
			}
			mutex_unlock(&ctrl->mutex);
		}

		if (todo & DSI_EV_DSI_FIFO_EMPTY) {
			__dsi_fifo_error_handler(ctrl, false);
		}

		if (todo & DSI_EV_DLNx_FIFO_OVERFLOW) {
			mutex_lock(&dsi_mtx);
			/*
			 * For targets other than msm8994,
			 * run the overflow recovery sequence only when
			 * data lanes are in stop state and
			 * clock lane is not in Stop State.
			 */
			ln_status = MIPI_INP(ctrl->ctrl_base + 0x00a8);
			force_clk_ln_hs = (MIPI_INP(ctrl->ctrl_base + 0x00ac)
					& BIT(28));
			pr_debug("%s: lane_status: 0x%x\n",
				       __func__, ln_status);
			if (ctrl->recovery
					&& (ctrl->shared_data->hw_rev
						!= MDSS_DSI_HW_REV_103)
					&& !(force_clk_ln_hs)
					&& (ln_status
						& DSI_DATA_LANES_STOP_STATE)
					&& !(ln_status
						& DSI_CLK_LANE_STOP_STATE)) {
				pr_debug("%s: Handling overflow event.\n",
								__func__);
				mdss_dsi_clk_ctrl(ctrl, ctrl->dsi_clk_handle,
						  MDSS_DSI_ALL_CLKS,
						  MDSS_DSI_CLK_ON);
				mdss_dsi_ctl_phy_reset(ctrl,
						DSI_EV_DLNx_FIFO_OVERFLOW);
				mdss_dsi_err_intr_ctrl(ctrl,
						DSI_INTR_ERROR_MASK, 1);
				mdss_dsi_clk_ctrl(ctrl, ctrl->dsi_clk_handle,
						  MDSS_DSI_ALL_CLKS,
						  MDSS_DSI_CLK_OFF);
			} else if (ctrl->recovery
					&& (ctrl->shared_data->hw_rev
					    == MDSS_DSI_HW_REV_103)) {
				pr_debug("%s: Handle overflow->Rev_103\n",
								__func__);
				mdss_dsi_clk_ctrl(ctrl, ctrl->dsi_clk_handle,
						  MDSS_DSI_ALL_CLKS,
						  MDSS_DSI_CLK_ON);
				mdss_dsi_ctl_phy_reset(ctrl,
						DSI_EV_DLNx_FIFO_OVERFLOW);
				mdss_dsi_err_intr_ctrl(ctrl,
						DSI_INTR_ERROR_MASK, 1);
				mdss_dsi_clk_ctrl(ctrl, ctrl->dsi_clk_handle,
						  MDSS_DSI_ALL_CLKS,
						  MDSS_DSI_CLK_OFF);
			}
			mutex_unlock(&dsi_mtx);
		}

		if (todo & DSI_EV_MDP_BUSY_RELEASE) {
			pr_debug("%s: Handling MDP_BUSY_RELEASE event\n",
							__func__);
			spin_lock_irqsave(&ctrl->mdp_lock, flag);
			ctrl->mdp_busy = false;
			mdss_dsi_disable_irq_nosync(ctrl, DSI_MDP_TERM);
			complete(&ctrl->mdp_comp);
			spin_unlock_irqrestore(&ctrl->mdp_lock, flag);

			/* enable dsi error interrupt */
			mdss_dsi_clk_ctrl(ctrl, ctrl->dsi_clk_handle,
					  MDSS_DSI_ALL_CLKS, MDSS_DSI_CLK_ON);
			mdss_dsi_err_intr_ctrl(ctrl, DSI_INTR_ERROR_MASK, 1);
			mdss_dsi_clk_ctrl(ctrl, ctrl->dsi_clk_handle,
					  MDSS_DSI_ALL_CLKS, MDSS_DSI_CLK_OFF);
		}

		if (todo & DSI_EV_STOP_HS_CLK_LANE)
			mdss_dsi_stop_hs_clk_lane(ctrl);

		if (todo & DSI_EV_LP_RX_TIMEOUT) {
			mdss_dsi_clk_ctrl(ctrl, ctrl->dsi_clk_handle,
					  MDSS_DSI_ALL_CLKS, MDSS_DSI_CLK_ON);
			mdss_dsi_ctl_phy_reset(ctrl, DSI_EV_LP_RX_TIMEOUT);
			mdss_dsi_clk_ctrl(ctrl, ctrl->dsi_clk_handle,
					  MDSS_DSI_ALL_CLKS, MDSS_DSI_CLK_OFF);
		}
	}

	return 0;
}

bool mdss_dsi_ack_err_status(struct mdss_dsi_ctrl_pdata *ctrl)
{
	u32 status;
	unsigned char *base;
	bool ret = false;

	base = ctrl->ctrl_base;

	status = MIPI_INP(base + 0x0068);/* DSI_ACK_ERR_STATUS */

	if (status) {
		MIPI_OUTP(base + 0x0068, status);
		/* Writing of an extra 0 needed to clear error bits */
		MIPI_OUTP(base + 0x0068, 0);
		/*
		 * After bta done, h/w may have a fake overflow and
		 * that overflow may further cause ack_err about 3 ms
		 * later which is another false alarm. Here the
		 * warning message is ignored.
		 */
		if (ctrl->panel_data.panel_info.esd_check_enabled &&
			(ctrl->status_mode == ESD_BTA) && (status & 0x1008000))
			return false;

		pr_err("%s: status=%x\n", __func__, status);
		ret = true;
	}

	return ret;
}

static bool mdss_dsi_timeout_status(struct mdss_dsi_ctrl_pdata *ctrl)
{
	u32 status;
	unsigned char *base;
	bool ret = false;

	base = ctrl->ctrl_base;

	status = MIPI_INP(base + 0x00c0);/* DSI_TIMEOUT_STATUS */

	if (status & 0x0111) {
		MIPI_OUTP(base + 0x00c0, status);
		if (status & 0x0110)
			dsi_send_events(ctrl, DSI_EV_LP_RX_TIMEOUT, 0);
		pr_err("%s: status=%x\n", __func__, status);
		ret = true;
	}

	return ret;
}

bool mdss_dsi_dln0_phy_err(struct mdss_dsi_ctrl_pdata *ctrl, bool print_en)
{
	u32 status;
	unsigned char *base;
	bool ret = false;

	base = ctrl->ctrl_base;

	status = MIPI_INP(base + 0x00b4);/* DSI_DLN0_PHY_ERR */

	if (status & 0x011111) {
		MIPI_OUTP(base + 0x00b4, status);
		if (print_en)
			pr_err("%s: status=%x\n", __func__, status);
		ctrl->err_cont.phy_err_cnt++;
		ret = true;
	}

	return ret;
}

static bool mdss_dsi_fifo_status(struct mdss_dsi_ctrl_pdata *ctrl)
{
	u32 status;
	unsigned char *base;
	bool ret = false;

	base = ctrl->ctrl_base;

	status = MIPI_INP(base + 0x000c);/* DSI_FIFO_STATUS */

	/* fifo underflow, overflow and empty*/
	if (status & 0xcccc4409) {
		MIPI_OUTP(base + 0x000c, status);

		pr_err("%s: status=%x\n", __func__, status);
 
			/*
                * if DSI FIFO overflow is masked,
               * do not report overflow error
                */
		if (MIPI_INP(base + 0x10c) & 0xf0000)
		{
			status = status & 0xaaaaffff;
			pr_debug("%s: overflow error status=%x\n", __func__, status);
		}
 
		if (status & 0x44440000) {/* DLNx_HS_FIFO_OVERFLOW */
			dsi_send_events(ctrl, DSI_EV_DLNx_FIFO_OVERFLOW, 0);
			/* Ignore FIFO EMPTY when overflow happens */
			status = status & 0xeeeeffff;
		}
		if (status & 0x88880000)  /* DLNx_HS_FIFO_UNDERFLOW */
			dsi_send_events(ctrl, DSI_EV_DLNx_FIFO_UNDERFLOW, 0);
		if (status & 0x11110000) /* DLN_FIFO_EMPTY */
			dsi_send_events(ctrl, DSI_EV_DSI_FIFO_EMPTY, 0);
		ctrl->err_cont.fifo_err_cnt++;
		ret = true;
	}

	return ret;
}

static bool mdss_dsi_status(struct mdss_dsi_ctrl_pdata *ctrl)
{
	u32 status;
	unsigned char *base;
	bool ret = false;

	base = ctrl->ctrl_base;

	status = MIPI_INP(base + 0x0008);/* DSI_STATUS */

	if (status & 0x80000000) { /* INTERLEAVE_OP_CONTENTION */
		MIPI_OUTP(base + 0x0008, status);
		pr_err("%s: status=%x\n", __func__, status);
		ret = true;
	}

	return ret;
}

static bool mdss_dsi_clk_status(struct mdss_dsi_ctrl_pdata *ctrl)
{
	u32 status;
	unsigned char *base;
	bool ret = false;

	base = ctrl->ctrl_base;
	status = MIPI_INP(base + 0x0120);/* DSI_CLK_STATUS */

	if (status & 0x10000) { /* DSI_CLK_PLL_UNLOCKED */
		MIPI_OUTP(base + 0x0120, status);
		/* If PLL unlock is masked, do not report error */
		if (MIPI_INP(base + 0x10c) & BIT(28))
			return false;

		dsi_send_events(ctrl, DSI_EV_PLL_UNLOCKED, 0);
		pr_err("%s: status=%x\n", __func__, status);
		ret = true;
	}

	return ret;
}

static void __dsi_error_counter(struct dsi_err_container *err_container)
{
	s64 prev_time, curr_time;
	int prev_index;

	err_container->err_cnt++;

	err_container->index = (err_container->index + 1) %
		err_container->max_err_index;
	curr_time = ktime_to_ms(ktime_get());
	err_container->err_time[err_container->index] = curr_time;

	prev_index = (err_container->index + 1) % err_container->max_err_index;
	prev_time = err_container->err_time[prev_index];

	if (prev_time &&
		((curr_time - prev_time) < err_container->err_time_delta)) {
		pr_err("%s: panic in WQ as dsi error intrs within:%dms\n",
				__func__, err_container->err_time_delta);
		MDSS_XLOG_TOUT_HANDLER_WQ("mdp", "dsi0_ctrl", "dsi0_phy",
			"dsi1_ctrl", "dsi1_phy");
	}
}

void mdss_dsi_error(struct mdss_dsi_ctrl_pdata *ctrl)
{
	u32 intr, mask;
	bool err_handled = false;

	/* Ignore the interrupt if the error intr mask is not set */
	mask = MIPI_INP(ctrl->ctrl_base + 0x0110);
	if (!(mask & DSI_INTR_ERROR_MASK)) {
		pr_debug("%s: Ignore interrupt as error mask not set, 0x%x\n",
				__func__, mask);
		return;
	}

	/* disable dsi error interrupt */
	mdss_dsi_err_intr_ctrl(ctrl, DSI_INTR_ERROR_MASK, 0);

	/* DSI_ERR_INT_MASK0 */
	err_handled |= mdss_dsi_clk_status(ctrl);	/* Mask0, 0x10000000 */
	err_handled |= mdss_dsi_fifo_status(ctrl);	/* mask0, 0x133d00 */
	err_handled |= mdss_dsi_ack_err_status(ctrl);	/* mask0, 0x01f */
	err_handled |= mdss_dsi_timeout_status(ctrl);	/* mask0, 0x0e0 */
	err_handled |= mdss_dsi_status(ctrl);		/* mask0, 0xc0100 */
	err_handled |= mdss_dsi_dln0_phy_err(ctrl, true);/* mask0, 0x3e00000 */

	/* clear dsi error interrupt */
	intr = MIPI_INP(ctrl->ctrl_base + 0x0110);
	intr &= DSI_INTR_TOTAL_MASK;
	intr |= DSI_INTR_ERROR;
	MIPI_OUTP(ctrl->ctrl_base + 0x0110, intr);

	if (err_handled)
		__dsi_error_counter(&ctrl->err_cont);

	dsi_send_events(ctrl, DSI_EV_MDP_BUSY_RELEASE, 0);
}

irqreturn_t mdss_dsi_isr(int irq, void *ptr)
{
	u32 isr;
	u32 intr;
	struct mdss_dsi_ctrl_pdata *ctrl =
			(struct mdss_dsi_ctrl_pdata *)ptr;

	if (!ctrl->ctrl_base) {
		pr_err("%s:%d DSI base adr no Initialized",
						__func__, __LINE__);
		return IRQ_HANDLED;
	}

	isr = MIPI_INP(ctrl->ctrl_base + 0x0110);/* DSI_INTR_CTRL */
	MIPI_OUTP(ctrl->ctrl_base + 0x0110, (isr & ~DSI_INTR_ERROR));

	pr_debug("%s: ndx=%d isr=%x\n", __func__, ctrl->ndx, isr);

	if (isr & DSI_INTR_ERROR) {
		MDSS_XLOG(ctrl->ndx, ctrl->mdp_busy, isr, 0x97);
		mdss_dsi_error(ctrl);
	}

	if (isr & DSI_INTR_BTA_DONE) {
		MDSS_XLOG(ctrl->ndx, ctrl->mdp_busy, isr, 0x96);
		spin_lock(&ctrl->mdp_lock);
		mdss_dsi_disable_irq_nosync(ctrl, DSI_BTA_TERM);
		complete(&ctrl->bta_comp);
		/*
		 * When bta done happens, the panel should be in good
		 * state. However, bta could cause the fake overflow
		 * error for video mode. The similar issue happens when
		 * sending dcs cmd. This overflow further causes
		 * flicking because of phy reset which is unncessary,
		 * so here overflow error is ignored, and errors are
		 * cleared.
		 */
		if (ctrl->panel_data.panel_info.esd_check_enabled &&
			(ctrl->status_mode == ESD_BTA) &&
			(ctrl->panel_mode == DSI_VIDEO_MODE)) {
			isr &= ~DSI_INTR_ERROR;
			/* clear only overflow */
			mdss_dsi_set_reg(ctrl, 0x0c, 0x44440000, 0x44440000);
		}
		spin_unlock(&ctrl->mdp_lock);
	}

	if (isr & DSI_INTR_VIDEO_DONE) {
		spin_lock(&ctrl->mdp_lock);
		mdss_dsi_disable_irq_nosync(ctrl, DSI_VIDEO_TERM);
		complete(&ctrl->video_comp);
		spin_unlock(&ctrl->mdp_lock);
	}

	if (isr & DSI_INTR_CMD_DMA_DONE) {
		MDSS_XLOG(ctrl->ndx, ctrl->mdp_busy, isr, 0x98);
		spin_lock(&ctrl->mdp_lock);
		mdss_dsi_disable_irq_nosync(ctrl, DSI_CMD_TERM);
		complete(&ctrl->dma_comp);
		spin_unlock(&ctrl->mdp_lock);
	}

	if (isr & DSI_INTR_CMD_MDP_DONE) {
		MDSS_XLOG(ctrl->ndx, ctrl->mdp_busy, isr, 0x99);
		spin_lock(&ctrl->mdp_lock);
		mdss_dsi_disable_irq_nosync(ctrl, DSI_MDP_TERM);
		if (ctrl->shared_data->cmd_clk_ln_recovery_en &&
				ctrl->panel_mode == DSI_CMD_MODE) {
			/* stop force clk lane hs */
			mdss_dsi_cfg_lane_ctrl(ctrl, BIT(28), 0);
			dsi_send_events(ctrl, DSI_EV_STOP_HS_CLK_LANE,
							DSI_MDP_TERM);
		}
		ctrl->mdp_busy = false;
		complete_all(&ctrl->mdp_comp);
		spin_unlock(&ctrl->mdp_lock);
	}

	if (isr & DSI_INTR_DYNAMIC_REFRESH_DONE) {
		spin_lock(&ctrl->mdp_lock);
		mdss_dsi_disable_irq_nosync(ctrl, DSI_DYNAMIC_TERM);

		/* clear dfps interrupt */
		intr = MIPI_INP(ctrl->ctrl_base + 0x0110);
		intr |= DSI_INTR_DYNAMIC_REFRESH_DONE;
		MIPI_OUTP(ctrl->ctrl_base + 0x0110, intr);

		complete(&ctrl->dynamic_comp);
		spin_unlock(&ctrl->mdp_lock);
	}

	return IRQ_HANDLED;
}<|MERGE_RESOLUTION|>--- conflicted
+++ resolved
@@ -2410,10 +2410,6 @@
 
 	/* DSI_INTL_CTRL */
 	data = MIPI_INP((ctrl->ctrl_base) + 0x0110);
-<<<<<<< HEAD
-	/*data &= DSI_INTR_TOTAL_MASK;*/
-=======
->>>>>>> dc1fa135
 	/* clear previous VIDEO_DONE interrupt as well */
 	data &= (DSI_INTR_TOTAL_MASK | DSI_INTR_VIDEO_DONE);
 	data |= DSI_INTR_VIDEO_DONE_MASK;
