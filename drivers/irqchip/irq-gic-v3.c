--- conflicted
+++ resolved
@@ -645,13 +645,8 @@
 
 		tlist |= 1 << (mpidr & 0xf);
 
-<<<<<<< HEAD
-		cpu = cpumask_next(cpu, mask);
-		if (cpu >= nr_cpu_ids)
-=======
 		next_cpu = cpumask_next(cpu, mask);
 		if (next_cpu >= nr_cpu_ids)
->>>>>>> 1432c24b
 			goto out;
 		cpu = next_cpu;
 
