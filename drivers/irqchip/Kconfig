--- conflicted
+++ resolved
@@ -24,7 +24,6 @@
 	select MULTI_IRQ_HANDLER
 	select IRQ_DOMAIN_HIERARCHY
 
-<<<<<<< HEAD
 config ARM_GIC_PANIC_HANDLER
 	bool "GIC Panic Handler"
 	depends on ARM_GIC_V3 || ARM_GIC
@@ -45,11 +44,6 @@
 	help
 	  Access to GIC ITS address space is controlled by EL2.
 	  Kernel has no permission to access ITS
-=======
-config ARM_GIC_V3_ITS
-	bool
-	select PCI_MSI_IRQ_DOMAIN
->>>>>>> 3169cab0
 
 config ARM_NVIC
 	bool
