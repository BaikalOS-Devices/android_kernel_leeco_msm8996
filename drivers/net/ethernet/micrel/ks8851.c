--- conflicted
+++ resolved
@@ -615,62 +615,10 @@
 	rxfc = ks8851_rdreg8(ks, KS_RXFC);
 	rxfct = rxfc;
 
-<<<<<<< HEAD
 	if (rxfc == 0) {
 		pr_debug("ks8851: Frame count is 0 NOP further\n");
 		return;
 	}
-=======
-	netif_dbg(ks, rx_status, ks->netdev,
-		  "%s: %d packets\n", __func__, rxfc);
-
-	/* Currently we're issuing a read per packet, but we could possibly
-	 * improve the code by issuing a single read, getting the receive
-	 * header, allocating the packet and then reading the packet data
-	 * out in one go.
-	 *
-	 * This form of operation would require us to hold the SPI bus'
-	 * chipselect low during the entie transaction to avoid any
-	 * reset to the data stream coming from the chip.
-	 */
-
-	for (; rxfc != 0; rxfc--) {
-		rxh = ks8851_rdreg32(ks, KS_RXFHSR);
-		rxstat = rxh & 0xffff;
-		rxlen = (rxh >> 16) & 0xfff;
-
-		netif_dbg(ks, rx_status, ks->netdev,
-			  "rx: stat 0x%04x, len 0x%04x\n", rxstat, rxlen);
-
-		/* the length of the packet includes the 32bit CRC */
-
-		/* set dma read address */
-		ks8851_wrreg16(ks, KS_RXFDPR, RXFDPR_RXFPAI | 0x00);
-
-		/* start DMA access */
-		ks8851_wrreg16(ks, KS_RXQCR, ks->rc_rxqcr | RXQCR_SDA);
-
-		if (rxlen > 4) {
-			unsigned int rxalign;
-
-			rxlen -= 4;
-			rxalign = ALIGN(rxlen, 4);
-			skb = netdev_alloc_skb_ip_align(ks->netdev, rxalign);
-			if (skb) {
-
-				/* 4 bytes of status header + 4 bytes of
-				 * garbage: we put them before ethernet
-				 * header, so that they are copied,
-				 * but ignored.
-				 */
-
-				rxpkt = skb_put(skb, rxlen) - 8;
-
-				ks8851_rdfifo(ks, rxpkt, rxalign + 8);
-
-				if (netif_msg_pktdata(ks))
-					ks8851_dbg_dumpkkt(ks, rxpkt);
->>>>>>> 188113aa
 
 	/* tabulate all frame sizes so we can do one read for all frames */
 	rxfifosize = ks8851_rdfifolen(ks, rxfc);
@@ -689,9 +637,8 @@
 	/* set dma read address */
 	ks8851_wrreg16(ks, KS_RXFDPR, RXFDPR_RXFPAI | 0x00);
 
-	/* start the packet dma process, and set auto-dequeue rx */
-	ks8851_wrreg16(ks, KS_RXQCR, ks->rc_rxqcr
-				   | RXQCR_SDA | RXQCR_ADRFE);
+	/* start DMA access */
+	ks8851_wrreg16(ks, KS_RXQCR, ks->rc_rxqcr | RXQCR_SDA);
 
 	/* read all frames from rx fifo */
 	ks8851_rdfifo(ks, buf, rxfifosize);
@@ -719,7 +666,6 @@
 			index32 = 0;
 			rxpkt = (u8 *)&buf32[index32];
 		}
-<<<<<<< HEAD
 		/* swap bytes to make the correct order */
 		for (; rxlen32 > 0; rxlen32--, index32++)
 			buf32[index32] = htonl(buf32[index32]);
@@ -742,13 +688,9 @@
 				kfree(buf1);
 				break;
 			}
-=======
-
-		/* end DMA access and dequeue packet */
-		ks8851_wrreg16(ks, KS_RXQCR, ks->rc_rxqcr | RXQCR_RRXEF);
->>>>>>> 188113aa
-	}
-	ks8851_wrreg16(ks, KS_RXQCR, ks->rc_rxqcr);
+	}
+	/* end DMA access and dequeue packet */
+	ks8851_wrreg16(ks, KS_RXQCR, ks->rc_rxqcr | RXQCR_RRXEF);
 	kfree(buf);
 }
 
@@ -1812,14 +1754,6 @@
 err_id:
 	if (gpio_is_valid(gpio))
 		gpio_set_value(gpio, 0);
-<<<<<<< HEAD
-err_id:
-=======
-	regulator_disable(ks->vdd_reg);
-err_reg:
-	regulator_disable(ks->vdd_io);
-err_reg_io:
->>>>>>> 188113aa
 err_gpio:
 	free_netdev(ndev);
 	return ret;
