/*
 * Generic hugetlb support.
 * (C) Nadia Yvette Chambers, April 2004
 */
#include <linux/list.h>
#include <linux/init.h>
#include <linux/module.h>
#include <linux/mm.h>
#include <linux/seq_file.h>
#include <linux/sysctl.h>
#include <linux/highmem.h>
#include <linux/mmu_notifier.h>
#include <linux/nodemask.h>
#include <linux/pagemap.h>
#include <linux/mempolicy.h>
#include <linux/compiler.h>
#include <linux/cpuset.h>
#include <linux/mutex.h>
#include <linux/bootmem.h>
#include <linux/sysfs.h>
#include <linux/slab.h>
#include <linux/rmap.h>
#include <linux/swap.h>
#include <linux/swapops.h>
#include <linux/page-isolation.h>
#include <linux/jhash.h>

#include <asm/page.h>
#include <asm/pgtable.h>
#include <asm/tlb.h>

#include <linux/io.h>
#include <linux/hugetlb.h>
#include <linux/hugetlb_cgroup.h>
#include <linux/node.h>
#include "internal.h"

unsigned long hugepages_treat_as_movable;

int hugetlb_max_hstate __read_mostly;
unsigned int default_hstate_idx;
struct hstate hstates[HUGE_MAX_HSTATE];

__initdata LIST_HEAD(huge_boot_pages);

/* for command line parsing */
static struct hstate * __initdata parsed_hstate;
static unsigned long __initdata default_hstate_max_huge_pages;
static unsigned long __initdata default_hstate_size;

/*
 * Protects updates to hugepage_freelists, hugepage_activelist, nr_huge_pages,
 * free_huge_pages, and surplus_huge_pages.
 */
DEFINE_SPINLOCK(hugetlb_lock);

/*
 * Serializes faults on the same logical page.  This is used to
 * prevent spurious OOMs when the hugepage pool is fully utilized.
 */
static int num_fault_mutexes;
static struct mutex *htlb_fault_mutex_table ____cacheline_aligned_in_smp;

static inline void unlock_or_release_subpool(struct hugepage_subpool *spool)
{
	bool free = (spool->count == 0) && (spool->used_hpages == 0);

	spin_unlock(&spool->lock);

	/* If no pages are used, and no other handles to the subpool
	 * remain, free the subpool the subpool remain */
	if (free)
		kfree(spool);
}

struct hugepage_subpool *hugepage_new_subpool(long nr_blocks)
{
	struct hugepage_subpool *spool;

	spool = kmalloc(sizeof(*spool), GFP_KERNEL);
	if (!spool)
		return NULL;

	spin_lock_init(&spool->lock);
	spool->count = 1;
	spool->max_hpages = nr_blocks;
	spool->used_hpages = 0;

	return spool;
}

void hugepage_put_subpool(struct hugepage_subpool *spool)
{
	spin_lock(&spool->lock);
	BUG_ON(!spool->count);
	spool->count--;
	unlock_or_release_subpool(spool);
}

static int hugepage_subpool_get_pages(struct hugepage_subpool *spool,
				      long delta)
{
	int ret = 0;

	if (!spool)
		return 0;

	spin_lock(&spool->lock);
	if ((spool->used_hpages + delta) <= spool->max_hpages) {
		spool->used_hpages += delta;
	} else {
		ret = -ENOMEM;
	}
	spin_unlock(&spool->lock);

	return ret;
}

static void hugepage_subpool_put_pages(struct hugepage_subpool *spool,
				       long delta)
{
	if (!spool)
		return;

	spin_lock(&spool->lock);
	spool->used_hpages -= delta;
	/* If hugetlbfs_put_super couldn't free spool due to
	* an outstanding quota reference, free it now. */
	unlock_or_release_subpool(spool);
}

static inline struct hugepage_subpool *subpool_inode(struct inode *inode)
{
	return HUGETLBFS_SB(inode->i_sb)->spool;
}

static inline struct hugepage_subpool *subpool_vma(struct vm_area_struct *vma)
{
	return subpool_inode(file_inode(vma->vm_file));
}

/*
 * Region tracking -- allows tracking of reservations and instantiated pages
 *                    across the pages in a mapping.
 *
 * The region data structures are embedded into a resv_map and
 * protected by a resv_map's lock
 */
struct file_region {
	struct list_head link;
	long from;
	long to;
};

static long region_add(struct resv_map *resv, long f, long t)
{
	struct list_head *head = &resv->regions;
	struct file_region *rg, *nrg, *trg;

	spin_lock(&resv->lock);
	/* Locate the region we are either in or before. */
	list_for_each_entry(rg, head, link)
		if (f <= rg->to)
			break;

	/* Round our left edge to the current segment if it encloses us. */
	if (f > rg->from)
		f = rg->from;

	/* Check for and consume any regions we now overlap with. */
	nrg = rg;
	list_for_each_entry_safe(rg, trg, rg->link.prev, link) {
		if (&rg->link == head)
			break;
		if (rg->from > t)
			break;

		/* If this area reaches higher then extend our area to
		 * include it completely.  If this is not the first area
		 * which we intend to reuse, free it. */
		if (rg->to > t)
			t = rg->to;
		if (rg != nrg) {
			list_del(&rg->link);
			kfree(rg);
		}
	}
	nrg->from = f;
	nrg->to = t;
	spin_unlock(&resv->lock);
	return 0;
}

static long region_chg(struct resv_map *resv, long f, long t)
{
	struct list_head *head = &resv->regions;
	struct file_region *rg, *nrg = NULL;
	long chg = 0;

retry:
	spin_lock(&resv->lock);
	/* Locate the region we are before or in. */
	list_for_each_entry(rg, head, link)
		if (f <= rg->to)
			break;

	/* If we are below the current region then a new region is required.
	 * Subtle, allocate a new region at the position but make it zero
	 * size such that we can guarantee to record the reservation. */
	if (&rg->link == head || t < rg->from) {
		if (!nrg) {
			spin_unlock(&resv->lock);
			nrg = kmalloc(sizeof(*nrg), GFP_KERNEL);
			if (!nrg)
				return -ENOMEM;

			nrg->from = f;
			nrg->to   = f;
			INIT_LIST_HEAD(&nrg->link);
			goto retry;
		}

		list_add(&nrg->link, rg->link.prev);
		chg = t - f;
		goto out_nrg;
	}

	/* Round our left edge to the current segment if it encloses us. */
	if (f > rg->from)
		f = rg->from;
	chg = t - f;

	/* Check for and consume any regions we now overlap with. */
	list_for_each_entry(rg, rg->link.prev, link) {
		if (&rg->link == head)
			break;
		if (rg->from > t)
			goto out;

		/* We overlap with this area, if it extends further than
		 * us then we must extend ourselves.  Account for its
		 * existing reservation. */
		if (rg->to > t) {
			chg += rg->to - t;
			t = rg->to;
		}
		chg -= rg->to - rg->from;
	}

out:
	spin_unlock(&resv->lock);
	/*  We already know we raced and no longer need the new region */
	kfree(nrg);
	return chg;
out_nrg:
	spin_unlock(&resv->lock);
	return chg;
}

static long region_truncate(struct resv_map *resv, long end)
{
	struct list_head *head = &resv->regions;
	struct file_region *rg, *trg;
	long chg = 0;

	spin_lock(&resv->lock);
	/* Locate the region we are either in or before. */
	list_for_each_entry(rg, head, link)
		if (end <= rg->to)
			break;
	if (&rg->link == head)
		goto out;

	/* If we are in the middle of a region then adjust it. */
	if (end > rg->from) {
		chg = rg->to - end;
		rg->to = end;
		rg = list_entry(rg->link.next, typeof(*rg), link);
	}

	/* Drop any remaining regions. */
	list_for_each_entry_safe(rg, trg, rg->link.prev, link) {
		if (&rg->link == head)
			break;
		chg += rg->to - rg->from;
		list_del(&rg->link);
		kfree(rg);
	}

out:
	spin_unlock(&resv->lock);
	return chg;
}

static long region_count(struct resv_map *resv, long f, long t)
{
	struct list_head *head = &resv->regions;
	struct file_region *rg;
	long chg = 0;

	spin_lock(&resv->lock);
	/* Locate each segment we overlap with, and count that overlap. */
	list_for_each_entry(rg, head, link) {
		long seg_from;
		long seg_to;

		if (rg->to <= f)
			continue;
		if (rg->from >= t)
			break;

		seg_from = max(rg->from, f);
		seg_to = min(rg->to, t);

		chg += seg_to - seg_from;
	}
	spin_unlock(&resv->lock);

	return chg;
}

/*
 * Convert the address within this vma to the page offset within
 * the mapping, in pagecache page units; huge pages here.
 */
static pgoff_t vma_hugecache_offset(struct hstate *h,
			struct vm_area_struct *vma, unsigned long address)
{
	return ((address - vma->vm_start) >> huge_page_shift(h)) +
			(vma->vm_pgoff >> huge_page_order(h));
}

pgoff_t linear_hugepage_index(struct vm_area_struct *vma,
				     unsigned long address)
{
	return vma_hugecache_offset(hstate_vma(vma), vma, address);
}

/*
 * Return the size of the pages allocated when backing a VMA. In the majority
 * cases this will be same size as used by the page table entries.
 */
unsigned long vma_kernel_pagesize(struct vm_area_struct *vma)
{
	struct hstate *hstate;

	if (!is_vm_hugetlb_page(vma))
		return PAGE_SIZE;

	hstate = hstate_vma(vma);

	return 1UL << huge_page_shift(hstate);
}
EXPORT_SYMBOL_GPL(vma_kernel_pagesize);

/*
 * Return the page size being used by the MMU to back a VMA. In the majority
 * of cases, the page size used by the kernel matches the MMU size. On
 * architectures where it differs, an architecture-specific version of this
 * function is required.
 */
#ifndef vma_mmu_pagesize
unsigned long vma_mmu_pagesize(struct vm_area_struct *vma)
{
	return vma_kernel_pagesize(vma);
}
#endif

/*
 * Flags for MAP_PRIVATE reservations.  These are stored in the bottom
 * bits of the reservation map pointer, which are always clear due to
 * alignment.
 */
#define HPAGE_RESV_OWNER    (1UL << 0)
#define HPAGE_RESV_UNMAPPED (1UL << 1)
#define HPAGE_RESV_MASK (HPAGE_RESV_OWNER | HPAGE_RESV_UNMAPPED)

/*
 * These helpers are used to track how many pages are reserved for
 * faults in a MAP_PRIVATE mapping. Only the process that called mmap()
 * is guaranteed to have their future faults succeed.
 *
 * With the exception of reset_vma_resv_huge_pages() which is called at fork(),
 * the reserve counters are updated with the hugetlb_lock held. It is safe
 * to reset the VMA at fork() time as it is not in use yet and there is no
 * chance of the global counters getting corrupted as a result of the values.
 *
 * The private mapping reservation is represented in a subtly different
 * manner to a shared mapping.  A shared mapping has a region map associated
 * with the underlying file, this region map represents the backing file
 * pages which have ever had a reservation assigned which this persists even
 * after the page is instantiated.  A private mapping has a region map
 * associated with the original mmap which is attached to all VMAs which
 * reference it, this region map represents those offsets which have consumed
 * reservation ie. where pages have been instantiated.
 */
static unsigned long get_vma_private_data(struct vm_area_struct *vma)
{
	return (unsigned long)vma->vm_private_data;
}

static void set_vma_private_data(struct vm_area_struct *vma,
							unsigned long value)
{
	vma->vm_private_data = (void *)value;
}

struct resv_map *resv_map_alloc(void)
{
	struct resv_map *resv_map = kmalloc(sizeof(*resv_map), GFP_KERNEL);
	if (!resv_map)
		return NULL;

	kref_init(&resv_map->refs);
	spin_lock_init(&resv_map->lock);
	INIT_LIST_HEAD(&resv_map->regions);

	return resv_map;
}

void resv_map_release(struct kref *ref)
{
	struct resv_map *resv_map = container_of(ref, struct resv_map, refs);

	/* Clear out any active regions before we release the map. */
	region_truncate(resv_map, 0);
	kfree(resv_map);
}

static inline struct resv_map *inode_resv_map(struct inode *inode)
{
	return inode->i_mapping->private_data;
}

static struct resv_map *vma_resv_map(struct vm_area_struct *vma)
{
	VM_BUG_ON_VMA(!is_vm_hugetlb_page(vma), vma);
	if (vma->vm_flags & VM_MAYSHARE) {
		struct address_space *mapping = vma->vm_file->f_mapping;
		struct inode *inode = mapping->host;

		return inode_resv_map(inode);

	} else {
		return (struct resv_map *)(get_vma_private_data(vma) &
							~HPAGE_RESV_MASK);
	}
}

static void set_vma_resv_map(struct vm_area_struct *vma, struct resv_map *map)
{
	VM_BUG_ON_VMA(!is_vm_hugetlb_page(vma), vma);
	VM_BUG_ON_VMA(vma->vm_flags & VM_MAYSHARE, vma);

	set_vma_private_data(vma, (get_vma_private_data(vma) &
				HPAGE_RESV_MASK) | (unsigned long)map);
}

static void set_vma_resv_flags(struct vm_area_struct *vma, unsigned long flags)
{
	VM_BUG_ON_VMA(!is_vm_hugetlb_page(vma), vma);
	VM_BUG_ON_VMA(vma->vm_flags & VM_MAYSHARE, vma);

	set_vma_private_data(vma, get_vma_private_data(vma) | flags);
}

static int is_vma_resv_set(struct vm_area_struct *vma, unsigned long flag)
{
	VM_BUG_ON_VMA(!is_vm_hugetlb_page(vma), vma);

	return (get_vma_private_data(vma) & flag) != 0;
}

/* Reset counters to 0 and clear all HPAGE_RESV_* flags */
void reset_vma_resv_huge_pages(struct vm_area_struct *vma)
{
	VM_BUG_ON_VMA(!is_vm_hugetlb_page(vma), vma);
	if (!(vma->vm_flags & VM_MAYSHARE))
		vma->vm_private_data = (void *)0;
}

/* Returns true if the VMA has associated reserve pages */
static int vma_has_reserves(struct vm_area_struct *vma, long chg)
{
	if (vma->vm_flags & VM_NORESERVE) {
		/*
		 * This address is already reserved by other process(chg == 0),
		 * so, we should decrement reserved count. Without decrementing,
		 * reserve count remains after releasing inode, because this
		 * allocated page will go into page cache and is regarded as
		 * coming from reserved pool in releasing step.  Currently, we
		 * don't have any other solution to deal with this situation
		 * properly, so add work-around here.
		 */
		if (vma->vm_flags & VM_MAYSHARE && chg == 0)
			return 1;
		else
			return 0;
	}

	/* Shared mappings always use reserves */
	if (vma->vm_flags & VM_MAYSHARE)
		return 1;

	/*
	 * Only the process that called mmap() has reserves for
	 * private mappings.
	 */
	if (is_vma_resv_set(vma, HPAGE_RESV_OWNER))
		return 1;

	return 0;
}

static void enqueue_huge_page(struct hstate *h, struct page *page)
{
	int nid = page_to_nid(page);
	list_move(&page->lru, &h->hugepage_freelists[nid]);
	h->free_huge_pages++;
	h->free_huge_pages_node[nid]++;
}

static struct page *dequeue_huge_page_node(struct hstate *h, int nid)
{
	struct page *page;

	list_for_each_entry(page, &h->hugepage_freelists[nid], lru)
		if (!is_migrate_isolate_page(page))
			break;
	/*
	 * if 'non-isolated free hugepage' not found on the list,
	 * the allocation fails.
	 */
	if (&h->hugepage_freelists[nid] == &page->lru)
		return NULL;
	list_move(&page->lru, &h->hugepage_activelist);
	set_page_refcounted(page);
	h->free_huge_pages--;
	h->free_huge_pages_node[nid]--;
	return page;
}

/* Movability of hugepages depends on migration support. */
static inline gfp_t htlb_alloc_mask(struct hstate *h)
{
	if (hugepages_treat_as_movable || hugepage_migration_supported(h))
		return GFP_HIGHUSER_MOVABLE;
	else
		return GFP_HIGHUSER;
}

static struct page *dequeue_huge_page_vma(struct hstate *h,
				struct vm_area_struct *vma,
				unsigned long address, int avoid_reserve,
				long chg)
{
	struct page *page = NULL;
	struct mempolicy *mpol;
	nodemask_t *nodemask;
	struct zonelist *zonelist;
	struct zone *zone;
	struct zoneref *z;
	unsigned int cpuset_mems_cookie;

	/*
	 * A child process with MAP_PRIVATE mappings created by their parent
	 * have no page reserves. This check ensures that reservations are
	 * not "stolen". The child may still get SIGKILLed
	 */
	if (!vma_has_reserves(vma, chg) &&
			h->free_huge_pages - h->resv_huge_pages == 0)
		goto err;

	/* If reserves cannot be used, ensure enough pages are in the pool */
	if (avoid_reserve && h->free_huge_pages - h->resv_huge_pages == 0)
		goto err;

retry_cpuset:
	cpuset_mems_cookie = read_mems_allowed_begin();
	zonelist = huge_zonelist(vma, address,
					htlb_alloc_mask(h), &mpol, &nodemask);

	for_each_zone_zonelist_nodemask(zone, z, zonelist,
						MAX_NR_ZONES - 1, nodemask) {
		if (cpuset_zone_allowed_softwall(zone, htlb_alloc_mask(h))) {
			page = dequeue_huge_page_node(h, zone_to_nid(zone));
			if (page) {
				if (avoid_reserve)
					break;
				if (!vma_has_reserves(vma, chg))
					break;

				SetPagePrivate(page);
				h->resv_huge_pages--;
				break;
			}
		}
	}

	mpol_cond_put(mpol);
	if (unlikely(!page && read_mems_allowed_retry(cpuset_mems_cookie)))
		goto retry_cpuset;
	return page;

err:
	return NULL;
}

/*
 * common helper functions for hstate_next_node_to_{alloc|free}.
 * We may have allocated or freed a huge page based on a different
 * nodes_allowed previously, so h->next_node_to_{alloc|free} might
 * be outside of *nodes_allowed.  Ensure that we use an allowed
 * node for alloc or free.
 */
static int next_node_allowed(int nid, nodemask_t *nodes_allowed)
{
	nid = next_node(nid, *nodes_allowed);
	if (nid == MAX_NUMNODES)
		nid = first_node(*nodes_allowed);
	VM_BUG_ON(nid >= MAX_NUMNODES);

	return nid;
}

static int get_valid_node_allowed(int nid, nodemask_t *nodes_allowed)
{
	if (!node_isset(nid, *nodes_allowed))
		nid = next_node_allowed(nid, nodes_allowed);
	return nid;
}

/*
 * returns the previously saved node ["this node"] from which to
 * allocate a persistent huge page for the pool and advance the
 * next node from which to allocate, handling wrap at end of node
 * mask.
 */
static int hstate_next_node_to_alloc(struct hstate *h,
					nodemask_t *nodes_allowed)
{
	int nid;

	VM_BUG_ON(!nodes_allowed);

	nid = get_valid_node_allowed(h->next_nid_to_alloc, nodes_allowed);
	h->next_nid_to_alloc = next_node_allowed(nid, nodes_allowed);

	return nid;
}

/*
 * helper for free_pool_huge_page() - return the previously saved
 * node ["this node"] from which to free a huge page.  Advance the
 * next node id whether or not we find a free huge page to free so
 * that the next attempt to free addresses the next node.
 */
static int hstate_next_node_to_free(struct hstate *h, nodemask_t *nodes_allowed)
{
	int nid;

	VM_BUG_ON(!nodes_allowed);

	nid = get_valid_node_allowed(h->next_nid_to_free, nodes_allowed);
	h->next_nid_to_free = next_node_allowed(nid, nodes_allowed);

	return nid;
}

#define for_each_node_mask_to_alloc(hs, nr_nodes, node, mask)		\
	for (nr_nodes = nodes_weight(*mask);				\
		nr_nodes > 0 &&						\
		((node = hstate_next_node_to_alloc(hs, mask)) || 1);	\
		nr_nodes--)

#define for_each_node_mask_to_free(hs, nr_nodes, node, mask)		\
	for (nr_nodes = nodes_weight(*mask);				\
		nr_nodes > 0 &&						\
		((node = hstate_next_node_to_free(hs, mask)) || 1);	\
		nr_nodes--)

#if defined(CONFIG_CMA) && defined(CONFIG_X86_64)
static void destroy_compound_gigantic_page(struct page *page,
					unsigned long order)
{
	int i;
	int nr_pages = 1 << order;
	struct page *p = page + 1;

	for (i = 1; i < nr_pages; i++, p = mem_map_next(p, page, i)) {
		__ClearPageTail(p);
		set_page_refcounted(p);
		p->first_page = NULL;
	}

	set_compound_order(page, 0);
	__ClearPageHead(page);
}

static void free_gigantic_page(struct page *page, unsigned order)
{
	free_contig_range(page_to_pfn(page), 1 << order);
}

static int __alloc_gigantic_page(unsigned long start_pfn,
				unsigned long nr_pages)
{
	unsigned long end_pfn = start_pfn + nr_pages;
	return alloc_contig_range(start_pfn, end_pfn, MIGRATE_MOVABLE);
}

static bool pfn_range_valid_gigantic(unsigned long start_pfn,
				unsigned long nr_pages)
{
	unsigned long i, end_pfn = start_pfn + nr_pages;
	struct page *page;

	for (i = start_pfn; i < end_pfn; i++) {
		if (!pfn_valid(i))
			return false;

		page = pfn_to_page(i);

		if (PageReserved(page))
			return false;

		if (page_count(page) > 0)
			return false;

		if (PageHuge(page))
			return false;
	}

	return true;
}

static bool zone_spans_last_pfn(const struct zone *zone,
			unsigned long start_pfn, unsigned long nr_pages)
{
	unsigned long last_pfn = start_pfn + nr_pages - 1;
	return zone_spans_pfn(zone, last_pfn);
}

static struct page *alloc_gigantic_page(int nid, unsigned order)
{
	unsigned long nr_pages = 1 << order;
	unsigned long ret, pfn, flags;
	struct zone *z;

	z = NODE_DATA(nid)->node_zones;
	for (; z - NODE_DATA(nid)->node_zones < MAX_NR_ZONES; z++) {
		spin_lock_irqsave(&z->lock, flags);

		pfn = ALIGN(z->zone_start_pfn, nr_pages);
		while (zone_spans_last_pfn(z, pfn, nr_pages)) {
			if (pfn_range_valid_gigantic(pfn, nr_pages)) {
				/*
				 * We release the zone lock here because
				 * alloc_contig_range() will also lock the zone
				 * at some point. If there's an allocation
				 * spinning on this lock, it may win the race
				 * and cause alloc_contig_range() to fail...
				 */
				spin_unlock_irqrestore(&z->lock, flags);
				ret = __alloc_gigantic_page(pfn, nr_pages);
				if (!ret)
					return pfn_to_page(pfn);
				spin_lock_irqsave(&z->lock, flags);
			}
			pfn += nr_pages;
		}

		spin_unlock_irqrestore(&z->lock, flags);
	}

	return NULL;
}

static void prep_new_huge_page(struct hstate *h, struct page *page, int nid);
static void prep_compound_gigantic_page(struct page *page, unsigned long order);

static struct page *alloc_fresh_gigantic_page_node(struct hstate *h, int nid)
{
	struct page *page;

	page = alloc_gigantic_page(nid, huge_page_order(h));
	if (page) {
		prep_compound_gigantic_page(page, huge_page_order(h));
		prep_new_huge_page(h, page, nid);
	}

	return page;
}

static int alloc_fresh_gigantic_page(struct hstate *h,
				nodemask_t *nodes_allowed)
{
	struct page *page = NULL;
	int nr_nodes, node;

	for_each_node_mask_to_alloc(h, nr_nodes, node, nodes_allowed) {
		page = alloc_fresh_gigantic_page_node(h, node);
		if (page)
			return 1;
	}

	return 0;
}

static inline bool gigantic_page_supported(void) { return true; }
#else
static inline bool gigantic_page_supported(void) { return false; }
static inline void free_gigantic_page(struct page *page, unsigned order) { }
static inline void destroy_compound_gigantic_page(struct page *page,
						unsigned long order) { }
static inline int alloc_fresh_gigantic_page(struct hstate *h,
					nodemask_t *nodes_allowed) { return 0; }
#endif

static void update_and_free_page(struct hstate *h, struct page *page)
{
	int i;

	if (hstate_is_gigantic(h) && !gigantic_page_supported())
		return;

	h->nr_huge_pages--;
	h->nr_huge_pages_node[page_to_nid(page)]--;
	for (i = 0; i < pages_per_huge_page(h); i++) {
		page[i].flags &= ~(1 << PG_locked | 1 << PG_error |
				1 << PG_referenced | 1 << PG_dirty |
				1 << PG_active | 1 << PG_private |
				1 << PG_writeback);
	}
	VM_BUG_ON_PAGE(hugetlb_cgroup_from_page(page), page);
	set_compound_page_dtor(page, NULL);
	set_page_refcounted(page);
	if (hstate_is_gigantic(h)) {
		destroy_compound_gigantic_page(page, huge_page_order(h));
		free_gigantic_page(page, huge_page_order(h));
	} else {
		arch_release_hugepage(page);
		__free_pages(page, huge_page_order(h));
	}
}

struct hstate *size_to_hstate(unsigned long size)
{
	struct hstate *h;

	for_each_hstate(h) {
		if (huge_page_size(h) == size)
			return h;
	}
	return NULL;
}

void free_huge_page(struct page *page)
{
	/*
	 * Can't pass hstate in here because it is called from the
	 * compound page destructor.
	 */
	struct hstate *h = page_hstate(page);
	int nid = page_to_nid(page);
	struct hugepage_subpool *spool =
		(struct hugepage_subpool *)page_private(page);
	bool restore_reserve;

	set_page_private(page, 0);
	page->mapping = NULL;
	BUG_ON(page_count(page));
	BUG_ON(page_mapcount(page));
	restore_reserve = PagePrivate(page);
	ClearPagePrivate(page);

	spin_lock(&hugetlb_lock);
	hugetlb_cgroup_uncharge_page(hstate_index(h),
				     pages_per_huge_page(h), page);
	if (restore_reserve)
		h->resv_huge_pages++;

	if (h->surplus_huge_pages_node[nid]) {
		/* remove the page from active list */
		list_del(&page->lru);
		update_and_free_page(h, page);
		h->surplus_huge_pages--;
		h->surplus_huge_pages_node[nid]--;
	} else {
		arch_clear_hugepage_flags(page);
		enqueue_huge_page(h, page);
	}
	spin_unlock(&hugetlb_lock);
	hugepage_subpool_put_pages(spool, 1);
}

static void prep_new_huge_page(struct hstate *h, struct page *page, int nid)
{
	INIT_LIST_HEAD(&page->lru);
	set_compound_page_dtor(page, free_huge_page);
	spin_lock(&hugetlb_lock);
	set_hugetlb_cgroup(page, NULL);
	h->nr_huge_pages++;
	h->nr_huge_pages_node[nid]++;
	spin_unlock(&hugetlb_lock);
	put_page(page); /* free it into the hugepage allocator */
}

static void prep_compound_gigantic_page(struct page *page, unsigned long order)
{
	int i;
	int nr_pages = 1 << order;
	struct page *p = page + 1;

	/* we rely on prep_new_huge_page to set the destructor */
	set_compound_order(page, order);
	__SetPageHead(page);
	__ClearPageReserved(page);
	for (i = 1; i < nr_pages; i++, p = mem_map_next(p, page, i)) {
		__SetPageTail(p);
		/*
		 * For gigantic hugepages allocated through bootmem at
		 * boot, it's safer to be consistent with the not-gigantic
		 * hugepages and clear the PG_reserved bit from all tail pages
		 * too.  Otherwse drivers using get_user_pages() to access tail
		 * pages may get the reference counting wrong if they see
		 * PG_reserved set on a tail page (despite the head page not
		 * having PG_reserved set).  Enforcing this consistency between
		 * head and tail pages allows drivers to optimize away a check
		 * on the head page when they need know if put_page() is needed
		 * after get_user_pages().
		 */
		__ClearPageReserved(p);
		set_page_count(p, 0);
		p->first_page = page;
	}
}

/*
 * PageHuge() only returns true for hugetlbfs pages, but not for normal or
 * transparent huge pages.  See the PageTransHuge() documentation for more
 * details.
 */
int PageHuge(struct page *page)
{
	if (!PageCompound(page))
		return 0;

	page = compound_head(page);
	return get_compound_page_dtor(page) == free_huge_page;
}
EXPORT_SYMBOL_GPL(PageHuge);

/*
 * PageHeadHuge() only returns true for hugetlbfs head page, but not for
 * normal or transparent huge pages.
 */
int PageHeadHuge(struct page *page_head)
{
	if (!PageHead(page_head))
		return 0;

	return get_compound_page_dtor(page_head) == free_huge_page;
}

pgoff_t __basepage_index(struct page *page)
{
	struct page *page_head = compound_head(page);
	pgoff_t index = page_index(page_head);
	unsigned long compound_idx;

	if (!PageHuge(page_head))
		return page_index(page);

	if (compound_order(page_head) >= MAX_ORDER)
		compound_idx = page_to_pfn(page) - page_to_pfn(page_head);
	else
		compound_idx = page - page_head;

	return (index << compound_order(page_head)) + compound_idx;
}

static struct page *alloc_fresh_huge_page_node(struct hstate *h, int nid)
{
	struct page *page;

	page = alloc_pages_exact_node(nid,
		htlb_alloc_mask(h)|__GFP_COMP|__GFP_THISNODE|
						__GFP_REPEAT|__GFP_NOWARN,
		huge_page_order(h));
	if (page) {
		if (arch_prepare_hugepage(page)) {
			__free_pages(page, huge_page_order(h));
			return NULL;
		}
		prep_new_huge_page(h, page, nid);
	}

	return page;
}

static int alloc_fresh_huge_page(struct hstate *h, nodemask_t *nodes_allowed)
{
	struct page *page;
	int nr_nodes, node;
	int ret = 0;

	for_each_node_mask_to_alloc(h, nr_nodes, node, nodes_allowed) {
		page = alloc_fresh_huge_page_node(h, node);
		if (page) {
			ret = 1;
			break;
		}
	}

	if (ret)
		count_vm_event(HTLB_BUDDY_PGALLOC);
	else
		count_vm_event(HTLB_BUDDY_PGALLOC_FAIL);

	return ret;
}

/*
 * Free huge page from pool from next node to free.
 * Attempt to keep persistent huge pages more or less
 * balanced over allowed nodes.
 * Called with hugetlb_lock locked.
 */
static int free_pool_huge_page(struct hstate *h, nodemask_t *nodes_allowed,
							 bool acct_surplus)
{
	int nr_nodes, node;
	int ret = 0;

	for_each_node_mask_to_free(h, nr_nodes, node, nodes_allowed) {
		/*
		 * If we're returning unused surplus pages, only examine
		 * nodes with surplus pages.
		 */
		if ((!acct_surplus || h->surplus_huge_pages_node[node]) &&
		    !list_empty(&h->hugepage_freelists[node])) {
			struct page *page =
				list_entry(h->hugepage_freelists[node].next,
					  struct page, lru);
			list_del(&page->lru);
			h->free_huge_pages--;
			h->free_huge_pages_node[node]--;
			if (acct_surplus) {
				h->surplus_huge_pages--;
				h->surplus_huge_pages_node[node]--;
			}
			update_and_free_page(h, page);
			ret = 1;
			break;
		}
	}

	return ret;
}

/*
 * Dissolve a given free hugepage into free buddy pages. This function does
 * nothing for in-use (including surplus) hugepages.
 */
static void dissolve_free_huge_page(struct page *page)
{
	spin_lock(&hugetlb_lock);
	if (PageHuge(page) && !page_count(page)) {
		struct hstate *h = page_hstate(page);
		int nid = page_to_nid(page);
		list_del(&page->lru);
		h->free_huge_pages--;
		h->free_huge_pages_node[nid]--;
		update_and_free_page(h, page);
	}
	spin_unlock(&hugetlb_lock);
}

/*
 * Dissolve free hugepages in a given pfn range. Used by memory hotplug to
 * make specified memory blocks removable from the system.
 * Note that start_pfn should aligned with (minimum) hugepage size.
 */
void dissolve_free_huge_pages(unsigned long start_pfn, unsigned long end_pfn)
{
	unsigned int order = 8 * sizeof(void *);
	unsigned long pfn;
	struct hstate *h;

	if (!hugepages_supported())
		return;

	/* Set scan step to minimum hugepage size */
	for_each_hstate(h)
		if (order > huge_page_order(h))
			order = huge_page_order(h);
	VM_BUG_ON(!IS_ALIGNED(start_pfn, 1 << order));
	for (pfn = start_pfn; pfn < end_pfn; pfn += 1 << order)
		dissolve_free_huge_page(pfn_to_page(pfn));
}

static struct page *alloc_buddy_huge_page(struct hstate *h, int nid)
{
	struct page *page;
	unsigned int r_nid;

	if (hstate_is_gigantic(h))
		return NULL;

	/*
	 * Assume we will successfully allocate the surplus page to
	 * prevent racing processes from causing the surplus to exceed
	 * overcommit
	 *
	 * This however introduces a different race, where a process B
	 * tries to grow the static hugepage pool while alloc_pages() is
	 * called by process A. B will only examine the per-node
	 * counters in determining if surplus huge pages can be
	 * converted to normal huge pages in adjust_pool_surplus(). A
	 * won't be able to increment the per-node counter, until the
	 * lock is dropped by B, but B doesn't drop hugetlb_lock until
	 * no more huge pages can be converted from surplus to normal
	 * state (and doesn't try to convert again). Thus, we have a
	 * case where a surplus huge page exists, the pool is grown, and
	 * the surplus huge page still exists after, even though it
	 * should just have been converted to a normal huge page. This
	 * does not leak memory, though, as the hugepage will be freed
	 * once it is out of use. It also does not allow the counters to
	 * go out of whack in adjust_pool_surplus() as we don't modify
	 * the node values until we've gotten the hugepage and only the
	 * per-node value is checked there.
	 */
	spin_lock(&hugetlb_lock);
	if (h->surplus_huge_pages >= h->nr_overcommit_huge_pages) {
		spin_unlock(&hugetlb_lock);
		return NULL;
	} else {
		h->nr_huge_pages++;
		h->surplus_huge_pages++;
	}
	spin_unlock(&hugetlb_lock);

	if (nid == NUMA_NO_NODE)
		page = alloc_pages(htlb_alloc_mask(h)|__GFP_COMP|
				   __GFP_REPEAT|__GFP_NOWARN,
				   huge_page_order(h));
	else
		page = alloc_pages_exact_node(nid,
			htlb_alloc_mask(h)|__GFP_COMP|__GFP_THISNODE|
			__GFP_REPEAT|__GFP_NOWARN, huge_page_order(h));

	if (page && arch_prepare_hugepage(page)) {
		__free_pages(page, huge_page_order(h));
		page = NULL;
	}

	spin_lock(&hugetlb_lock);
	if (page) {
		INIT_LIST_HEAD(&page->lru);
		r_nid = page_to_nid(page);
		set_compound_page_dtor(page, free_huge_page);
		set_hugetlb_cgroup(page, NULL);
		/*
		 * We incremented the global counters already
		 */
		h->nr_huge_pages_node[r_nid]++;
		h->surplus_huge_pages_node[r_nid]++;
		__count_vm_event(HTLB_BUDDY_PGALLOC);
	} else {
		h->nr_huge_pages--;
		h->surplus_huge_pages--;
		__count_vm_event(HTLB_BUDDY_PGALLOC_FAIL);
	}
	spin_unlock(&hugetlb_lock);

	return page;
}

/*
 * This allocation function is useful in the context where vma is irrelevant.
 * E.g. soft-offlining uses this function because it only cares physical
 * address of error page.
 */
struct page *alloc_huge_page_node(struct hstate *h, int nid)
{
	struct page *page = NULL;

	spin_lock(&hugetlb_lock);
	if (h->free_huge_pages - h->resv_huge_pages > 0)
		page = dequeue_huge_page_node(h, nid);
	spin_unlock(&hugetlb_lock);

	if (!page)
		page = alloc_buddy_huge_page(h, nid);

	return page;
}

/*
 * Increase the hugetlb pool such that it can accommodate a reservation
 * of size 'delta'.
 */
static int gather_surplus_pages(struct hstate *h, int delta)
{
	struct list_head surplus_list;
	struct page *page, *tmp;
	int ret, i;
	int needed, allocated;
	bool alloc_ok = true;

	needed = (h->resv_huge_pages + delta) - h->free_huge_pages;
	if (needed <= 0) {
		h->resv_huge_pages += delta;
		return 0;
	}

	allocated = 0;
	INIT_LIST_HEAD(&surplus_list);

	ret = -ENOMEM;
retry:
	spin_unlock(&hugetlb_lock);
	for (i = 0; i < needed; i++) {
		page = alloc_buddy_huge_page(h, NUMA_NO_NODE);
		if (!page) {
			alloc_ok = false;
			break;
		}
		list_add(&page->lru, &surplus_list);
	}
	allocated += i;

	/*
	 * After retaking hugetlb_lock, we need to recalculate 'needed'
	 * because either resv_huge_pages or free_huge_pages may have changed.
	 */
	spin_lock(&hugetlb_lock);
	needed = (h->resv_huge_pages + delta) -
			(h->free_huge_pages + allocated);
	if (needed > 0) {
		if (alloc_ok)
			goto retry;
		/*
		 * We were not able to allocate enough pages to
		 * satisfy the entire reservation so we free what
		 * we've allocated so far.
		 */
		goto free;
	}
	/*
	 * The surplus_list now contains _at_least_ the number of extra pages
	 * needed to accommodate the reservation.  Add the appropriate number
	 * of pages to the hugetlb pool and free the extras back to the buddy
	 * allocator.  Commit the entire reservation here to prevent another
	 * process from stealing the pages as they are added to the pool but
	 * before they are reserved.
	 */
	needed += allocated;
	h->resv_huge_pages += delta;
	ret = 0;

	/* Free the needed pages to the hugetlb pool */
	list_for_each_entry_safe(page, tmp, &surplus_list, lru) {
		if ((--needed) < 0)
			break;
		/*
		 * This page is now managed by the hugetlb allocator and has
		 * no users -- drop the buddy allocator's reference.
		 */
		put_page_testzero(page);
		VM_BUG_ON_PAGE(page_count(page), page);
		enqueue_huge_page(h, page);
	}
free:
	spin_unlock(&hugetlb_lock);

	/* Free unnecessary surplus pages to the buddy allocator */
	list_for_each_entry_safe(page, tmp, &surplus_list, lru)
		put_page(page);
	spin_lock(&hugetlb_lock);

	return ret;
}

/*
 * When releasing a hugetlb pool reservation, any surplus pages that were
 * allocated to satisfy the reservation must be explicitly freed if they were
 * never used.
 * Called with hugetlb_lock held.
 */
static void return_unused_surplus_pages(struct hstate *h,
					unsigned long unused_resv_pages)
{
	unsigned long nr_pages;

	/* Uncommit the reservation */
	h->resv_huge_pages -= unused_resv_pages;

	/* Cannot return gigantic pages currently */
	if (hstate_is_gigantic(h))
		return;

	nr_pages = min(unused_resv_pages, h->surplus_huge_pages);

	/*
	 * We want to release as many surplus pages as possible, spread
	 * evenly across all nodes with memory. Iterate across these nodes
	 * until we can no longer free unreserved surplus pages. This occurs
	 * when the nodes with surplus pages have no free pages.
	 * free_pool_huge_page() will balance the the freed pages across the
	 * on-line nodes with memory and will handle the hstate accounting.
	 */
	while (nr_pages--) {
		if (!free_pool_huge_page(h, &node_states[N_MEMORY], 1))
			break;
		cond_resched_lock(&hugetlb_lock);
	}
}

/*
 * Determine if the huge page at addr within the vma has an associated
 * reservation.  Where it does not we will need to logically increase
 * reservation and actually increase subpool usage before an allocation
 * can occur.  Where any new reservation would be required the
 * reservation change is prepared, but not committed.  Once the page
 * has been allocated from the subpool and instantiated the change should
 * be committed via vma_commit_reservation.  No action is required on
 * failure.
 */
static long vma_needs_reservation(struct hstate *h,
			struct vm_area_struct *vma, unsigned long addr)
{
	struct resv_map *resv;
	pgoff_t idx;
	long chg;

	resv = vma_resv_map(vma);
	if (!resv)
		return 1;

	idx = vma_hugecache_offset(h, vma, addr);
	chg = region_chg(resv, idx, idx + 1);

	if (vma->vm_flags & VM_MAYSHARE)
		return chg;
	else
		return chg < 0 ? chg : 0;
}
static void vma_commit_reservation(struct hstate *h,
			struct vm_area_struct *vma, unsigned long addr)
{
	struct resv_map *resv;
	pgoff_t idx;

	resv = vma_resv_map(vma);
	if (!resv)
		return;

	idx = vma_hugecache_offset(h, vma, addr);
	region_add(resv, idx, idx + 1);
}

static struct page *alloc_huge_page(struct vm_area_struct *vma,
				    unsigned long addr, int avoid_reserve)
{
	struct hugepage_subpool *spool = subpool_vma(vma);
	struct hstate *h = hstate_vma(vma);
	struct page *page;
	long chg;
	int ret, idx;
	struct hugetlb_cgroup *h_cg;

	idx = hstate_index(h);
	/*
	 * Processes that did not create the mapping will have no
	 * reserves and will not have accounted against subpool
	 * limit. Check that the subpool limit can be made before
	 * satisfying the allocation MAP_NORESERVE mappings may also
	 * need pages and subpool limit allocated allocated if no reserve
	 * mapping overlaps.
	 */
	chg = vma_needs_reservation(h, vma, addr);
	if (chg < 0)
		return ERR_PTR(-ENOMEM);
	if (chg || avoid_reserve)
		if (hugepage_subpool_get_pages(spool, 1))
			return ERR_PTR(-ENOSPC);

	ret = hugetlb_cgroup_charge_cgroup(idx, pages_per_huge_page(h), &h_cg);
	if (ret)
		goto out_subpool_put;

	spin_lock(&hugetlb_lock);
	page = dequeue_huge_page_vma(h, vma, addr, avoid_reserve, chg);
	if (!page) {
		spin_unlock(&hugetlb_lock);
		page = alloc_buddy_huge_page(h, NUMA_NO_NODE);
		if (!page)
			goto out_uncharge_cgroup;

		spin_lock(&hugetlb_lock);
		list_move(&page->lru, &h->hugepage_activelist);
		/* Fall through */
	}
	hugetlb_cgroup_commit_charge(idx, pages_per_huge_page(h), h_cg, page);
	spin_unlock(&hugetlb_lock);

	set_page_private(page, (unsigned long)spool);

	vma_commit_reservation(h, vma, addr);
	return page;

out_uncharge_cgroup:
	hugetlb_cgroup_uncharge_cgroup(idx, pages_per_huge_page(h), h_cg);
out_subpool_put:
	if (chg || avoid_reserve)
		hugepage_subpool_put_pages(spool, 1);
	return ERR_PTR(-ENOSPC);
}

/*
 * alloc_huge_page()'s wrapper which simply returns the page if allocation
 * succeeds, otherwise NULL. This function is called from new_vma_page(),
 * where no ERR_VALUE is expected to be returned.
 */
struct page *alloc_huge_page_noerr(struct vm_area_struct *vma,
				unsigned long addr, int avoid_reserve)
{
	struct page *page = alloc_huge_page(vma, addr, avoid_reserve);
	if (IS_ERR(page))
		page = NULL;
	return page;
}

int __weak alloc_bootmem_huge_page(struct hstate *h)
{
	struct huge_bootmem_page *m;
	int nr_nodes, node;

	for_each_node_mask_to_alloc(h, nr_nodes, node, &node_states[N_MEMORY]) {
		void *addr;

		addr = memblock_virt_alloc_try_nid_nopanic(
				huge_page_size(h), huge_page_size(h),
				0, BOOTMEM_ALLOC_ACCESSIBLE, node);
		if (addr) {
			/*
			 * Use the beginning of the huge page to store the
			 * huge_bootmem_page struct (until gather_bootmem
			 * puts them into the mem_map).
			 */
			m = addr;
			goto found;
		}
	}
	return 0;

found:
	BUG_ON((unsigned long)virt_to_phys(m) & (huge_page_size(h) - 1));
	/* Put them into a private list first because mem_map is not up yet */
	list_add(&m->list, &huge_boot_pages);
	m->hstate = h;
	return 1;
}

static void __init prep_compound_huge_page(struct page *page, int order)
{
	if (unlikely(order > (MAX_ORDER - 1)))
		prep_compound_gigantic_page(page, order);
	else
		prep_compound_page(page, order);
}

/* Put bootmem huge pages into the standard lists after mem_map is up */
static void __init gather_bootmem_prealloc(void)
{
	struct huge_bootmem_page *m;

	list_for_each_entry(m, &huge_boot_pages, list) {
		struct hstate *h = m->hstate;
		struct page *page;

#ifdef CONFIG_HIGHMEM
		page = pfn_to_page(m->phys >> PAGE_SHIFT);
		memblock_free_late(__pa(m),
				   sizeof(struct huge_bootmem_page));
#else
		page = virt_to_page(m);
#endif
		WARN_ON(page_count(page) != 1);
		prep_compound_huge_page(page, h->order);
		WARN_ON(PageReserved(page));
		prep_new_huge_page(h, page, page_to_nid(page));
		/*
		 * If we had gigantic hugepages allocated at boot time, we need
		 * to restore the 'stolen' pages to totalram_pages in order to
		 * fix confusing memory reports from free(1) and another
		 * side-effects, like CommitLimit going negative.
		 */
		if (hstate_is_gigantic(h))
			adjust_managed_page_count(page, 1 << h->order);
	}
}

static void __init hugetlb_hstate_alloc_pages(struct hstate *h)
{
	unsigned long i;

	for (i = 0; i < h->max_huge_pages; ++i) {
		if (hstate_is_gigantic(h)) {
			if (!alloc_bootmem_huge_page(h))
				break;
		} else if (!alloc_fresh_huge_page(h,
					 &node_states[N_MEMORY]))
			break;
	}
	h->max_huge_pages = i;
}

static void __init hugetlb_init_hstates(void)
{
	struct hstate *h;

	for_each_hstate(h) {
		/* oversize hugepages were init'ed in early boot */
		if (!hstate_is_gigantic(h))
			hugetlb_hstate_alloc_pages(h);
	}
}

static char * __init memfmt(char *buf, unsigned long n)
{
	if (n >= (1UL << 30))
		sprintf(buf, "%lu GB", n >> 30);
	else if (n >= (1UL << 20))
		sprintf(buf, "%lu MB", n >> 20);
	else
		sprintf(buf, "%lu KB", n >> 10);
	return buf;
}

static void __init report_hugepages(void)
{
	struct hstate *h;

	for_each_hstate(h) {
		char buf[32];
		pr_info("HugeTLB registered %s page size, pre-allocated %ld pages\n",
			memfmt(buf, huge_page_size(h)),
			h->free_huge_pages);
	}
}

#ifdef CONFIG_HIGHMEM
static void try_to_free_low(struct hstate *h, unsigned long count,
						nodemask_t *nodes_allowed)
{
	int i;

	if (hstate_is_gigantic(h))
		return;

	for_each_node_mask(i, *nodes_allowed) {
		struct page *page, *next;
		struct list_head *freel = &h->hugepage_freelists[i];
		list_for_each_entry_safe(page, next, freel, lru) {
			if (count >= h->nr_huge_pages)
				return;
			if (PageHighMem(page))
				continue;
			list_del(&page->lru);
			update_and_free_page(h, page);
			h->free_huge_pages--;
			h->free_huge_pages_node[page_to_nid(page)]--;
		}
	}
}
#else
static inline void try_to_free_low(struct hstate *h, unsigned long count,
						nodemask_t *nodes_allowed)
{
}
#endif

/*
 * Increment or decrement surplus_huge_pages.  Keep node-specific counters
 * balanced by operating on them in a round-robin fashion.
 * Returns 1 if an adjustment was made.
 */
static int adjust_pool_surplus(struct hstate *h, nodemask_t *nodes_allowed,
				int delta)
{
	int nr_nodes, node;

	VM_BUG_ON(delta != -1 && delta != 1);

	if (delta < 0) {
		for_each_node_mask_to_alloc(h, nr_nodes, node, nodes_allowed) {
			if (h->surplus_huge_pages_node[node])
				goto found;
		}
	} else {
		for_each_node_mask_to_free(h, nr_nodes, node, nodes_allowed) {
			if (h->surplus_huge_pages_node[node] <
					h->nr_huge_pages_node[node])
				goto found;
		}
	}
	return 0;

found:
	h->surplus_huge_pages += delta;
	h->surplus_huge_pages_node[node] += delta;
	return 1;
}

#define persistent_huge_pages(h) (h->nr_huge_pages - h->surplus_huge_pages)
static unsigned long set_max_huge_pages(struct hstate *h, unsigned long count,
						nodemask_t *nodes_allowed)
{
	unsigned long min_count, ret;

	if (hstate_is_gigantic(h) && !gigantic_page_supported())
		return h->max_huge_pages;

	/*
	 * Increase the pool size
	 * First take pages out of surplus state.  Then make up the
	 * remaining difference by allocating fresh huge pages.
	 *
	 * We might race with alloc_buddy_huge_page() here and be unable
	 * to convert a surplus huge page to a normal huge page. That is
	 * not critical, though, it just means the overall size of the
	 * pool might be one hugepage larger than it needs to be, but
	 * within all the constraints specified by the sysctls.
	 */
	spin_lock(&hugetlb_lock);
	while (h->surplus_huge_pages && count > persistent_huge_pages(h)) {
		if (!adjust_pool_surplus(h, nodes_allowed, -1))
			break;
	}

	while (count > persistent_huge_pages(h)) {
		/*
		 * If this allocation races such that we no longer need the
		 * page, free_huge_page will handle it by freeing the page
		 * and reducing the surplus.
		 */
		spin_unlock(&hugetlb_lock);
		if (hstate_is_gigantic(h))
			ret = alloc_fresh_gigantic_page(h, nodes_allowed);
		else
			ret = alloc_fresh_huge_page(h, nodes_allowed);
		spin_lock(&hugetlb_lock);
		if (!ret)
			goto out;

		/* Bail for signals. Probably ctrl-c from user */
		if (signal_pending(current))
			goto out;
	}

	/*
	 * Decrease the pool size
	 * First return free pages to the buddy allocator (being careful
	 * to keep enough around to satisfy reservations).  Then place
	 * pages into surplus state as needed so the pool will shrink
	 * to the desired size as pages become free.
	 *
	 * By placing pages into the surplus state independent of the
	 * overcommit value, we are allowing the surplus pool size to
	 * exceed overcommit. There are few sane options here. Since
	 * alloc_buddy_huge_page() is checking the global counter,
	 * though, we'll note that we're not allowed to exceed surplus
	 * and won't grow the pool anywhere else. Not until one of the
	 * sysctls are changed, or the surplus pages go out of use.
	 */
	min_count = h->resv_huge_pages + h->nr_huge_pages - h->free_huge_pages;
	min_count = max(count, min_count);
	try_to_free_low(h, min_count, nodes_allowed);
	while (min_count < persistent_huge_pages(h)) {
		if (!free_pool_huge_page(h, nodes_allowed, 0))
			break;
		cond_resched_lock(&hugetlb_lock);
	}
	while (count < persistent_huge_pages(h)) {
		if (!adjust_pool_surplus(h, nodes_allowed, 1))
			break;
	}
out:
	ret = persistent_huge_pages(h);
	spin_unlock(&hugetlb_lock);
	return ret;
}

#define HSTATE_ATTR_RO(_name) \
	static struct kobj_attribute _name##_attr = __ATTR_RO(_name)

#define HSTATE_ATTR(_name) \
	static struct kobj_attribute _name##_attr = \
		__ATTR(_name, 0644, _name##_show, _name##_store)

static struct kobject *hugepages_kobj;
static struct kobject *hstate_kobjs[HUGE_MAX_HSTATE];

static struct hstate *kobj_to_node_hstate(struct kobject *kobj, int *nidp);

static struct hstate *kobj_to_hstate(struct kobject *kobj, int *nidp)
{
	int i;

	for (i = 0; i < HUGE_MAX_HSTATE; i++)
		if (hstate_kobjs[i] == kobj) {
			if (nidp)
				*nidp = NUMA_NO_NODE;
			return &hstates[i];
		}

	return kobj_to_node_hstate(kobj, nidp);
}

static ssize_t nr_hugepages_show_common(struct kobject *kobj,
					struct kobj_attribute *attr, char *buf)
{
	struct hstate *h;
	unsigned long nr_huge_pages;
	int nid;

	h = kobj_to_hstate(kobj, &nid);
	if (nid == NUMA_NO_NODE)
		nr_huge_pages = h->nr_huge_pages;
	else
		nr_huge_pages = h->nr_huge_pages_node[nid];

	return sprintf(buf, "%lu\n", nr_huge_pages);
}

static ssize_t __nr_hugepages_store_common(bool obey_mempolicy,
					   struct hstate *h, int nid,
					   unsigned long count, size_t len)
{
	int err;
	NODEMASK_ALLOC(nodemask_t, nodes_allowed, GFP_KERNEL | __GFP_NORETRY);

	if (hstate_is_gigantic(h) && !gigantic_page_supported()) {
		err = -EINVAL;
		goto out;
	}

	if (nid == NUMA_NO_NODE) {
		/*
		 * global hstate attribute
		 */
		if (!(obey_mempolicy &&
				init_nodemask_of_mempolicy(nodes_allowed))) {
			NODEMASK_FREE(nodes_allowed);
			nodes_allowed = &node_states[N_MEMORY];
		}
	} else if (nodes_allowed) {
		/*
		 * per node hstate attribute: adjust count to global,
		 * but restrict alloc/free to the specified node.
		 */
		count += h->nr_huge_pages - h->nr_huge_pages_node[nid];
		init_nodemask_of_node(nodes_allowed, nid);
	} else
		nodes_allowed = &node_states[N_MEMORY];

	h->max_huge_pages = set_max_huge_pages(h, count, nodes_allowed);

	if (nodes_allowed != &node_states[N_MEMORY])
		NODEMASK_FREE(nodes_allowed);

	return len;
out:
	NODEMASK_FREE(nodes_allowed);
	return err;
}

static ssize_t nr_hugepages_store_common(bool obey_mempolicy,
					 struct kobject *kobj, const char *buf,
					 size_t len)
{
	struct hstate *h;
	unsigned long count;
	int nid;
	int err;

	err = kstrtoul(buf, 10, &count);
	if (err)
		return err;

	h = kobj_to_hstate(kobj, &nid);
	return __nr_hugepages_store_common(obey_mempolicy, h, nid, count, len);
}

static ssize_t nr_hugepages_show(struct kobject *kobj,
				       struct kobj_attribute *attr, char *buf)
{
	return nr_hugepages_show_common(kobj, attr, buf);
}

static ssize_t nr_hugepages_store(struct kobject *kobj,
	       struct kobj_attribute *attr, const char *buf, size_t len)
{
	return nr_hugepages_store_common(false, kobj, buf, len);
}
HSTATE_ATTR(nr_hugepages);

#ifdef CONFIG_NUMA

/*
 * hstate attribute for optionally mempolicy-based constraint on persistent
 * huge page alloc/free.
 */
static ssize_t nr_hugepages_mempolicy_show(struct kobject *kobj,
				       struct kobj_attribute *attr, char *buf)
{
	return nr_hugepages_show_common(kobj, attr, buf);
}

static ssize_t nr_hugepages_mempolicy_store(struct kobject *kobj,
	       struct kobj_attribute *attr, const char *buf, size_t len)
{
	return nr_hugepages_store_common(true, kobj, buf, len);
}
HSTATE_ATTR(nr_hugepages_mempolicy);
#endif


static ssize_t nr_overcommit_hugepages_show(struct kobject *kobj,
					struct kobj_attribute *attr, char *buf)
{
	struct hstate *h = kobj_to_hstate(kobj, NULL);
	return sprintf(buf, "%lu\n", h->nr_overcommit_huge_pages);
}

static ssize_t nr_overcommit_hugepages_store(struct kobject *kobj,
		struct kobj_attribute *attr, const char *buf, size_t count)
{
	int err;
	unsigned long input;
	struct hstate *h = kobj_to_hstate(kobj, NULL);

	if (hstate_is_gigantic(h))
		return -EINVAL;

	err = kstrtoul(buf, 10, &input);
	if (err)
		return err;

	spin_lock(&hugetlb_lock);
	h->nr_overcommit_huge_pages = input;
	spin_unlock(&hugetlb_lock);

	return count;
}
HSTATE_ATTR(nr_overcommit_hugepages);

static ssize_t free_hugepages_show(struct kobject *kobj,
					struct kobj_attribute *attr, char *buf)
{
	struct hstate *h;
	unsigned long free_huge_pages;
	int nid;

	h = kobj_to_hstate(kobj, &nid);
	if (nid == NUMA_NO_NODE)
		free_huge_pages = h->free_huge_pages;
	else
		free_huge_pages = h->free_huge_pages_node[nid];

	return sprintf(buf, "%lu\n", free_huge_pages);
}
HSTATE_ATTR_RO(free_hugepages);

static ssize_t resv_hugepages_show(struct kobject *kobj,
					struct kobj_attribute *attr, char *buf)
{
	struct hstate *h = kobj_to_hstate(kobj, NULL);
	return sprintf(buf, "%lu\n", h->resv_huge_pages);
}
HSTATE_ATTR_RO(resv_hugepages);

static ssize_t surplus_hugepages_show(struct kobject *kobj,
					struct kobj_attribute *attr, char *buf)
{
	struct hstate *h;
	unsigned long surplus_huge_pages;
	int nid;

	h = kobj_to_hstate(kobj, &nid);
	if (nid == NUMA_NO_NODE)
		surplus_huge_pages = h->surplus_huge_pages;
	else
		surplus_huge_pages = h->surplus_huge_pages_node[nid];

	return sprintf(buf, "%lu\n", surplus_huge_pages);
}
HSTATE_ATTR_RO(surplus_hugepages);

static struct attribute *hstate_attrs[] = {
	&nr_hugepages_attr.attr,
	&nr_overcommit_hugepages_attr.attr,
	&free_hugepages_attr.attr,
	&resv_hugepages_attr.attr,
	&surplus_hugepages_attr.attr,
#ifdef CONFIG_NUMA
	&nr_hugepages_mempolicy_attr.attr,
#endif
	NULL,
};

static struct attribute_group hstate_attr_group = {
	.attrs = hstate_attrs,
};

static int hugetlb_sysfs_add_hstate(struct hstate *h, struct kobject *parent,
				    struct kobject **hstate_kobjs,
				    struct attribute_group *hstate_attr_group)
{
	int retval;
	int hi = hstate_index(h);

	hstate_kobjs[hi] = kobject_create_and_add(h->name, parent);
	if (!hstate_kobjs[hi])
		return -ENOMEM;

	retval = sysfs_create_group(hstate_kobjs[hi], hstate_attr_group);
	if (retval)
		kobject_put(hstate_kobjs[hi]);

	return retval;
}

static void __init hugetlb_sysfs_init(void)
{
	struct hstate *h;
	int err;

	hugepages_kobj = kobject_create_and_add("hugepages", mm_kobj);
	if (!hugepages_kobj)
		return;

	for_each_hstate(h) {
		err = hugetlb_sysfs_add_hstate(h, hugepages_kobj,
					 hstate_kobjs, &hstate_attr_group);
		if (err)
			pr_err("Hugetlb: Unable to add hstate %s", h->name);
	}
}

#ifdef CONFIG_NUMA

/*
 * node_hstate/s - associate per node hstate attributes, via their kobjects,
 * with node devices in node_devices[] using a parallel array.  The array
 * index of a node device or _hstate == node id.
 * This is here to avoid any static dependency of the node device driver, in
 * the base kernel, on the hugetlb module.
 */
struct node_hstate {
	struct kobject		*hugepages_kobj;
	struct kobject		*hstate_kobjs[HUGE_MAX_HSTATE];
};
struct node_hstate node_hstates[MAX_NUMNODES];

/*
 * A subset of global hstate attributes for node devices
 */
static struct attribute *per_node_hstate_attrs[] = {
	&nr_hugepages_attr.attr,
	&free_hugepages_attr.attr,
	&surplus_hugepages_attr.attr,
	NULL,
};

static struct attribute_group per_node_hstate_attr_group = {
	.attrs = per_node_hstate_attrs,
};

/*
 * kobj_to_node_hstate - lookup global hstate for node device hstate attr kobj.
 * Returns node id via non-NULL nidp.
 */
static struct hstate *kobj_to_node_hstate(struct kobject *kobj, int *nidp)
{
	int nid;

	for (nid = 0; nid < nr_node_ids; nid++) {
		struct node_hstate *nhs = &node_hstates[nid];
		int i;
		for (i = 0; i < HUGE_MAX_HSTATE; i++)
			if (nhs->hstate_kobjs[i] == kobj) {
				if (nidp)
					*nidp = nid;
				return &hstates[i];
			}
	}

	BUG();
	return NULL;
}

/*
 * Unregister hstate attributes from a single node device.
 * No-op if no hstate attributes attached.
 */
static void hugetlb_unregister_node(struct node *node)
{
	struct hstate *h;
	struct node_hstate *nhs = &node_hstates[node->dev.id];

	if (!nhs->hugepages_kobj)
		return;		/* no hstate attributes */

	for_each_hstate(h) {
		int idx = hstate_index(h);
		if (nhs->hstate_kobjs[idx]) {
			kobject_put(nhs->hstate_kobjs[idx]);
			nhs->hstate_kobjs[idx] = NULL;
		}
	}

	kobject_put(nhs->hugepages_kobj);
	nhs->hugepages_kobj = NULL;
}

/*
 * hugetlb module exit:  unregister hstate attributes from node devices
 * that have them.
 */
static void hugetlb_unregister_all_nodes(void)
{
	int nid;

	/*
	 * disable node device registrations.
	 */
	register_hugetlbfs_with_node(NULL, NULL);

	/*
	 * remove hstate attributes from any nodes that have them.
	 */
	for (nid = 0; nid < nr_node_ids; nid++)
		hugetlb_unregister_node(node_devices[nid]);
}

/*
 * Register hstate attributes for a single node device.
 * No-op if attributes already registered.
 */
static void hugetlb_register_node(struct node *node)
{
	struct hstate *h;
	struct node_hstate *nhs = &node_hstates[node->dev.id];
	int err;

	if (nhs->hugepages_kobj)
		return;		/* already allocated */

	nhs->hugepages_kobj = kobject_create_and_add("hugepages",
							&node->dev.kobj);
	if (!nhs->hugepages_kobj)
		return;

	for_each_hstate(h) {
		err = hugetlb_sysfs_add_hstate(h, nhs->hugepages_kobj,
						nhs->hstate_kobjs,
						&per_node_hstate_attr_group);
		if (err) {
			pr_err("Hugetlb: Unable to add hstate %s for node %d\n",
				h->name, node->dev.id);
			hugetlb_unregister_node(node);
			break;
		}
	}
}

/*
 * hugetlb init time:  register hstate attributes for all registered node
 * devices of nodes that have memory.  All on-line nodes should have
 * registered their associated device by this time.
 */
static void hugetlb_register_all_nodes(void)
{
	int nid;

	for_each_node_state(nid, N_MEMORY) {
		struct node *node = node_devices[nid];
		if (node->dev.id == nid)
			hugetlb_register_node(node);
	}

	/*
	 * Let the node device driver know we're here so it can
	 * [un]register hstate attributes on node hotplug.
	 */
	register_hugetlbfs_with_node(hugetlb_register_node,
				     hugetlb_unregister_node);
}
#else	/* !CONFIG_NUMA */

static struct hstate *kobj_to_node_hstate(struct kobject *kobj, int *nidp)
{
	BUG();
	if (nidp)
		*nidp = -1;
	return NULL;
}

static void hugetlb_unregister_all_nodes(void) { }

static void hugetlb_register_all_nodes(void) { }

#endif

static void __exit hugetlb_exit(void)
{
	struct hstate *h;

	hugetlb_unregister_all_nodes();

	for_each_hstate(h) {
		kobject_put(hstate_kobjs[hstate_index(h)]);
	}

	kobject_put(hugepages_kobj);
	kfree(htlb_fault_mutex_table);
}
module_exit(hugetlb_exit);

static int __init hugetlb_init(void)
{
	int i;

	if (!hugepages_supported())
		return 0;

	if (!size_to_hstate(default_hstate_size)) {
		default_hstate_size = HPAGE_SIZE;
		if (!size_to_hstate(default_hstate_size))
			hugetlb_add_hstate(HUGETLB_PAGE_ORDER);
	}
	default_hstate_idx = hstate_index(size_to_hstate(default_hstate_size));
	if (default_hstate_max_huge_pages)
		default_hstate.max_huge_pages = default_hstate_max_huge_pages;

	hugetlb_init_hstates();
	gather_bootmem_prealloc();
	report_hugepages();

	hugetlb_sysfs_init();
	hugetlb_register_all_nodes();
	hugetlb_cgroup_file_init();

#ifdef CONFIG_SMP
	num_fault_mutexes = roundup_pow_of_two(8 * num_possible_cpus());
#else
	num_fault_mutexes = 1;
#endif
	htlb_fault_mutex_table =
		kmalloc(sizeof(struct mutex) * num_fault_mutexes, GFP_KERNEL);
	BUG_ON(!htlb_fault_mutex_table);

	for (i = 0; i < num_fault_mutexes; i++)
		mutex_init(&htlb_fault_mutex_table[i]);
	return 0;
}
module_init(hugetlb_init);

/* Should be called on processing a hugepagesz=... option */
void __init hugetlb_add_hstate(unsigned order)
{
	struct hstate *h;
	unsigned long i;

	if (size_to_hstate(PAGE_SIZE << order)) {
		pr_warning("hugepagesz= specified twice, ignoring\n");
		return;
	}
	BUG_ON(hugetlb_max_hstate >= HUGE_MAX_HSTATE);
	BUG_ON(order == 0);
	h = &hstates[hugetlb_max_hstate++];
	h->order = order;
	h->mask = ~((1ULL << (order + PAGE_SHIFT)) - 1);
	h->nr_huge_pages = 0;
	h->free_huge_pages = 0;
	for (i = 0; i < MAX_NUMNODES; ++i)
		INIT_LIST_HEAD(&h->hugepage_freelists[i]);
	INIT_LIST_HEAD(&h->hugepage_activelist);
	h->next_nid_to_alloc = first_node(node_states[N_MEMORY]);
	h->next_nid_to_free = first_node(node_states[N_MEMORY]);
	snprintf(h->name, HSTATE_NAME_LEN, "hugepages-%lukB",
					huge_page_size(h)/1024);

	parsed_hstate = h;
}

static int __init hugetlb_nrpages_setup(char *s)
{
	unsigned long *mhp;
	static unsigned long *last_mhp;

	/*
	 * !hugetlb_max_hstate means we haven't parsed a hugepagesz= parameter yet,
	 * so this hugepages= parameter goes to the "default hstate".
	 */
	if (!hugetlb_max_hstate)
		mhp = &default_hstate_max_huge_pages;
	else
		mhp = &parsed_hstate->max_huge_pages;

	if (mhp == last_mhp) {
		pr_warning("hugepages= specified twice without "
			   "interleaving hugepagesz=, ignoring\n");
		return 1;
	}

	if (sscanf(s, "%lu", mhp) <= 0)
		*mhp = 0;

	/*
	 * Global state is always initialized later in hugetlb_init.
	 * But we need to allocate >= MAX_ORDER hstates here early to still
	 * use the bootmem allocator.
	 */
	if (hugetlb_max_hstate && parsed_hstate->order >= MAX_ORDER)
		hugetlb_hstate_alloc_pages(parsed_hstate);

	last_mhp = mhp;

	return 1;
}
__setup("hugepages=", hugetlb_nrpages_setup);

static int __init hugetlb_default_setup(char *s)
{
	default_hstate_size = memparse(s, &s);
	return 1;
}
__setup("default_hugepagesz=", hugetlb_default_setup);

static unsigned int cpuset_mems_nr(unsigned int *array)
{
	int node;
	unsigned int nr = 0;

	for_each_node_mask(node, cpuset_current_mems_allowed)
		nr += array[node];

	return nr;
}

#ifdef CONFIG_SYSCTL
static int hugetlb_sysctl_handler_common(bool obey_mempolicy,
			 struct ctl_table *table, int write,
			 void __user *buffer, size_t *length, loff_t *ppos)
{
	struct hstate *h = &default_hstate;
	unsigned long tmp = h->max_huge_pages;
	int ret;

	if (!hugepages_supported())
		return -ENOTSUPP;

	table->data = &tmp;
	table->maxlen = sizeof(unsigned long);
	ret = proc_doulongvec_minmax(table, write, buffer, length, ppos);
	if (ret)
		goto out;

	if (write)
		ret = __nr_hugepages_store_common(obey_mempolicy, h,
						  NUMA_NO_NODE, tmp, *length);
out:
	return ret;
}

int hugetlb_sysctl_handler(struct ctl_table *table, int write,
			  void __user *buffer, size_t *length, loff_t *ppos)
{

	return hugetlb_sysctl_handler_common(false, table, write,
							buffer, length, ppos);
}

#ifdef CONFIG_NUMA
int hugetlb_mempolicy_sysctl_handler(struct ctl_table *table, int write,
			  void __user *buffer, size_t *length, loff_t *ppos)
{
	return hugetlb_sysctl_handler_common(true, table, write,
							buffer, length, ppos);
}
#endif /* CONFIG_NUMA */

int hugetlb_overcommit_handler(struct ctl_table *table, int write,
			void __user *buffer,
			size_t *length, loff_t *ppos)
{
	struct hstate *h = &default_hstate;
	unsigned long tmp;
	int ret;

	if (!hugepages_supported())
		return -ENOTSUPP;

	tmp = h->nr_overcommit_huge_pages;

	if (write && hstate_is_gigantic(h))
		return -EINVAL;

	table->data = &tmp;
	table->maxlen = sizeof(unsigned long);
	ret = proc_doulongvec_minmax(table, write, buffer, length, ppos);
	if (ret)
		goto out;

	if (write) {
		spin_lock(&hugetlb_lock);
		h->nr_overcommit_huge_pages = tmp;
		spin_unlock(&hugetlb_lock);
	}
out:
	return ret;
}

#endif /* CONFIG_SYSCTL */

void hugetlb_report_meminfo(struct seq_file *m)
{
	struct hstate *h = &default_hstate;
	if (!hugepages_supported())
		return;
	seq_printf(m,
			"HugePages_Total:   %5lu\n"
			"HugePages_Free:    %5lu\n"
			"HugePages_Rsvd:    %5lu\n"
			"HugePages_Surp:    %5lu\n"
			"Hugepagesize:   %8lu kB\n",
			h->nr_huge_pages,
			h->free_huge_pages,
			h->resv_huge_pages,
			h->surplus_huge_pages,
			1UL << (huge_page_order(h) + PAGE_SHIFT - 10));
}

int hugetlb_report_node_meminfo(int nid, char *buf)
{
	struct hstate *h = &default_hstate;
	if (!hugepages_supported())
		return 0;
	return sprintf(buf,
		"Node %d HugePages_Total: %5u\n"
		"Node %d HugePages_Free:  %5u\n"
		"Node %d HugePages_Surp:  %5u\n",
		nid, h->nr_huge_pages_node[nid],
		nid, h->free_huge_pages_node[nid],
		nid, h->surplus_huge_pages_node[nid]);
}

void hugetlb_show_meminfo(void)
{
	struct hstate *h;
	int nid;

	if (!hugepages_supported())
		return;

	for_each_node_state(nid, N_MEMORY)
		for_each_hstate(h)
			pr_info("Node %d hugepages_total=%u hugepages_free=%u hugepages_surp=%u hugepages_size=%lukB\n",
				nid,
				h->nr_huge_pages_node[nid],
				h->free_huge_pages_node[nid],
				h->surplus_huge_pages_node[nid],
				1UL << (huge_page_order(h) + PAGE_SHIFT - 10));
}

/* Return the number pages of memory we physically have, in PAGE_SIZE units. */
unsigned long hugetlb_total_pages(void)
{
	struct hstate *h;
	unsigned long nr_total_pages = 0;

	for_each_hstate(h)
		nr_total_pages += h->nr_huge_pages * pages_per_huge_page(h);
	return nr_total_pages;
}

static int hugetlb_acct_memory(struct hstate *h, long delta)
{
	int ret = -ENOMEM;

	spin_lock(&hugetlb_lock);
	/*
	 * When cpuset is configured, it breaks the strict hugetlb page
	 * reservation as the accounting is done on a global variable. Such
	 * reservation is completely rubbish in the presence of cpuset because
	 * the reservation is not checked against page availability for the
	 * current cpuset. Application can still potentially OOM'ed by kernel
	 * with lack of free htlb page in cpuset that the task is in.
	 * Attempt to enforce strict accounting with cpuset is almost
	 * impossible (or too ugly) because cpuset is too fluid that
	 * task or memory node can be dynamically moved between cpusets.
	 *
	 * The change of semantics for shared hugetlb mapping with cpuset is
	 * undesirable. However, in order to preserve some of the semantics,
	 * we fall back to check against current free page availability as
	 * a best attempt and hopefully to minimize the impact of changing
	 * semantics that cpuset has.
	 */
	if (delta > 0) {
		if (gather_surplus_pages(h, delta) < 0)
			goto out;

		if (delta > cpuset_mems_nr(h->free_huge_pages_node)) {
			return_unused_surplus_pages(h, delta);
			goto out;
		}
	}

	ret = 0;
	if (delta < 0)
		return_unused_surplus_pages(h, (unsigned long) -delta);

out:
	spin_unlock(&hugetlb_lock);
	return ret;
}

static void hugetlb_vm_op_open(struct vm_area_struct *vma)
{
	struct resv_map *resv = vma_resv_map(vma);

	/*
	 * This new VMA should share its siblings reservation map if present.
	 * The VMA will only ever have a valid reservation map pointer where
	 * it is being copied for another still existing VMA.  As that VMA
	 * has a reference to the reservation map it cannot disappear until
	 * after this open call completes.  It is therefore safe to take a
	 * new reference here without additional locking.
	 */
	if (resv && is_vma_resv_set(vma, HPAGE_RESV_OWNER))
		kref_get(&resv->refs);
}

static void hugetlb_vm_op_close(struct vm_area_struct *vma)
{
	struct hstate *h = hstate_vma(vma);
	struct resv_map *resv = vma_resv_map(vma);
	struct hugepage_subpool *spool = subpool_vma(vma);
	unsigned long reserve, start, end;

	if (!resv || !is_vma_resv_set(vma, HPAGE_RESV_OWNER))
		return;

	start = vma_hugecache_offset(h, vma, vma->vm_start);
	end = vma_hugecache_offset(h, vma, vma->vm_end);

	reserve = (end - start) - region_count(resv, start, end);

	kref_put(&resv->refs, resv_map_release);

	if (reserve) {
		hugetlb_acct_memory(h, -reserve);
		hugepage_subpool_put_pages(spool, reserve);
	}
}

/*
 * We cannot handle pagefaults against hugetlb pages at all.  They cause
 * handle_mm_fault() to try to instantiate regular-sized pages in the
 * hugegpage VMA.  do_page_fault() is supposed to trap this, so BUG is we get
 * this far.
 */
static int hugetlb_vm_op_fault(struct vm_area_struct *vma, struct vm_fault *vmf)
{
	BUG();
	return 0;
}

const struct vm_operations_struct hugetlb_vm_ops = {
	.fault = hugetlb_vm_op_fault,
	.open = hugetlb_vm_op_open,
	.close = hugetlb_vm_op_close,
};

static pte_t make_huge_pte(struct vm_area_struct *vma, struct page *page,
				int writable)
{
	pte_t entry;

	if (writable) {
		entry = huge_pte_mkwrite(huge_pte_mkdirty(mk_huge_pte(page,
					 vma->vm_page_prot)));
	} else {
		entry = huge_pte_wrprotect(mk_huge_pte(page,
					   vma->vm_page_prot));
	}
	entry = pte_mkyoung(entry);
	entry = pte_mkhuge(entry);
	entry = arch_make_huge_pte(entry, vma, page, writable);

	return entry;
}

static void set_huge_ptep_writable(struct vm_area_struct *vma,
				   unsigned long address, pte_t *ptep)
{
	pte_t entry;

	entry = huge_pte_mkwrite(huge_pte_mkdirty(huge_ptep_get(ptep)));
	if (huge_ptep_set_access_flags(vma, address, ptep, entry, 1))
		update_mmu_cache(vma, address, ptep);
}

static int is_hugetlb_entry_migration(pte_t pte)
{
	swp_entry_t swp;

	if (huge_pte_none(pte) || pte_present(pte))
		return 0;
	swp = pte_to_swp_entry(pte);
	if (non_swap_entry(swp) && is_migration_entry(swp))
		return 1;
	else
		return 0;
}

static int is_hugetlb_entry_hwpoisoned(pte_t pte)
{
	swp_entry_t swp;

	if (huge_pte_none(pte) || pte_present(pte))
		return 0;
	swp = pte_to_swp_entry(pte);
	if (non_swap_entry(swp) && is_hwpoison_entry(swp))
		return 1;
	else
		return 0;
}

int copy_hugetlb_page_range(struct mm_struct *dst, struct mm_struct *src,
			    struct vm_area_struct *vma)
{
	pte_t *src_pte, *dst_pte, entry;
	struct page *ptepage;
	unsigned long addr;
	int cow;
	struct hstate *h = hstate_vma(vma);
	unsigned long sz = huge_page_size(h);
	unsigned long mmun_start;	/* For mmu_notifiers */
	unsigned long mmun_end;		/* For mmu_notifiers */
	int ret = 0;

	cow = (vma->vm_flags & (VM_SHARED | VM_MAYWRITE)) == VM_MAYWRITE;

	mmun_start = vma->vm_start;
	mmun_end = vma->vm_end;
	if (cow)
		mmu_notifier_invalidate_range_start(src, mmun_start, mmun_end);

	for (addr = vma->vm_start; addr < vma->vm_end; addr += sz) {
		spinlock_t *src_ptl, *dst_ptl;
		src_pte = huge_pte_offset(src, addr);
		if (!src_pte)
			continue;
		dst_pte = huge_pte_alloc(dst, addr, sz);
		if (!dst_pte) {
			ret = -ENOMEM;
			break;
		}

		/* If the pagetables are shared don't copy or take references */
		if (dst_pte == src_pte)
			continue;

		dst_ptl = huge_pte_lock(h, dst, dst_pte);
		src_ptl = huge_pte_lockptr(h, src, src_pte);
		spin_lock_nested(src_ptl, SINGLE_DEPTH_NESTING);
		entry = huge_ptep_get(src_pte);
		if (huge_pte_none(entry)) { /* skip none entry */
			;
		} else if (unlikely(is_hugetlb_entry_migration(entry) ||
				    is_hugetlb_entry_hwpoisoned(entry))) {
			swp_entry_t swp_entry = pte_to_swp_entry(entry);

			if (is_write_migration_entry(swp_entry) && cow) {
				/*
				 * COW mappings require pages in both
				 * parent and child to be set to read.
				 */
				make_migration_entry_read(&swp_entry);
				entry = swp_entry_to_pte(swp_entry);
				set_huge_pte_at(src, addr, src_pte, entry);
			}
			set_huge_pte_at(dst, addr, dst_pte, entry);
		} else {
			if (cow)
				huge_ptep_set_wrprotect(src, addr, src_pte);
			entry = huge_ptep_get(src_pte);
			ptepage = pte_page(entry);
			get_page(ptepage);
			page_dup_rmap(ptepage);
			set_huge_pte_at(dst, addr, dst_pte, entry);
		}
		spin_unlock(src_ptl);
		spin_unlock(dst_ptl);
	}

	if (cow)
		mmu_notifier_invalidate_range_end(src, mmun_start, mmun_end);

	return ret;
}

void __unmap_hugepage_range(struct mmu_gather *tlb, struct vm_area_struct *vma,
			    unsigned long start, unsigned long end,
			    struct page *ref_page)
{
	int force_flush = 0;
	struct mm_struct *mm = vma->vm_mm;
	unsigned long address;
	pte_t *ptep;
	pte_t pte;
	spinlock_t *ptl;
	struct page *page;
	struct hstate *h = hstate_vma(vma);
	unsigned long sz = huge_page_size(h);
	const unsigned long mmun_start = start;	/* For mmu_notifiers */
	const unsigned long mmun_end   = end;	/* For mmu_notifiers */

	WARN_ON(!is_vm_hugetlb_page(vma));
	BUG_ON(start & ~huge_page_mask(h));
	BUG_ON(end & ~huge_page_mask(h));

	tlb_start_vma(tlb, vma);
	mmu_notifier_invalidate_range_start(mm, mmun_start, mmun_end);
again:
	for (address = start; address < end; address += sz) {
		ptep = huge_pte_offset(mm, address);
		if (!ptep)
			continue;

		ptl = huge_pte_lock(h, mm, ptep);
		if (huge_pmd_unshare(mm, &address, ptep))
			goto unlock;

		pte = huge_ptep_get(ptep);
		if (huge_pte_none(pte))
			goto unlock;

		/*
		 * Migrating hugepage or HWPoisoned hugepage is already
		 * unmapped and its refcount is dropped, so just clear pte here.
		 */
		if (unlikely(!pte_present(pte))) {
			huge_pte_clear(mm, address, ptep);
			goto unlock;
		}

		page = pte_page(pte);
		/*
		 * If a reference page is supplied, it is because a specific
		 * page is being unmapped, not a range. Ensure the page we
		 * are about to unmap is the actual page of interest.
		 */
		if (ref_page) {
			if (page != ref_page)
				goto unlock;

			/*
			 * Mark the VMA as having unmapped its page so that
			 * future faults in this VMA will fail rather than
			 * looking like data was lost
			 */
			set_vma_resv_flags(vma, HPAGE_RESV_UNMAPPED);
		}

		pte = huge_ptep_get_and_clear(mm, address, ptep);
		tlb_remove_tlb_entry(tlb, ptep, address);
		if (huge_pte_dirty(pte))
			set_page_dirty(page);

		page_remove_rmap(page);
		force_flush = !__tlb_remove_page(tlb, page);
		if (force_flush) {
			spin_unlock(ptl);
			break;
		}
		/* Bail out after unmapping reference page if supplied */
		if (ref_page) {
			spin_unlock(ptl);
			break;
		}
unlock:
		spin_unlock(ptl);
	}
	/*
	 * mmu_gather ran out of room to batch pages, we break out of
	 * the PTE lock to avoid doing the potential expensive TLB invalidate
	 * and page-free while holding it.
	 */
	if (force_flush) {
		force_flush = 0;
		tlb_flush_mmu(tlb);
		if (address < end && !ref_page)
			goto again;
	}
	mmu_notifier_invalidate_range_end(mm, mmun_start, mmun_end);
	tlb_end_vma(tlb, vma);
}

void __unmap_hugepage_range_final(struct mmu_gather *tlb,
			  struct vm_area_struct *vma, unsigned long start,
			  unsigned long end, struct page *ref_page)
{
	__unmap_hugepage_range(tlb, vma, start, end, ref_page);

	/*
	 * Clear this flag so that x86's huge_pmd_share page_table_shareable
	 * test will fail on a vma being torn down, and not grab a page table
	 * on its way out.  We're lucky that the flag has such an appropriate
	 * name, and can in fact be safely cleared here. We could clear it
	 * before the __unmap_hugepage_range above, but all that's necessary
	 * is to clear it before releasing the i_mmap_mutex. This works
	 * because in the context this is called, the VMA is about to be
	 * destroyed and the i_mmap_mutex is held.
	 */
	vma->vm_flags &= ~VM_MAYSHARE;
}

void unmap_hugepage_range(struct vm_area_struct *vma, unsigned long start,
			  unsigned long end, struct page *ref_page)
{
	struct mm_struct *mm;
	struct mmu_gather tlb;

	mm = vma->vm_mm;

	tlb_gather_mmu(&tlb, mm, start, end);
	__unmap_hugepage_range(&tlb, vma, start, end, ref_page);
	tlb_finish_mmu(&tlb, start, end);
}

/*
 * This is called when the original mapper is failing to COW a MAP_PRIVATE
 * mappping it owns the reserve page for. The intention is to unmap the page
 * from other VMAs and let the children be SIGKILLed if they are faulting the
 * same region.
 */
static void unmap_ref_private(struct mm_struct *mm, struct vm_area_struct *vma,
			      struct page *page, unsigned long address)
{
	struct hstate *h = hstate_vma(vma);
	struct vm_area_struct *iter_vma;
	struct address_space *mapping;
	pgoff_t pgoff;

	/*
	 * vm_pgoff is in PAGE_SIZE units, hence the different calculation
	 * from page cache lookup which is in HPAGE_SIZE units.
	 */
	address = address & huge_page_mask(h);
	pgoff = ((address - vma->vm_start) >> PAGE_SHIFT) +
			vma->vm_pgoff;
	mapping = file_inode(vma->vm_file)->i_mapping;

	/*
	 * Take the mapping lock for the duration of the table walk. As
	 * this mapping should be shared between all the VMAs,
	 * __unmap_hugepage_range() is called as the lock is already held
	 */
	mutex_lock(&mapping->i_mmap_mutex);
	vma_interval_tree_foreach(iter_vma, &mapping->i_mmap, pgoff, pgoff) {
		/* Do not unmap the current VMA */
		if (iter_vma == vma)
			continue;

		/*
		 * Unmap the page from other VMAs without their own reserves.
		 * They get marked to be SIGKILLed if they fault in these
		 * areas. This is because a future no-page fault on this VMA
		 * could insert a zeroed page instead of the data existing
		 * from the time of fork. This would look like data corruption
		 */
		if (!is_vma_resv_set(iter_vma, HPAGE_RESV_OWNER))
			unmap_hugepage_range(iter_vma, address,
					     address + huge_page_size(h), page);
	}
	mutex_unlock(&mapping->i_mmap_mutex);
}

/*
 * Hugetlb_cow() should be called with page lock of the original hugepage held.
 * Called with hugetlb_instantiation_mutex held and pte_page locked so we
 * cannot race with other handlers or page migration.
 * Keep the pte_same checks anyway to make transition from the mutex easier.
 */
static int hugetlb_cow(struct mm_struct *mm, struct vm_area_struct *vma,
			unsigned long address, pte_t *ptep, pte_t pte,
			struct page *pagecache_page, spinlock_t *ptl)
{
	struct hstate *h = hstate_vma(vma);
	struct page *old_page, *new_page;
	int ret = 0, outside_reserve = 0;
	unsigned long mmun_start;	/* For mmu_notifiers */
	unsigned long mmun_end;		/* For mmu_notifiers */

	old_page = pte_page(pte);

retry_avoidcopy:
	/* If no-one else is actually using this page, avoid the copy
	 * and just make the page writable */
	if (page_mapcount(old_page) == 1 && PageAnon(old_page)) {
		page_move_anon_rmap(old_page, vma, address);
		set_huge_ptep_writable(vma, address, ptep);
		return 0;
	}

	/*
	 * If the process that created a MAP_PRIVATE mapping is about to
	 * perform a COW due to a shared page count, attempt to satisfy
	 * the allocation without using the existing reserves. The pagecache
	 * page is used to determine if the reserve at this address was
	 * consumed or not. If reserves were used, a partial faulted mapping
	 * at the time of fork() could consume its reserves on COW instead
	 * of the full address range.
	 */
	if (is_vma_resv_set(vma, HPAGE_RESV_OWNER) &&
			old_page != pagecache_page)
		outside_reserve = 1;

	page_cache_get(old_page);

	/*
	 * Drop page table lock as buddy allocator may be called. It will
	 * be acquired again before returning to the caller, as expected.
	 */
	spin_unlock(ptl);
	new_page = alloc_huge_page(vma, address, outside_reserve);

	if (IS_ERR(new_page)) {
		/*
		 * If a process owning a MAP_PRIVATE mapping fails to COW,
		 * it is due to references held by a child and an insufficient
		 * huge page pool. To guarantee the original mappers
		 * reliability, unmap the page from child processes. The child
		 * may get SIGKILLed if it later faults.
		 */
		if (outside_reserve) {
			page_cache_release(old_page);
			BUG_ON(huge_pte_none(pte));
			unmap_ref_private(mm, vma, old_page, address);
			BUG_ON(huge_pte_none(pte));
			spin_lock(ptl);
			ptep = huge_pte_offset(mm, address & huge_page_mask(h));
			if (likely(ptep &&
				   pte_same(huge_ptep_get(ptep), pte)))
				goto retry_avoidcopy;
			/*
			 * race occurs while re-acquiring page table
			 * lock, and our job is done.
			 */
			return 0;
		}

		ret = (PTR_ERR(new_page) == -ENOMEM) ?
			VM_FAULT_OOM : VM_FAULT_SIGBUS;
		goto out_release_old;
	}

	/*
	 * When the original hugepage is shared one, it does not have
	 * anon_vma prepared.
	 */
	if (unlikely(anon_vma_prepare(vma))) {
		ret = VM_FAULT_OOM;
		goto out_release_all;
	}

	copy_user_huge_page(new_page, old_page, address, vma,
			    pages_per_huge_page(h));
	__SetPageUptodate(new_page);

	mmun_start = address & huge_page_mask(h);
	mmun_end = mmun_start + huge_page_size(h);
	mmu_notifier_invalidate_range_start(mm, mmun_start, mmun_end);

	/*
	 * Retake the page table lock to check for racing updates
	 * before the page tables are altered
	 */
	spin_lock(ptl);
	ptep = huge_pte_offset(mm, address & huge_page_mask(h));
	if (likely(ptep && pte_same(huge_ptep_get(ptep), pte))) {
		ClearPagePrivate(new_page);

		/* Break COW */
		huge_ptep_clear_flush(vma, address, ptep);
		set_huge_pte_at(mm, address, ptep,
				make_huge_pte(vma, new_page, 1));
		page_remove_rmap(old_page);
		hugepage_add_new_anon_rmap(new_page, vma, address);
		/* Make the old page be freed below */
		new_page = old_page;
	}
	spin_unlock(ptl);
	mmu_notifier_invalidate_range_end(mm, mmun_start, mmun_end);
out_release_all:
	page_cache_release(new_page);
out_release_old:
	page_cache_release(old_page);

	spin_lock(ptl); /* Caller expects lock to be held */
	return ret;
}

/* Return the pagecache page at a given address within a VMA */
static struct page *hugetlbfs_pagecache_page(struct hstate *h,
			struct vm_area_struct *vma, unsigned long address)
{
	struct address_space *mapping;
	pgoff_t idx;

	mapping = vma->vm_file->f_mapping;
	idx = vma_hugecache_offset(h, vma, address);

	return find_lock_page(mapping, idx);
}

/*
 * Return whether there is a pagecache page to back given address within VMA.
 * Caller follow_hugetlb_page() holds page_table_lock so we cannot lock_page.
 */
static bool hugetlbfs_pagecache_present(struct hstate *h,
			struct vm_area_struct *vma, unsigned long address)
{
	struct address_space *mapping;
	pgoff_t idx;
	struct page *page;

	mapping = vma->vm_file->f_mapping;
	idx = vma_hugecache_offset(h, vma, address);

	page = find_get_page(mapping, idx);
	if (page)
		put_page(page);
	return page != NULL;
}

static int hugetlb_no_page(struct mm_struct *mm, struct vm_area_struct *vma,
			   struct address_space *mapping, pgoff_t idx,
			   unsigned long address, pte_t *ptep, unsigned int flags)
{
	struct hstate *h = hstate_vma(vma);
	int ret = VM_FAULT_SIGBUS;
	int anon_rmap = 0;
	unsigned long size;
	struct page *page;
	pte_t new_pte;
	spinlock_t *ptl;

	/*
	 * Currently, we are forced to kill the process in the event the
	 * original mapper has unmapped pages from the child due to a failed
	 * COW. Warn that such a situation has occurred as it may not be obvious
	 */
	if (is_vma_resv_set(vma, HPAGE_RESV_UNMAPPED)) {
		pr_warning("PID %d killed due to inadequate hugepage pool\n",
			   current->pid);
		return ret;
	}

	/*
	 * Use page lock to guard against racing truncation
	 * before we get page_table_lock.
	 */
retry:
	page = find_lock_page(mapping, idx);
	if (!page) {
		size = i_size_read(mapping->host) >> huge_page_shift(h);
		if (idx >= size)
			goto out;
		page = alloc_huge_page(vma, address, 0);
		if (IS_ERR(page)) {
			ret = PTR_ERR(page);
			if (ret == -ENOMEM)
				ret = VM_FAULT_OOM;
			else
				ret = VM_FAULT_SIGBUS;
			goto out;
		}
		clear_huge_page(page, address, pages_per_huge_page(h));
		__SetPageUptodate(page);

		if (vma->vm_flags & VM_MAYSHARE) {
			int err;
			struct inode *inode = mapping->host;

			err = add_to_page_cache(page, mapping, idx, GFP_KERNEL);
			if (err) {
				put_page(page);
				if (err == -EEXIST)
					goto retry;
				goto out;
			}
			ClearPagePrivate(page);

			spin_lock(&inode->i_lock);
			inode->i_blocks += blocks_per_huge_page(h);
			spin_unlock(&inode->i_lock);
		} else {
			lock_page(page);
			if (unlikely(anon_vma_prepare(vma))) {
				ret = VM_FAULT_OOM;
				goto backout_unlocked;
			}
			anon_rmap = 1;
		}
	} else {
		/*
		 * If memory error occurs between mmap() and fault, some process
		 * don't have hwpoisoned swap entry for errored virtual address.
		 * So we need to block hugepage fault by PG_hwpoison bit check.
		 */
		if (unlikely(PageHWPoison(page))) {
			ret = VM_FAULT_HWPOISON |
				VM_FAULT_SET_HINDEX(hstate_index(h));
			goto backout_unlocked;
		}
	}

	/*
	 * If we are going to COW a private mapping later, we examine the
	 * pending reservations for this page now. This will ensure that
	 * any allocations necessary to record that reservation occur outside
	 * the spinlock.
	 */
	if ((flags & FAULT_FLAG_WRITE) && !(vma->vm_flags & VM_SHARED))
		if (vma_needs_reservation(h, vma, address) < 0) {
			ret = VM_FAULT_OOM;
			goto backout_unlocked;
		}

	ptl = huge_pte_lockptr(h, mm, ptep);
	spin_lock(ptl);
	size = i_size_read(mapping->host) >> huge_page_shift(h);
	if (idx >= size)
		goto backout;

	ret = 0;
	if (!huge_pte_none(huge_ptep_get(ptep)))
		goto backout;

	if (anon_rmap) {
		ClearPagePrivate(page);
		hugepage_add_new_anon_rmap(page, vma, address);
	} else
		page_dup_rmap(page);
	new_pte = make_huge_pte(vma, page, ((vma->vm_flags & VM_WRITE)
				&& (vma->vm_flags & VM_SHARED)));
	set_huge_pte_at(mm, address, ptep, new_pte);

	if ((flags & FAULT_FLAG_WRITE) && !(vma->vm_flags & VM_SHARED)) {
		/* Optimization, do the COW without a second fault */
		ret = hugetlb_cow(mm, vma, address, ptep, new_pte, page, ptl);
	}

	spin_unlock(ptl);
	unlock_page(page);
out:
	return ret;

backout:
	spin_unlock(ptl);
backout_unlocked:
	unlock_page(page);
	put_page(page);
	goto out;
}

#ifdef CONFIG_SMP
static u32 fault_mutex_hash(struct hstate *h, struct mm_struct *mm,
			    struct vm_area_struct *vma,
			    struct address_space *mapping,
			    pgoff_t idx, unsigned long address)
{
	unsigned long key[2];
	u32 hash;

	if (vma->vm_flags & VM_SHARED) {
		key[0] = (unsigned long) mapping;
		key[1] = idx;
	} else {
		key[0] = (unsigned long) mm;
		key[1] = address >> huge_page_shift(h);
	}

	hash = jhash2((u32 *)&key, sizeof(key)/sizeof(u32), 0);

	return hash & (num_fault_mutexes - 1);
}
#else
/*
 * For uniprocesor systems we always use a single mutex, so just
 * return 0 and avoid the hashing overhead.
 */
static u32 fault_mutex_hash(struct hstate *h, struct mm_struct *mm,
			    struct vm_area_struct *vma,
			    struct address_space *mapping,
			    pgoff_t idx, unsigned long address)
{
	return 0;
}
#endif

int hugetlb_fault(struct mm_struct *mm, struct vm_area_struct *vma,
			unsigned long address, unsigned int flags)
{
	pte_t *ptep, entry;
	spinlock_t *ptl;
	int ret;
	u32 hash;
	pgoff_t idx;
	struct page *page = NULL;
	struct page *pagecache_page = NULL;
	struct hstate *h = hstate_vma(vma);
	struct address_space *mapping;
	int need_wait_lock = 0;

	address &= huge_page_mask(h);

	ptep = huge_pte_offset(mm, address);
	if (ptep) {
		entry = huge_ptep_get(ptep);
		if (unlikely(is_hugetlb_entry_migration(entry))) {
			migration_entry_wait_huge(vma, mm, ptep);
			return 0;
		} else if (unlikely(is_hugetlb_entry_hwpoisoned(entry)))
			return VM_FAULT_HWPOISON_LARGE |
				VM_FAULT_SET_HINDEX(hstate_index(h));
	}

	ptep = huge_pte_alloc(mm, address, huge_page_size(h));
	if (!ptep)
		return VM_FAULT_OOM;

	mapping = vma->vm_file->f_mapping;
	idx = vma_hugecache_offset(h, vma, address);

	/*
	 * Serialize hugepage allocation and instantiation, so that we don't
	 * get spurious allocation failures if two CPUs race to instantiate
	 * the same page in the page cache.
	 */
	hash = fault_mutex_hash(h, mm, vma, mapping, idx, address);
	mutex_lock(&htlb_fault_mutex_table[hash]);

	entry = huge_ptep_get(ptep);
	if (huge_pte_none(entry)) {
		ret = hugetlb_no_page(mm, vma, mapping, idx, address, ptep, flags);
		goto out_mutex;
	}

	ret = 0;

	/*
	 * entry could be a migration/hwpoison entry at this point, so this
	 * check prevents the kernel from going below assuming that we have
	 * a active hugepage in pagecache. This goto expects the 2nd page fault,
	 * and is_hugetlb_entry_(migration|hwpoisoned) check will properly
	 * handle it.
	 */
	if (!pte_present(entry))
		goto out_mutex;

	/*
	 * If we are going to COW the mapping later, we examine the pending
	 * reservations for this page now. This will ensure that any
	 * allocations necessary to record that reservation occur outside the
	 * spinlock. For private mappings, we also lookup the pagecache
	 * page now as it is used to determine if a reservation has been
	 * consumed.
	 */
	if ((flags & FAULT_FLAG_WRITE) && !huge_pte_write(entry)) {
		if (vma_needs_reservation(h, vma, address) < 0) {
			ret = VM_FAULT_OOM;
			goto out_mutex;
		}

		if (!(vma->vm_flags & VM_MAYSHARE))
			pagecache_page = hugetlbfs_pagecache_page(h,
								vma, address);
	}

	ptl = huge_pte_lock(h, mm, ptep);

	/* Check for a racing update before calling hugetlb_cow */
	if (unlikely(!pte_same(entry, huge_ptep_get(ptep))))
		goto out_ptl;

	/*
	 * hugetlb_cow() requires page locks of pte_page(entry) and
	 * pagecache_page, so here we need take the former one
	 * when page != pagecache_page or !pagecache_page.
	 */
	page = pte_page(entry);
	if (page != pagecache_page)
		if (!trylock_page(page)) {
			need_wait_lock = 1;
			goto out_ptl;
		}

	get_page(page);

	if (flags & FAULT_FLAG_WRITE) {
		if (!huge_pte_write(entry)) {
			ret = hugetlb_cow(mm, vma, address, ptep, entry,
					pagecache_page, ptl);
			goto out_put_page;
		}
		entry = huge_pte_mkdirty(entry);
	}
	entry = pte_mkyoung(entry);
	if (huge_ptep_set_access_flags(vma, address, ptep, entry,
						flags & FAULT_FLAG_WRITE))
		update_mmu_cache(vma, address, ptep);
out_put_page:
	if (page != pagecache_page)
		unlock_page(page);
	put_page(page);
out_ptl:
	spin_unlock(ptl);

	if (pagecache_page) {
		unlock_page(pagecache_page);
		put_page(pagecache_page);
	}
out_mutex:
	mutex_unlock(&htlb_fault_mutex_table[hash]);
	/*
	 * Generally it's safe to hold refcount during waiting page lock. But
	 * here we just wait to defer the next page fault to avoid busy loop and
	 * the page is not used after unlocked before returning from the current
	 * page fault. So we are safe from accessing freed page, even if we wait
	 * here without taking refcount.
	 */
	if (need_wait_lock)
		wait_on_page_locked(page);
	return ret;
}

long follow_hugetlb_page(struct mm_struct *mm, struct vm_area_struct *vma,
			 struct page **pages, struct vm_area_struct **vmas,
			 unsigned long *position, unsigned long *nr_pages,
			 long i, unsigned int flags)
{
	unsigned long pfn_offset;
	unsigned long vaddr = *position;
	unsigned long remainder = *nr_pages;
	struct hstate *h = hstate_vma(vma);

	while (vaddr < vma->vm_end && remainder) {
		pte_t *pte;
		spinlock_t *ptl = NULL;
		int absent;
		struct page *page;

		/*
		 * Some archs (sparc64, sh*) have multiple pte_ts to
		 * each hugepage.  We have to make sure we get the
		 * first, for the page indexing below to work.
		 *
		 * Note that page table lock is not held when pte is null.
		 */
		pte = huge_pte_offset(mm, vaddr & huge_page_mask(h));
		if (pte)
			ptl = huge_pte_lock(h, mm, pte);
		absent = !pte || huge_pte_none(huge_ptep_get(pte));

		/*
		 * When coredumping, it suits get_dump_page if we just return
		 * an error where there's an empty slot with no huge pagecache
		 * to back it.  This way, we avoid allocating a hugepage, and
		 * the sparse dumpfile avoids allocating disk blocks, but its
		 * huge holes still show up with zeroes where they need to be.
		 */
		if (absent && (flags & FOLL_DUMP) &&
		    !hugetlbfs_pagecache_present(h, vma, vaddr)) {
			if (pte)
				spin_unlock(ptl);
			remainder = 0;
			break;
		}

		/*
		 * We need call hugetlb_fault for both hugepages under migration
		 * (in which case hugetlb_fault waits for the migration,) and
		 * hwpoisoned hugepages (in which case we need to prevent the
		 * caller from accessing to them.) In order to do this, we use
		 * here is_swap_pte instead of is_hugetlb_entry_migration and
		 * is_hugetlb_entry_hwpoisoned. This is because it simply covers
		 * both cases, and because we can't follow correct pages
		 * directly from any kind of swap entries.
		 */
		if (absent || is_swap_pte(huge_ptep_get(pte)) ||
		    ((flags & FOLL_WRITE) &&
		      !huge_pte_write(huge_ptep_get(pte)))) {
			int ret;

			if (pte)
				spin_unlock(ptl);
			ret = hugetlb_fault(mm, vma, vaddr,
				(flags & FOLL_WRITE) ? FAULT_FLAG_WRITE : 0);
			if (!(ret & VM_FAULT_ERROR))
				continue;

			remainder = 0;
			break;
		}

		pfn_offset = (vaddr & ~huge_page_mask(h)) >> PAGE_SHIFT;
		page = pte_page(huge_ptep_get(pte));
same_page:
		if (pages) {
			pages[i] = mem_map_offset(page, pfn_offset);
			get_page_foll(pages[i]);
		}

		if (vmas)
			vmas[i] = vma;

		vaddr += PAGE_SIZE;
		++pfn_offset;
		--remainder;
		++i;
		if (vaddr < vma->vm_end && remainder &&
				pfn_offset < pages_per_huge_page(h)) {
			/*
			 * We use pfn_offset to avoid touching the pageframes
			 * of this compound page.
			 */
			goto same_page;
		}
		spin_unlock(ptl);
	}
	*nr_pages = remainder;
	*position = vaddr;

	return i ? i : -EFAULT;
}

unsigned long hugetlb_change_protection(struct vm_area_struct *vma,
		unsigned long address, unsigned long end, pgprot_t newprot)
{
	struct mm_struct *mm = vma->vm_mm;
	unsigned long start = address;
	pte_t *ptep;
	pte_t pte;
	struct hstate *h = hstate_vma(vma);
	unsigned long pages = 0;

	BUG_ON(address >= end);
	flush_cache_range(vma, address, end);

	mmu_notifier_invalidate_range_start(mm, start, end);
	mutex_lock(&vma->vm_file->f_mapping->i_mmap_mutex);
	for (; address < end; address += huge_page_size(h)) {
		spinlock_t *ptl;
		ptep = huge_pte_offset(mm, address);
		if (!ptep)
			continue;
		ptl = huge_pte_lock(h, mm, ptep);
		if (huge_pmd_unshare(mm, &address, ptep)) {
			pages++;
			spin_unlock(ptl);
			continue;
		}
		pte = huge_ptep_get(ptep);
		if (unlikely(is_hugetlb_entry_hwpoisoned(pte))) {
			spin_unlock(ptl);
			continue;
		}
		if (unlikely(is_hugetlb_entry_migration(pte))) {
			swp_entry_t entry = pte_to_swp_entry(pte);

			if (is_write_migration_entry(entry)) {
				pte_t newpte;

				make_migration_entry_read(&entry);
				newpte = swp_entry_to_pte(entry);
				set_huge_pte_at(mm, address, ptep, newpte);
				pages++;
			}
			spin_unlock(ptl);
			continue;
		}
		if (!huge_pte_none(pte)) {
			pte = huge_ptep_get_and_clear(mm, address, ptep);
			pte = pte_mkhuge(huge_pte_modify(pte, newprot));
			pte = arch_make_huge_pte(pte, vma, NULL, 0);
			set_huge_pte_at(mm, address, ptep, pte);
			pages++;
		}
		spin_unlock(ptl);
	}
	/*
	 * Must flush TLB before releasing i_mmap_mutex: x86's huge_pmd_unshare
	 * may have cleared our pud entry and done put_page on the page table:
	 * once we release i_mmap_mutex, another task can do the final put_page
	 * and that page table be reused and filled with junk.
	 */
	flush_tlb_range(vma, start, end);
	mutex_unlock(&vma->vm_file->f_mapping->i_mmap_mutex);
	mmu_notifier_invalidate_range_end(mm, start, end);

	return pages << h->order;
}

int hugetlb_reserve_pages(struct inode *inode,
					long from, long to,
					struct vm_area_struct *vma,
					vm_flags_t vm_flags)
{
	long ret, chg;
	struct hstate *h = hstate_inode(inode);
	struct hugepage_subpool *spool = subpool_inode(inode);
	struct resv_map *resv_map;

	/*
	 * Only apply hugepage reservation if asked. At fault time, an
	 * attempt will be made for VM_NORESERVE to allocate a page
	 * without using reserves
	 */
	if (vm_flags & VM_NORESERVE)
		return 0;

	/*
	 * Shared mappings base their reservation on the number of pages that
	 * are already allocated on behalf of the file. Private mappings need
	 * to reserve the full area even if read-only as mprotect() may be
	 * called to make the mapping read-write. Assume !vma is a shm mapping
	 */
	if (!vma || vma->vm_flags & VM_MAYSHARE) {
		resv_map = inode_resv_map(inode);

		chg = region_chg(resv_map, from, to);

	} else {
		resv_map = resv_map_alloc();
		if (!resv_map)
			return -ENOMEM;

		chg = to - from;

		set_vma_resv_map(vma, resv_map);
		set_vma_resv_flags(vma, HPAGE_RESV_OWNER);
	}

	if (chg < 0) {
		ret = chg;
		goto out_err;
	}

	/* There must be enough pages in the subpool for the mapping */
	if (hugepage_subpool_get_pages(spool, chg)) {
		ret = -ENOSPC;
		goto out_err;
	}

	/*
	 * Check enough hugepages are available for the reservation.
	 * Hand the pages back to the subpool if there are not
	 */
	ret = hugetlb_acct_memory(h, chg);
	if (ret < 0) {
		hugepage_subpool_put_pages(spool, chg);
		goto out_err;
	}

	/*
	 * Account for the reservations made. Shared mappings record regions
	 * that have reservations as they are shared by multiple VMAs.
	 * When the last VMA disappears, the region map says how much
	 * the reservation was and the page cache tells how much of
	 * the reservation was consumed. Private mappings are per-VMA and
	 * only the consumed reservations are tracked. When the VMA
	 * disappears, the original reservation is the VMA size and the
	 * consumed reservations are stored in the map. Hence, nothing
	 * else has to be done for private mappings here
	 */
	if (!vma || vma->vm_flags & VM_MAYSHARE)
		region_add(resv_map, from, to);
	return 0;
out_err:
	if (vma && is_vma_resv_set(vma, HPAGE_RESV_OWNER))
		kref_put(&resv_map->refs, resv_map_release);
	return ret;
}

void hugetlb_unreserve_pages(struct inode *inode, long offset, long freed)
{
	struct hstate *h = hstate_inode(inode);
	struct resv_map *resv_map = inode_resv_map(inode);
	long chg = 0;
	struct hugepage_subpool *spool = subpool_inode(inode);

	if (resv_map)
		chg = region_truncate(resv_map, offset);
	spin_lock(&inode->i_lock);
	inode->i_blocks -= (blocks_per_huge_page(h) * freed);
	spin_unlock(&inode->i_lock);

	hugepage_subpool_put_pages(spool, (chg - freed));
	hugetlb_acct_memory(h, -(chg - freed));
}

#ifdef CONFIG_ARCH_WANT_HUGE_PMD_SHARE
static unsigned long page_table_shareable(struct vm_area_struct *svma,
				struct vm_area_struct *vma,
				unsigned long addr, pgoff_t idx)
{
	unsigned long saddr = ((idx - svma->vm_pgoff) << PAGE_SHIFT) +
				svma->vm_start;
	unsigned long sbase = saddr & PUD_MASK;
	unsigned long s_end = sbase + PUD_SIZE;

	/* Allow segments to share if only one is marked locked */
	unsigned long vm_flags = vma->vm_flags & ~VM_LOCKED;
	unsigned long svm_flags = svma->vm_flags & ~VM_LOCKED;

	/*
	 * match the virtual addresses, permission and the alignment of the
	 * page table page.
	 */
	if (pmd_index(addr) != pmd_index(saddr) ||
	    vm_flags != svm_flags ||
	    sbase < svma->vm_start || svma->vm_end < s_end)
		return 0;

	return saddr;
}

static int vma_shareable(struct vm_area_struct *vma, unsigned long addr)
{
	unsigned long base = addr & PUD_MASK;
	unsigned long end = base + PUD_SIZE;

	/*
	 * check on proper vm_flags and page table alignment
	 */
	if (vma->vm_flags & VM_MAYSHARE &&
	    vma->vm_start <= base && end <= vma->vm_end)
		return 1;
	return 0;
}

/*
 * Search for a shareable pmd page for hugetlb. In any case calls pmd_alloc()
 * and returns the corresponding pte. While this is not necessary for the
 * !shared pmd case because we can allocate the pmd later as well, it makes the
 * code much cleaner. pmd allocation is essential for the shared case because
 * pud has to be populated inside the same i_mmap_mutex section - otherwise
 * racing tasks could either miss the sharing (see huge_pte_offset) or select a
 * bad pmd for sharing.
 */
pte_t *huge_pmd_share(struct mm_struct *mm, unsigned long addr, pud_t *pud)
{
	struct vm_area_struct *vma = find_vma(mm, addr);
	struct address_space *mapping = vma->vm_file->f_mapping;
	pgoff_t idx = ((addr - vma->vm_start) >> PAGE_SHIFT) +
			vma->vm_pgoff;
	struct vm_area_struct *svma;
	unsigned long saddr;
	pte_t *spte = NULL;
	pte_t *pte;
	spinlock_t *ptl;

	if (!vma_shareable(vma, addr))
		return (pte_t *)pmd_alloc(mm, pud, addr);

	mutex_lock(&mapping->i_mmap_mutex);
	vma_interval_tree_foreach(svma, &mapping->i_mmap, idx, idx) {
		if (svma == vma)
			continue;

		saddr = page_table_shareable(svma, vma, addr, idx);
		if (saddr) {
			spte = huge_pte_offset(svma->vm_mm, saddr);
			if (spte) {
				get_page(virt_to_page(spte));
				break;
			}
		}
	}

	if (!spte)
		goto out;

	ptl = huge_pte_lockptr(hstate_vma(vma), mm, spte);
	spin_lock(ptl);
	if (pud_none(*pud))
		pud_populate(mm, pud,
				(pmd_t *)((unsigned long)spte & PAGE_MASK));
	else
		put_page(virt_to_page(spte));
	spin_unlock(ptl);
out:
	pte = (pte_t *)pmd_alloc(mm, pud, addr);
	mutex_unlock(&mapping->i_mmap_mutex);
	return pte;
}

/*
 * unmap huge page backed by shared pte.
 *
 * Hugetlb pte page is ref counted at the time of mapping.  If pte is shared
 * indicated by page_count > 1, unmap is achieved by clearing pud and
 * decrementing the ref count. If count == 1, the pte page is not shared.
 *
 * called with page table lock held.
 *
 * returns: 1 successfully unmapped a shared pte page
 *	    0 the underlying pte page is not shared, or it is the last user
 */
int huge_pmd_unshare(struct mm_struct *mm, unsigned long *addr, pte_t *ptep)
{
	pgd_t *pgd = pgd_offset(mm, *addr);
	pud_t *pud = pud_offset(pgd, *addr);

	BUG_ON(page_count(virt_to_page(ptep)) == 0);
	if (page_count(virt_to_page(ptep)) == 1)
		return 0;

	pud_clear(pud);
	put_page(virt_to_page(ptep));
	*addr = ALIGN(*addr, HPAGE_SIZE * PTRS_PER_PTE) - HPAGE_SIZE;
	return 1;
}
#define want_pmd_share()	(1)
#else /* !CONFIG_ARCH_WANT_HUGE_PMD_SHARE */
pte_t *huge_pmd_share(struct mm_struct *mm, unsigned long addr, pud_t *pud)
{
	return NULL;
}
#define want_pmd_share()	(0)
#endif /* CONFIG_ARCH_WANT_HUGE_PMD_SHARE */

#ifdef CONFIG_ARCH_WANT_GENERAL_HUGETLB
pte_t *huge_pte_alloc(struct mm_struct *mm,
			unsigned long addr, unsigned long sz)
{
	pgd_t *pgd;
	pud_t *pud;
	pte_t *pte = NULL;

	pgd = pgd_offset(mm, addr);
	pud = pud_alloc(mm, pgd, addr);
	if (pud) {
		if (sz == PUD_SIZE) {
			pte = (pte_t *)pud;
		} else {
			BUG_ON(sz != PMD_SIZE);
			if (want_pmd_share() && pud_none(*pud))
				pte = huge_pmd_share(mm, addr, pud);
			else
				pte = (pte_t *)pmd_alloc(mm, pud, addr);
		}
	}
	BUG_ON(pte && !pte_none(*pte) && !pte_huge(*pte));

	return pte;
}

pte_t *huge_pte_offset(struct mm_struct *mm, unsigned long addr)
{
	pgd_t *pgd;
	pud_t *pud;
	pmd_t *pmd = NULL;

	pgd = pgd_offset(mm, addr);
	if (pgd_present(*pgd)) {
		pud = pud_offset(pgd, addr);
		if (pud_present(*pud)) {
			if (pud_huge(*pud))
				return (pte_t *)pud;
			pmd = pmd_offset(pud, addr);
		}
	}
	return (pte_t *) pmd;
}

#endif /* CONFIG_ARCH_WANT_GENERAL_HUGETLB */

<<<<<<< HEAD
	if (!pmd_present(*pmd))
		return NULL;
	page = pte_page(*(pte_t *)pmd);
	if (page)
		page += ((address & ~PMD_MASK) >> PAGE_SHIFT);
	return page;
=======
/*
 * These functions are overwritable if your architecture needs its own
 * behavior.
 */
struct page * __weak
follow_huge_addr(struct mm_struct *mm, unsigned long address,
			      int write)
{
	return ERR_PTR(-EINVAL);
>>>>>>> 9a004a75
}

struct page * __weak
follow_huge_pmd(struct mm_struct *mm, unsigned long address,
		pmd_t *pmd, int flags)
{
	struct page *page = NULL;
	spinlock_t *ptl;
retry:
	ptl = pmd_lockptr(mm, pmd);
	spin_lock(ptl);
	/*
	 * make sure that the address range covered by this pmd is not
	 * unmapped from other threads.
	 */
	if (!pmd_huge(*pmd))
		goto out;
	if (pmd_present(*pmd)) {
		page = pte_page(*(pte_t *)pmd) +
			((address & ~PMD_MASK) >> PAGE_SHIFT);
		if (flags & FOLL_GET)
			get_page(page);
	} else {
		if (is_hugetlb_entry_migration(huge_ptep_get((pte_t *)pmd))) {
			spin_unlock(ptl);
			__migration_entry_wait(mm, (pte_t *)pmd, ptl);
			goto retry;
		}
		/*
		 * hwpoisoned entry is treated as no_page_table in
		 * follow_page_mask().
		 */
	}
out:
	spin_unlock(ptl);
	return page;
}

struct page * __weak
follow_huge_pud(struct mm_struct *mm, unsigned long address,
		pud_t *pud, int flags)
{
	if (flags & FOLL_GET)
		return NULL;

	return pte_page(*(pte_t *)pud) + ((address & ~PUD_MASK) >> PAGE_SHIFT);
}

#ifdef CONFIG_MEMORY_FAILURE

/* Should be called in hugetlb_lock */
static int is_hugepage_on_freelist(struct page *hpage)
{
	struct page *page;
	struct page *tmp;
	struct hstate *h = page_hstate(hpage);
	int nid = page_to_nid(hpage);

	list_for_each_entry_safe(page, tmp, &h->hugepage_freelists[nid], lru)
		if (page == hpage)
			return 1;
	return 0;
}

/*
 * This function is called from memory failure code.
 * Assume the caller holds page lock of the head page.
 */
int dequeue_hwpoisoned_huge_page(struct page *hpage)
{
	struct hstate *h = page_hstate(hpage);
	int nid = page_to_nid(hpage);
	int ret = -EBUSY;

	spin_lock(&hugetlb_lock);
	if (is_hugepage_on_freelist(hpage)) {
		/*
		 * Hwpoisoned hugepage isn't linked to activelist or freelist,
		 * but dangling hpage->lru can trigger list-debug warnings
		 * (this happens when we call unpoison_memory() on it),
		 * so let it point to itself with list_del_init().
		 */
		list_del_init(&hpage->lru);
		set_page_refcounted(hpage);
		h->free_huge_pages--;
		h->free_huge_pages_node[nid]--;
		ret = 0;
	}
	spin_unlock(&hugetlb_lock);
	return ret;
}
#endif

bool isolate_huge_page(struct page *page, struct list_head *list)
{
	VM_BUG_ON_PAGE(!PageHead(page), page);
	if (!get_page_unless_zero(page))
		return false;
	spin_lock(&hugetlb_lock);
	list_move_tail(&page->lru, list);
	spin_unlock(&hugetlb_lock);
	return true;
}

void putback_active_hugepage(struct page *page)
{
	VM_BUG_ON_PAGE(!PageHead(page), page);
	spin_lock(&hugetlb_lock);
	list_move_tail(&page->lru, &(page_hstate(page))->hugepage_activelist);
	spin_unlock(&hugetlb_lock);
	put_page(page);
}

bool is_hugepage_active(struct page *page)
{
	VM_BUG_ON_PAGE(!PageHuge(page), page);
	/*
	 * This function can be called for a tail page because the caller,
	 * scan_movable_pages, scans through a given pfn-range which typically
	 * covers one memory block. In systems using gigantic hugepage (1GB
	 * for x86_64,) a hugepage is larger than a memory block, and we don't
	 * support migrating such large hugepages for now, so return false
	 * when called for tail pages.
	 */
	if (PageTail(page))
		return false;
	/*
	 * Refcount of a hwpoisoned hugepages is 1, but they are not active,
	 * so we should return false for them.
	 */
	if (unlikely(PageHWPoison(page)))
		return false;
	return page_count(page) > 0;
}<|MERGE_RESOLUTION|>--- conflicted
+++ resolved
@@ -3695,14 +3695,6 @@
 
 #endif /* CONFIG_ARCH_WANT_GENERAL_HUGETLB */
 
-<<<<<<< HEAD
-	if (!pmd_present(*pmd))
-		return NULL;
-	page = pte_page(*(pte_t *)pmd);
-	if (page)
-		page += ((address & ~PMD_MASK) >> PAGE_SHIFT);
-	return page;
-=======
 /*
  * These functions are overwritable if your architecture needs its own
  * behavior.
@@ -3712,7 +3704,6 @@
 			      int write)
 {
 	return ERR_PTR(-EINVAL);
->>>>>>> 9a004a75
 }
 
 struct page * __weak
