--- conflicted
+++ resolved
@@ -21,11 +21,7 @@
 	interrupt-parent = <&intc>;
 
 	chosen {
-<<<<<<< HEAD
-               bootargs = "sched_enable_hmp=1 sched_enable_power_aware=1 app_setting.use_32bit_app_setting=1";
-=======
 		bootargs = "sched_enable_hmp=1 sched_enable_power_aware=1 app_setting.use_32bit_app_setting=1";
->>>>>>> dcef5b03
 	};
 
 	aliases {
