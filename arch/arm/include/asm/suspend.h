#ifndef __ASM_ARM_SUSPEND_H
#define __ASM_ARM_SUSPEND_H

struct sleep_save_sp {
	u32 *save_ptr_stash;
	u32 save_ptr_stash_phys;
};

extern void cpu_resume(void);
<<<<<<< HEAD
extern int cpu_suspend(unsigned long);

extern int __cpu_suspend(unsigned long, int (*fn)(unsigned long));
extern int __cpu_suspend_enter(unsigned long arg, int (*fn)(unsigned long),
							unsigned int);
=======
extern void cpu_resume_no_hyp(void);
extern int cpu_suspend(unsigned long, int (*)(unsigned long));
>>>>>>> 429b11f7

#endif<|MERGE_RESOLUTION|>--- conflicted
+++ resolved
@@ -7,15 +7,11 @@
 };
 
 extern void cpu_resume(void);
-<<<<<<< HEAD
+extern void cpu_resume_no_hyp(void);
 extern int cpu_suspend(unsigned long);
 
 extern int __cpu_suspend(unsigned long, int (*fn)(unsigned long));
 extern int __cpu_suspend_enter(unsigned long arg, int (*fn)(unsigned long),
 							unsigned int);
-=======
-extern void cpu_resume_no_hyp(void);
-extern int cpu_suspend(unsigned long, int (*)(unsigned long));
->>>>>>> 429b11f7
 
 #endif