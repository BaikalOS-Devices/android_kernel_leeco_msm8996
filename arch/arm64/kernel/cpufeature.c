--- conflicted
+++ resolved
@@ -817,17 +817,14 @@
 
 	for (i = 0; caps[i].matches; i++)
 		if (caps[i].enable && cpus_have_cap(caps[i].capability))
-<<<<<<< HEAD
-			on_each_cpu(caps[i].enable, (void *)&(caps[i]), true);
-=======
 			/*
 			 * Use stop_machine() as it schedules the work allowing
 			 * us to modify PSTATE, instead of on_each_cpu() which
 			 * uses an IPI, giving us a PSTATE that disappears when
 			 * we return.
 			 */
-			stop_machine(caps[i].enable, NULL, cpu_online_mask);
->>>>>>> 1432c24b
+			stop_machine(caps[i].enable, (void *)&(caps[i]),
+					cpu_online_mask);
 }
 
 #ifdef CONFIG_HOTPLUG_CPU
