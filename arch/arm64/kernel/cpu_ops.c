--- conflicted
+++ resolved
@@ -27,17 +27,7 @@
 static const struct of_cpu_method __cpu_method_of_table_sentinel
 	__used __section(__cpu_method_of_table_end);
 
-<<<<<<< HEAD
-const struct cpu_operations * __init cpu_get_ops(const char *name)
-=======
-static const struct cpu_operations *supported_cpu_ops[] __initconst = {
-	&smp_spin_table_ops,
-	&cpu_psci_ops,
-	NULL,
-};
-
 static const struct cpu_operations * __init cpu_get_ops(const char *name)
->>>>>>> 1203868f
 {
 	struct of_cpu_method *m = __cpu_method_of_table;
 
