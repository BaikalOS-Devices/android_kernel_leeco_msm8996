
menuconfig ARM64_CRYPTO
	bool "ARM64 Accelerated Cryptographic Algorithms"
	depends on ARM64
	help
	  Say Y here to choose from a selection of cryptographic algorithms
	  implemented using ARM64 specific CPU features or instructions.

if ARM64_CRYPTO

config CRYPTO_SHA1_ARM64_CE
	tristate "SHA-1 digest algorithm (ARMv8 Crypto Extensions)"
	depends on ARM64 && KERNEL_MODE_NEON
	select CRYPTO_HASH

config CRYPTO_SHA2_ARM64_CE
	tristate "SHA-224/SHA-256 digest algorithm (ARMv8 Crypto Extensions)"
	depends on ARM64 && KERNEL_MODE_NEON
	select CRYPTO_HASH

config CRYPTO_GHASH_ARM64_CE
	tristate "GHASH (for GCM chaining mode) using ARMv8 Crypto Extensions"
	depends on ARM64 && KERNEL_MODE_NEON
	select CRYPTO_HASH

config CRYPTO_AES_ARM64_CE
	tristate "AES core cipher using ARMv8 Crypto Extensions"
	depends on ARM64 && KERNEL_MODE_NEON
	select CRYPTO_ALGAPI

config CRYPTO_AES_ARM64_CE_CCM
	tristate "AES in CCM mode using ARMv8 Crypto Extensions"
	depends on ARM64 && KERNEL_MODE_NEON
	select CRYPTO_ALGAPI
	select CRYPTO_AES_ARM64_CE
	select CRYPTO_AEAD

config CRYPTO_AES_ARM64_CE_BLK
	tristate "AES in ECB/CBC/CTR/XTS modes using ARMv8 Crypto Extensions"
	depends on ARM64 && KERNEL_MODE_NEON
	select CRYPTO_BLKCIPHER
	select CRYPTO_AES_ARM64_CE
	select CRYPTO_ABLK_HELPER

config CRYPTO_AES_ARM64_NEON_BLK
	tristate "AES in ECB/CBC/CTR/XTS modes using NEON instructions"
	depends on ARM64 && KERNEL_MODE_NEON
	select CRYPTO_BLKCIPHER
	select CRYPTO_AES
	select CRYPTO_ABLK_HELPER

<<<<<<< HEAD
config CRYPTO_CRC32_ARM64
	tristate "CRC32 and CRC32C using optional ARMv8 instructions"
	depends on ARM64
	select CRYPTO_HASH

config CRYPTO_SPECK_NEON
	tristate "NEON accelerated Speck cipher algorithms"
	depends on KERNEL_MODE_NEON
	select CRYPTO_BLKCIPHER
	select CRYPTO_GF128MUL
	select CRYPTO_SPECK
=======
>>>>>>> 188113aa
endif<|MERGE_RESOLUTION|>--- conflicted
+++ resolved
@@ -49,18 +49,9 @@
 	select CRYPTO_AES
 	select CRYPTO_ABLK_HELPER
 
-<<<<<<< HEAD
 config CRYPTO_CRC32_ARM64
 	tristate "CRC32 and CRC32C using optional ARMv8 instructions"
 	depends on ARM64
 	select CRYPTO_HASH
 
-config CRYPTO_SPECK_NEON
-	tristate "NEON accelerated Speck cipher algorithms"
-	depends on KERNEL_MODE_NEON
-	select CRYPTO_BLKCIPHER
-	select CRYPTO_GF128MUL
-	select CRYPTO_SPECK
-=======
->>>>>>> 188113aa
 endif