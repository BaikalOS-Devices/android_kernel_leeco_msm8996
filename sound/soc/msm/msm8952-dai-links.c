/* Copyright (c) 2015-2017, 2019 The Linux Foundation. All rights reserved.
 *
 * This program is free software; you can redistribute it and/or modify
 * it under the terms of the GNU General Public License version 2 and
 * only version 2 as published by the Free Software Foundation.
 *
 * This program is distributed in the hope that it will be useful,
 * but WITHOUT ANY WARRANTY; without even the implied warranty of
 * MERCHANTABILITY or FITNESS FOR A PARTICULAR PURPOSE.  See the
 * GNU General Public License for more details.
 */

#include <linux/mfd/wcd9xxx/core.h>
#include <linux/of.h>
#include <sound/core.h>
#include <sound/soc.h>
#include <sound/soc-dapm.h>
#include <sound/pcm.h>
#include "msm8952-slimbus.h"
#include "qdsp6v2/msm-pcm-routing-v2.h"
#include "../codecs/wcd9335.h"

#define DEV_NAME_STR_LEN            32
enum TASHA_LITE_DEVICE {
	MSM8952_TASHA_LITE = 0,
	MSM8953_TASHA_LITE,
	NUM_OF_TASHA_LITE_DEVICE,
};

static struct snd_soc_card snd_soc_card_msm[MAX_CODECS];
static struct snd_soc_card snd_soc_card_msm_card;

static struct snd_soc_ops msm8952_quat_mi2s_be_ops = {
	.startup = msm_quat_mi2s_snd_startup,
	.hw_params = msm_mi2s_snd_hw_params,
	.shutdown = msm_quat_mi2s_snd_shutdown,
};

static struct snd_soc_ops msm8952_quin_mi2s_be_ops = {
	.startup = msm_quin_mi2s_snd_startup,
	.hw_params = msm_mi2s_snd_hw_params,
	.shutdown = msm_quin_mi2s_snd_shutdown,
};

static struct snd_soc_ops msm_pri_auxpcm_be_ops = {
	.startup = msm_prim_auxpcm_startup,
	.shutdown = msm_prim_auxpcm_shutdown,
};

static struct snd_soc_ops msm8952_slimbus_be_ops = {
	.hw_params = msm_snd_hw_params,
};


static struct snd_soc_ops msm8952_cpe_ops = {
	.hw_params = msm_snd_cpe_hw_params,
};

static struct snd_soc_ops msm8952_slimbus_2_be_ops = {
	.hw_params = msm8952_slimbus_2_hw_params,
};

static struct snd_soc_ops msm_tdm_be_ops = {
	.startup = msm_tdm_startup,
	.hw_params = msm_tdm_snd_hw_params,
	.shutdown = msm_tdm_shutdown,
};

static struct snd_soc_dai_link msm8952_tasha_fe_dai[] = {
	/* tasha_vifeedback for speaker protection */
	{
		.name = LPASS_BE_SLIMBUS_4_TX,
		.stream_name = "Slimbus4 Capture",
		.cpu_dai_name = "msm-dai-q6-dev.16393",
		.platform_name = "msm-pcm-hostless",
		.codec_name = "tasha_codec",
		.codec_dai_name = "tasha_vifeedback",
		.be_id = MSM_BACKEND_DAI_SLIMBUS_4_TX,
		.be_hw_params_fixup = msm_slim_4_tx_be_hw_params_fixup,
		.ops = &msm8952_slimbus_be_ops,
		.no_host_mode = SND_SOC_DAI_LINK_NO_HOST,
		.ignore_suspend = 1,
	},
	/* Ultrasound RX DAI Link */
	{
		.name = "SLIMBUS_2 Hostless Playback",
		.stream_name = "SLIMBUS_2 Hostless Playback",
		.cpu_dai_name = "msm-dai-q6-dev.16388",
		.platform_name = "msm-pcm-hostless",
		.codec_name = "tasha_codec",
		.codec_dai_name = "tasha_rx2",
		.ignore_suspend = 1,
		.dpcm_playback = 1,
		.no_host_mode = SND_SOC_DAI_LINK_NO_HOST,
		.ops = &msm8952_slimbus_2_be_ops,
	},
	/* Ultrasound TX DAI Link */
	{
		.name = "SLIMBUS_2 Hostless Capture",
		.stream_name = "SLIMBUS_2 Hostless Capture",
		.cpu_dai_name = "msm-dai-q6-dev.16389",
		.platform_name = "msm-pcm-hostless",
		.codec_name = "tasha_codec",
		.codec_dai_name = "tasha_tx2",
		.ignore_suspend = 1,
		.dpcm_capture = 1,
		.no_host_mode = SND_SOC_DAI_LINK_NO_HOST,
		.ops = &msm8952_slimbus_2_be_ops,
	},
	/* CPE LSM direct dai-link */
	{
		.name = "CPE Listen service",
		.stream_name = "CPE Listen Audio Service",
		.cpu_dai_name = "msm-dai-slim",
		.platform_name = "msm-cpe-lsm",
		.trigger = {SND_SOC_DPCM_TRIGGER_POST,
			SND_SOC_DPCM_TRIGGER_POST},
		.no_host_mode = SND_SOC_DAI_LINK_NO_HOST,
		.ignore_suspend = 1,
		.dpcm_capture = 1,
		.ignore_pmdown_time = 1,
		.codec_dai_name = "tasha_mad1",
		.codec_name = "tasha_codec",
		.ops = &msm8952_cpe_ops,
	},
	/* slimbus rx 6 hostless */
	{
		.name = "SLIMBUS_6 Hostless Playback",
		.stream_name = "SLIMBUS_6 Hostless",
		.cpu_dai_name = "SLIMBUS6_HOSTLESS",
		.platform_name = "msm-pcm-hostless",
		.dynamic = 1,
		.dpcm_playback = 1,
		.trigger = {SND_SOC_DPCM_TRIGGER_POST,
			    SND_SOC_DPCM_TRIGGER_POST},
		.no_host_mode = SND_SOC_DAI_LINK_NO_HOST,
		.ignore_suspend = 1,
		 /* this dailink has playback support */
		.ignore_pmdown_time = 1,
		.codec_dai_name = "snd-soc-dummy-dai",
		.codec_name = "snd-soc-dummy",
	},
	/* QCHAT */
	{/* hw:x,45 */
		.name = "QCHAT",
		.stream_name = "QCHAT",
		.cpu_dai_name = "QCHAT",
		.platform_name  = "msm-pcm-voice",
		.dynamic = 1,
		.dpcm_playback = 1,
		.dpcm_capture = 1,
		.trigger = {SND_SOC_DPCM_TRIGGER_POST,
			SND_SOC_DPCM_TRIGGER_POST},
		.no_host_mode = SND_SOC_DAI_LINK_NO_HOST,
		.ignore_suspend = 1,
		.ignore_pmdown_time = 1,
		.codec_dai_name = "snd-soc-dummy-dai",
		.codec_name = "snd-soc-dummy",
		.be_id = MSM_FRONTEND_DAI_QCHAT,
	},
	{/* hw:x,46 */
		.name = "MSM8X16 Compress13",
		.stream_name = "Compress13",
		.cpu_dai_name	= "MultiMedia28",
		.platform_name  = "msm-compress-dsp",
		.dynamic = 1,
		.dpcm_capture = 1,
		.trigger = {SND_SOC_DPCM_TRIGGER_POST,
			 SND_SOC_DPCM_TRIGGER_POST},
		.codec_dai_name = "snd-soc-dummy-dai",
		.codec_name = "snd-soc-dummy",
		.ignore_suspend = 1,
		.ignore_pmdown_time = 1,
		 /* this dai link has capture support */
		.be_id = MSM_FRONTEND_DAI_MULTIMEDIA28,
	},
	{/* hw:x,47 */
		.name = "MSM8X16 Compress14",
		.stream_name = "Compress14",
		.cpu_dai_name	= "MultiMedia29",
		.platform_name  = "msm-compress-dsp",
		.dynamic = 1,
		.dpcm_capture = 1,
		.trigger = {SND_SOC_DPCM_TRIGGER_POST,
			 SND_SOC_DPCM_TRIGGER_POST},
		.codec_dai_name = "snd-soc-dummy-dai",
		.codec_name = "snd-soc-dummy",
		.ignore_suspend = 1,
		.ignore_pmdown_time = 1,
		 /* this dai link has capture support */
		.be_id = MSM_FRONTEND_DAI_MULTIMEDIA29,
	},
};

static struct snd_soc_dai_link msm8952_tasha_be_dai[] = {
	/* Backend DAI Links */
	{
		.name = LPASS_BE_SLIMBUS_0_RX,
		.stream_name = "Slimbus Playback",
		.cpu_dai_name = "msm-dai-q6-dev.16384",
		.platform_name = "msm-pcm-routing",
		.codec_name = "tasha_codec",
		.codec_dai_name = "tasha_mix_rx1",
		.no_pcm = 1,
		.dpcm_playback = 1,
		.be_id = MSM_BACKEND_DAI_SLIMBUS_0_RX,
		.init = &msm_audrx_init,
		.be_hw_params_fixup = msm_slim_0_rx_be_hw_params_fixup,
		/* this dainlink has playback support */
		.ignore_pmdown_time = 1,
		.ignore_suspend = 1,
		.ops = &msm8952_slimbus_be_ops,
	},
	{
		.name = LPASS_BE_SLIMBUS_0_TX,
		.stream_name = "Slimbus Capture",
		.cpu_dai_name = "msm-dai-q6-dev.16385",
		.platform_name = "msm-pcm-routing",
		.codec_name = "tasha_codec",
		.codec_dai_name = "tasha_tx1",
		.no_pcm = 1,
		.dpcm_capture = 1,
		.be_id = MSM_BACKEND_DAI_SLIMBUS_0_TX,
		.be_hw_params_fixup = msm_slim_0_tx_be_hw_params_fixup,
		.ignore_suspend = 1,
		.ops = &msm8952_slimbus_be_ops,
	},
	{
		.name = LPASS_BE_SLIMBUS_1_RX,
		.stream_name = "Slimbus1 Playback",
		.cpu_dai_name = "msm-dai-q6-dev.16386",
		.platform_name = "msm-pcm-routing",
		.codec_name = "tasha_codec",
		.codec_dai_name = "tasha_mix_rx1",
		.no_pcm = 1,
		.dpcm_playback = 1,
		.be_id = MSM_BACKEND_DAI_SLIMBUS_1_RX,
		.be_hw_params_fixup = msm_slim_0_rx_be_hw_params_fixup,
		.ops = &msm8952_slimbus_be_ops,
		/* dai link has playback support */
		.ignore_pmdown_time = 1,
		.ignore_suspend = 1,
	},
	{
		.name = LPASS_BE_SLIMBUS_1_TX,
		.stream_name = "Slimbus1 Capture",
		.cpu_dai_name = "msm-dai-q6-dev.16387",
		.platform_name = "msm-pcm-routing",
		.codec_name = "tasha_codec",
		.codec_dai_name = "tasha_tx3",
		.no_pcm = 1,
		.dpcm_capture = 1,
		.be_id = MSM_BACKEND_DAI_SLIMBUS_1_TX,
		.be_hw_params_fixup = msm_slim_1_tx_be_hw_params_fixup,
		.ops = &msm8952_slimbus_be_ops,
		.ignore_suspend = 1,
	},
	{
		.name = LPASS_BE_SLIMBUS_2_TX,
		.stream_name = "Slimbus2 Capture",
		.cpu_dai_name = "msm-dai-q6-dev.16389",
		.platform_name = "msm-pcm-routing",
		.codec_name = "tasha_codec",
		.codec_dai_name = "tasha_tx4",
		.no_pcm = 1,
		.dpcm_capture = 1,
		.be_id = MSM_BACKEND_DAI_SLIMBUS_2_TX,
		.be_hw_params_fixup = msm_slim_2_tx_be_hw_params_fixup,
		.ops = &msm8952_slimbus_be_ops,
		.ignore_suspend = 1,
	},
	{
		.name = LPASS_BE_SLIMBUS_3_RX,
		.stream_name = "Slimbus3 Playback",
		.cpu_dai_name = "msm-dai-q6-dev.16390",
		.platform_name = "msm-pcm-routing",
		.codec_name = "tasha_codec",
		.codec_dai_name = "tasha_mix_rx1",
		.no_pcm = 1,
		.dpcm_playback = 1,
		.be_id = MSM_BACKEND_DAI_SLIMBUS_3_RX,
		.be_hw_params_fixup = msm_slim_0_rx_be_hw_params_fixup,
		.ops = &msm8952_slimbus_be_ops,
		/* dai link has playback support */
		.ignore_pmdown_time = 1,
		.ignore_suspend = 1,
	},
	{
		.name = LPASS_BE_SLIMBUS_3_TX,
		.stream_name = "Slimbus3 Capture",
		.cpu_dai_name = "msm-dai-q6-dev.16391",
		.platform_name = "msm-pcm-routing",
		.codec_name = "tasha_codec",
		.codec_dai_name = "tasha_tx1",
		.no_pcm = 1,
		.dpcm_capture = 1,
		.be_id = MSM_BACKEND_DAI_SLIMBUS_3_TX,
		.be_hw_params_fixup = msm_slim_0_tx_be_hw_params_fixup,
		.ops = &msm8952_slimbus_be_ops,
		.ignore_suspend = 1,
	},
	{
		.name = LPASS_BE_SLIMBUS_4_RX,
		.stream_name = "Slimbus4 Playback",
		.cpu_dai_name = "msm-dai-q6-dev.16392",
		.platform_name = "msm-pcm-routing",
		.codec_name = "tasha_codec",
		.codec_dai_name = "tasha_rx5",
		.no_pcm = 1,
		.dpcm_playback = 1,
		.be_id = MSM_BACKEND_DAI_SLIMBUS_4_RX,
		.be_hw_params_fixup = msm_slim_4_rx_be_hw_params_fixup,
		.ops = &msm8952_slimbus_be_ops,
		/* dai link has playback support */
		.ignore_pmdown_time = 1,
		.ignore_suspend = 1,
	},
	{
		.name = LPASS_BE_SLIMBUS_5_RX,
		.stream_name = "Slimbus5 Playback",
		.cpu_dai_name = "msm-dai-q6-dev.16394",
		.platform_name = "msm-pcm-routing",
		.codec_name = "tasha_codec",
		.codec_dai_name = "tasha_rx3",
		.no_pcm = 1,
		.dpcm_playback = 1,
		.be_id = MSM_BACKEND_DAI_SLIMBUS_5_RX,
		.be_hw_params_fixup = msm_slim_5_rx_be_hw_params_fixup,
		.ops = &msm8952_slimbus_be_ops,
		/* dai link has playback support */
		.ignore_pmdown_time = 1,
		.ignore_suspend = 1,
	},
	/* MAD BE */
	{
		.name = LPASS_BE_SLIMBUS_5_TX,
		.stream_name = "Slimbus5 Capture",
		.cpu_dai_name = "msm-dai-q6-dev.16395",
		.platform_name = "msm-pcm-routing",
		.codec_name = "tasha_codec",
		.codec_dai_name = "tasha_mad1",
		.no_pcm = 1,
		.dpcm_capture = 1,
		.be_id = MSM_BACKEND_DAI_SLIMBUS_5_TX,
		.be_hw_params_fixup = msm_slim_5_tx_be_hw_params_fixup,
		.ops = &msm8952_slimbus_be_ops,
		.ignore_suspend = 1,
	},
	{
		.name = LPASS_BE_SLIMBUS_6_RX,
		.stream_name = "Slimbus6 Playback",
		.cpu_dai_name = "msm-dai-q6-dev.16396",
		.platform_name = "msm-pcm-routing",
		.codec_name = "tasha_codec",
		.codec_dai_name = "tasha_rx4",
		.no_pcm = 1,
		.dpcm_playback = 1,
		.be_id = MSM_BACKEND_DAI_SLIMBUS_6_RX,
		.be_hw_params_fixup = msm_slim_6_rx_be_hw_params_fixup,
		.ops = &msm8952_slimbus_be_ops,
		/* dai link has playback support */
		.ignore_pmdown_time = 1,
		.ignore_suspend = 1,
	},
};

static struct snd_soc_dai_link msm8952_tomtom_fe_dai[] = {
	{ /* hw:x,28 */
		.name = LPASS_BE_SLIMBUS_4_TX,
		.stream_name = "Slimbus4 Capture",
		.cpu_dai_name = "msm-dai-q6-dev.16393",
		.platform_name = "msm-pcm-hostless",
		.codec_name = "tomtom_codec",
		.codec_dai_name = "tomtom_vifeedback",
		.dpcm_capture = 1,
		.be_id = MSM_BACKEND_DAI_SLIMBUS_4_TX,
		.be_hw_params_fixup = msm_slim_4_tx_be_hw_params_fixup,
		.ops = &msm8952_slimbus_be_ops,
		.no_host_mode = SND_SOC_DAI_LINK_NO_HOST,
		.ignore_suspend = 1,
	},
	/* CPE LSM FE */
	{ /* hw:x,29 */
		.name = "CPE Listen service",
		.stream_name = "CPE Listen Audio Service",
		.cpu_dai_name = "msm-dai-slim",
		.platform_name = "msm-cpe-lsm",
		.trigger = {SND_SOC_DPCM_TRIGGER_POST,
			    SND_SOC_DPCM_TRIGGER_POST },
		.no_host_mode = SND_SOC_DAI_LINK_NO_HOST,
		.dpcm_capture = 1,
		.ignore_suspend = 1,
		.ignore_pmdown_time = 1,
		.codec_dai_name = "tomtom_mad1",
		.codec_name = "tomtom_codec",
		.ops = &msm8952_cpe_ops,
	},
};

static struct snd_soc_dai_link msm8952_tomtom_be_dai[] = {
	/* Backend DAI Links */
	{
		.name = LPASS_BE_SLIMBUS_0_RX,
		.stream_name = "Slimbus Playback",
		.cpu_dai_name = "msm-dai-q6-dev.16384",
		.platform_name = "msm-pcm-routing",
		.codec_name = "tomtom_codec",
		.codec_dai_name	= "tomtom_rx1",
		.no_pcm = 1,
		.dpcm_playback = 1,
		.be_id = MSM_BACKEND_DAI_SLIMBUS_0_RX,
		.init = &msm_audrx_init,
		.be_hw_params_fixup = msm_slim_0_rx_be_hw_params_fixup,
		.ignore_pmdown_time = 1, /* dai link has playback support */
		.ignore_suspend = 1,
		.ops = &msm8952_slimbus_be_ops,
	},
	{
		.name = LPASS_BE_SLIMBUS_0_TX,
		.stream_name = "Slimbus Capture",
		.cpu_dai_name = "msm-dai-q6-dev.16385",
		.platform_name = "msm-pcm-routing",
		.codec_name = "tomtom_codec",
		.codec_dai_name = "tomtom_tx1",
		.no_pcm = 1,
		.dpcm_capture = 1,
		.be_id = MSM_BACKEND_DAI_SLIMBUS_0_TX,
		.be_hw_params_fixup = msm_slim_0_tx_be_hw_params_fixup,
		.ignore_suspend = 1,
		.ops = &msm8952_slimbus_be_ops,
	},
	{
		.name = LPASS_BE_SLIMBUS_1_RX,
		.stream_name = "Slimbus1 Playback",
		.cpu_dai_name = "msm-dai-q6-dev.16386",
		.platform_name = "msm-pcm-routing",
		.codec_name = "tomtom_codec",
		.codec_dai_name	= "tomtom_rx1",
		.no_pcm = 1,
		.dpcm_playback = 1,
		.be_id = MSM_BACKEND_DAI_SLIMBUS_1_RX,
		.be_hw_params_fixup = msm_slim_0_rx_be_hw_params_fixup,
		.ops = &msm8952_slimbus_be_ops,
		/* dai link has playback support */
		.ignore_pmdown_time = 1,
		.ignore_suspend = 1,
	},
	{
		.name = LPASS_BE_SLIMBUS_1_TX,
		.stream_name = "Slimbus1 Capture",
		.cpu_dai_name = "msm-dai-q6-dev.16387",
		.platform_name = "msm-pcm-routing",
		.codec_name = "tomtom_codec",
		.codec_dai_name	= "tomtom_tx1",
		.no_pcm = 1,
		.dpcm_capture = 1,
		.be_id = MSM_BACKEND_DAI_SLIMBUS_1_TX,
		.be_hw_params_fixup = msm_slim_0_tx_be_hw_params_fixup,
		.ops = &msm8952_slimbus_be_ops,
		.ignore_suspend = 1,
	},
	{
		.name = LPASS_BE_SLIMBUS_3_RX,
		.stream_name = "Slimbus3 Playback",
		.cpu_dai_name = "msm-dai-q6-dev.16390",
		.platform_name = "msm-pcm-routing",
		.codec_name = "tomtom_codec",
		.codec_dai_name	= "tomtom_rx1",
		.no_pcm = 1,
		.dpcm_playback = 1,
		.be_id = MSM_BACKEND_DAI_SLIMBUS_3_RX,
		.be_hw_params_fixup = msm_slim_0_rx_be_hw_params_fixup,
		.ops = &msm8952_slimbus_be_ops,
		/* dai link has playback support */
		.ignore_pmdown_time = 1,
		.ignore_suspend = 1,
	},
	{
		.name = LPASS_BE_SLIMBUS_3_TX,
		.stream_name = "Slimbus3 Capture",
		.cpu_dai_name = "msm-dai-q6-dev.16391",
		.platform_name = "msm-pcm-routing",
		.codec_name = "tomtom_codec",
		.codec_dai_name	= "tomtom_tx1",
		.no_pcm = 1,
		.dpcm_capture = 1,
		.be_id = MSM_BACKEND_DAI_SLIMBUS_3_TX,
		.be_hw_params_fixup = msm_slim_0_tx_be_hw_params_fixup,
		.ops = &msm8952_slimbus_be_ops,
		.ignore_suspend = 1,
	},
	{
		.name = LPASS_BE_SLIMBUS_4_RX,
		.stream_name = "Slimbus4 Playback",
		.cpu_dai_name = "msm-dai-q6-dev.16392",
		.platform_name = "msm-pcm-routing",
		.codec_name = "tomtom_codec",
		.codec_dai_name	= "tomtom_rx1",
		.no_pcm = 1,
		.dpcm_playback = 1,
		.be_id = MSM_BACKEND_DAI_SLIMBUS_4_RX,
		.be_hw_params_fixup = msm_slim_0_rx_be_hw_params_fixup,
		.ops = &msm8952_slimbus_be_ops,
		/* dai link has playback support */
		.ignore_pmdown_time = 1,
		.ignore_suspend = 1,
	},
	/* MAD BE */
	{
		.name = LPASS_BE_SLIMBUS_5_TX,
		.stream_name = "Slimbus5 Capture",
		.cpu_dai_name = "msm-dai-q6-dev.16395",
		.platform_name = "msm-pcm-routing",
		.codec_name = "tomtom_codec",
		.codec_dai_name = "tomtom_mad1",
		.no_pcm = 1,
		.dpcm_capture = 1,
		.async_ops = ASYNC_DPCM_SND_SOC_PREPARE,
		.be_id = MSM_BACKEND_DAI_SLIMBUS_5_TX,
		.be_hw_params_fixup = msm_slim_5_tx_be_hw_params_fixup,
		.ignore_suspend = 1,
	},
};

static struct snd_soc_dai_link msm8952_common_fe_dai[] = {
	/* FrontEnd DAI Links */
	{/* hw:x,0 */
		.name = "MSM8X16 Media1",
		.stream_name = "MultiMedia1",
		.cpu_dai_name	= "MultiMedia1",
		.platform_name  = "msm-pcm-dsp.0",
		.dynamic = 1,
		.trigger = {SND_SOC_DPCM_TRIGGER_POST,
			SND_SOC_DPCM_TRIGGER_POST},
		.codec_dai_name = "snd-soc-dummy-dai",
		.codec_name = "snd-soc-dummy",
		.ignore_suspend = 1,
		.dpcm_playback = 1,
		.dpcm_capture = 1,
		/* this dai link has playback support */
		.ignore_pmdown_time = 1,
		.be_id = MSM_FRONTEND_DAI_MULTIMEDIA1
	},
	{/* hw:x,1 */
		.name = "MSM8X16 Media2",
		.stream_name = "MultiMedia2",
		.cpu_dai_name   = "MultiMedia2",
		.platform_name  = "msm-pcm-dsp.0",
		.dynamic = 1,
		.dpcm_playback = 1,
		.dpcm_capture = 1,
		.codec_dai_name = "snd-soc-dummy-dai",
		.codec_name = "snd-soc-dummy",
		.trigger = {SND_SOC_DPCM_TRIGGER_POST,
			SND_SOC_DPCM_TRIGGER_POST},
		.ignore_suspend = 1,
		/* this dai link has playback support */
		.ignore_pmdown_time = 1,
		.be_id = MSM_FRONTEND_DAI_MULTIMEDIA2,
	},
	{/* hw:x,2 */
		.name = "Circuit-Switch Voice",
		.stream_name = "CS-Voice",
		.cpu_dai_name   = "CS-VOICE",
		.platform_name  = "msm-pcm-voice",
		.dynamic = 1,
		.dpcm_capture = 1,
		.dpcm_playback = 1,
		.codec_dai_name = "snd-soc-dummy-dai",
		.codec_name = "snd-soc-dummy",
		.trigger = {SND_SOC_DPCM_TRIGGER_POST,
			SND_SOC_DPCM_TRIGGER_POST},
		.no_host_mode = SND_SOC_DAI_LINK_NO_HOST,
		.ignore_suspend = 1,
		/* this dai link has playback support */
		.ignore_pmdown_time = 1,
		.be_id = MSM_FRONTEND_DAI_CS_VOICE,
	},
	{/* hw:x,3 */
		.name = "MSM VoIP",
		.stream_name = "VoIP",
		.cpu_dai_name	= "VoIP",
		.platform_name  = "msm-voip-dsp",
		.dynamic = 1,
		.dpcm_playback = 1,
		.dpcm_capture = 1,
		.trigger = {SND_SOC_DPCM_TRIGGER_POST,
			SND_SOC_DPCM_TRIGGER_POST},
		.codec_dai_name = "snd-soc-dummy-dai",
		.codec_name = "snd-soc-dummy",
		.ignore_suspend = 1,
		/* this dai link has playback support */
		.ignore_pmdown_time = 1,
		.be_id = MSM_FRONTEND_DAI_VOIP,
	},
	{/* hw:x,4 */
		.name = "MSM8X16 ULL",
		.stream_name = "ULL",
		.cpu_dai_name	= "MultiMedia3",
		.platform_name  = "msm-pcm-dsp.2",
		.dynamic = 1,
		.dpcm_playback = 1,
		.trigger = {SND_SOC_DPCM_TRIGGER_POST,
			SND_SOC_DPCM_TRIGGER_POST},
		.codec_dai_name = "snd-soc-dummy-dai",
		.codec_name = "snd-soc-dummy",
		.ignore_suspend = 1,
		/* this dai link has playback support */
		.ignore_pmdown_time = 1,
		.be_id = MSM_FRONTEND_DAI_MULTIMEDIA3,
	},
	/* Hostless PCM purpose */
	{/* hw:x,5 */
		.name = "SLIMBUS_0 Hostless",
		.stream_name = "SLIMBUS_0 Hostless",
		.cpu_dai_name = "SLIMBUS0_HOSTLESS",
		.platform_name	= "msm-pcm-hostless",
		.dynamic = 1,
		.dpcm_capture = 1,
		.dpcm_playback = 1,
		.trigger = {SND_SOC_DPCM_TRIGGER_POST,
			    SND_SOC_DPCM_TRIGGER_POST},
		.no_host_mode = SND_SOC_DAI_LINK_NO_HOST,
		.ignore_suspend = 1,
		.ignore_pmdown_time = 1,
		 /* This dai link has MI2S support */
		.codec_dai_name = "snd-soc-dummy-dai",
		.codec_name = "snd-soc-dummy",
	},
	{/* hw:x,6 */
		.name = "INT_FM Hostless",
		.stream_name = "INT_FM Hostless",
		.cpu_dai_name	= "INT_FM_HOSTLESS",
		.platform_name  = "msm-pcm-hostless",
		.dynamic = 1,
		.dpcm_capture = 1,
		.dpcm_playback = 1,
		.trigger = {SND_SOC_DPCM_TRIGGER_POST,
			SND_SOC_DPCM_TRIGGER_POST},
		.no_host_mode = SND_SOC_DAI_LINK_NO_HOST,
		.ignore_suspend = 1,
		/* this dai link has playback support */
		.ignore_pmdown_time = 1,
		.codec_dai_name = "snd-soc-dummy-dai",
		.codec_name = "snd-soc-dummy",
	},
	{/* hw:x,7 */
		.name = "MSM AFE-PCM RX",
		.stream_name = "AFE-PROXY RX",
		.cpu_dai_name = "msm-dai-q6-dev.241",
		.codec_name = "msm-stub-codec.1",
		.codec_dai_name = "msm-stub-rx",
		.platform_name  = "msm-pcm-afe",
		.ignore_suspend = 1,
		/* this dai link has playback support */
		.ignore_pmdown_time = 1,
	},
	{/* hw:x,8 */
		.name = "MSM AFE-PCM TX",
		.stream_name = "AFE-PROXY TX",
		.cpu_dai_name = "msm-dai-q6-dev.240",
		.codec_name = "msm-stub-codec.1",
		.codec_dai_name = "msm-stub-tx",
		.platform_name  = "msm-pcm-afe",
		.ignore_suspend = 1,
	},
	{/* hw:x,9 */
		.name = "MSM8X16 Compress1",
		.stream_name = "Compress1",
		.cpu_dai_name	= "MultiMedia4",
		.platform_name  = "msm-compress-dsp",
		.dynamic = 1,
		.dpcm_capture = 1,
		.dpcm_playback = 1,
		.trigger = {SND_SOC_DPCM_TRIGGER_POST,
			 SND_SOC_DPCM_TRIGGER_POST},
		.codec_dai_name = "snd-soc-dummy-dai",
		.codec_name = "snd-soc-dummy",
		.ignore_suspend = 1,
		.ignore_pmdown_time = 1,
		 /* this dai link has playback support */
		.be_id = MSM_FRONTEND_DAI_MULTIMEDIA4,
	},
	{/* hw:x,10 */
		.name = "AUXPCM Hostless",
		.stream_name = "AUXPCM Hostless",
		.cpu_dai_name   = "AUXPCM_HOSTLESS",
		.platform_name  = "msm-pcm-hostless",
		.dynamic = 1,
		.dpcm_capture = 1,
		.dpcm_playback = 1,
		.trigger = {SND_SOC_DPCM_TRIGGER_POST,
			SND_SOC_DPCM_TRIGGER_POST},
		.no_host_mode = SND_SOC_DAI_LINK_NO_HOST,
		.ignore_suspend = 1,
		/* this dai link has playback support */
		.ignore_pmdown_time = 1,
		.codec_dai_name = "snd-soc-dummy-dai",
		.codec_name = "snd-soc-dummy",
	},
	{/* hw:x,11 */
		.name = "SLIMBUS_1 Hostless",
		.stream_name = "SLIMBUS_1 Hostless",
		.cpu_dai_name = "SLIMBUS1_HOSTLESS",
		.platform_name = "msm-pcm-hostless",
		.dynamic = 1,
		.dpcm_capture = 1,
		.dpcm_playback = 1,
		.trigger = {SND_SOC_DPCM_TRIGGER_POST,
			    SND_SOC_DPCM_TRIGGER_POST},
		.no_host_mode = SND_SOC_DAI_LINK_NO_HOST,
		.ignore_suspend = 1,
		.ignore_pmdown_time = 1, /* dai link has playback support */
		.codec_dai_name = "snd-soc-dummy-dai",
		.codec_name = "snd-soc-dummy",
	},
	{/* hw:x,12 */
		.name = "MSM8952 LowLatency",
		.stream_name = "MultiMedia5",
		.cpu_dai_name   = "MultiMedia5",
		.platform_name  = "msm-pcm-dsp.1",
		.dynamic = 1,
		.dpcm_capture = 1,
		.dpcm_playback = 1,
		.codec_dai_name = "snd-soc-dummy-dai",
		.codec_name = "snd-soc-dummy",
		.trigger = {SND_SOC_DPCM_TRIGGER_POST,
				SND_SOC_DPCM_TRIGGER_POST},
		.ignore_suspend = 1,
		/* this dai link has playback support */
		.ignore_pmdown_time = 1,
		.be_id = MSM_FRONTEND_DAI_MULTIMEDIA5,
	},
	{/* hw:x,13 */
		.name = "Voice2",
		.stream_name = "Voice2",
		.cpu_dai_name   = "Voice2",
		.platform_name  = "msm-pcm-voice",
		.dynamic = 1,
		.dpcm_capture = 1,
		.dpcm_playback = 1,
		.trigger = {SND_SOC_DPCM_TRIGGER_POST,
			    SND_SOC_DPCM_TRIGGER_POST},
		.no_host_mode = SND_SOC_DAI_LINK_NO_HOST,
		.ignore_suspend = 1,
		/* this dai link has playback support */
		.ignore_pmdown_time = 1,
		.codec_dai_name = "snd-soc-dummy-dai",
		.codec_name = "snd-soc-dummy",
		.be_id = MSM_FRONTEND_DAI_VOICE2,
	},
	{/* hw:x,14 */
		.name = "MSM8952 Media9",
		.stream_name = "MultiMedia9",
		.cpu_dai_name   = "MultiMedia9",
		.platform_name  = "msm-pcm-dsp.0",
		.dynamic = 1,
		.dpcm_capture = 1,
		.dpcm_playback = 1,
		.codec_dai_name = "snd-soc-dummy-dai",
		.codec_name = "snd-soc-dummy",
		.trigger = {SND_SOC_DPCM_TRIGGER_POST,
			    SND_SOC_DPCM_TRIGGER_POST},
		.ignore_suspend = 1,
		/* This dailink has playback support */
		.ignore_pmdown_time = 1,
		.be_id = MSM_FRONTEND_DAI_MULTIMEDIA9,
	},
	{ /* hw:x,15 */
		.name = "VoLTE",
		.stream_name = "VoLTE",
		.cpu_dai_name   = "VoLTE",
		.platform_name  = "msm-pcm-voice",
		.dynamic = 1,
		.dpcm_capture = 1,
		.dpcm_playback = 1,
		.trigger = {SND_SOC_DPCM_TRIGGER_POST,
			    SND_SOC_DPCM_TRIGGER_POST},
		.no_host_mode = SND_SOC_DAI_LINK_NO_HOST,
		.ignore_suspend = 1,
		/* this dai link has playback support */
		.ignore_pmdown_time = 1,
		.codec_dai_name = "snd-soc-dummy-dai",
		.codec_name = "snd-soc-dummy",
		.be_id = MSM_FRONTEND_DAI_VOLTE,
	},
	{ /* hw:x,16 */
		.name = "VoWLAN",
		.stream_name = "VoWLAN",
		.cpu_dai_name   = "VoWLAN",
		.platform_name  = "msm-pcm-voice",
		.dynamic = 1,
		.dpcm_capture = 1,
		.dpcm_playback = 1,
		.trigger = {SND_SOC_DPCM_TRIGGER_POST,
			    SND_SOC_DPCM_TRIGGER_POST},
		.no_host_mode = SND_SOC_DAI_LINK_NO_HOST,
		.ignore_suspend = 1,
		.ignore_pmdown_time = 1,
		.codec_dai_name = "snd-soc-dummy-dai",
		.codec_name = "snd-soc-dummy",
		.be_id = MSM_FRONTEND_DAI_VOWLAN,
	},
	{/* hw:x,17 */
		.name = "INT_HFP_BT Hostless",
		.stream_name = "INT_HFP_BT Hostless",
		.cpu_dai_name = "INT_HFP_BT_HOSTLESS",
		.platform_name  = "msm-pcm-hostless",
		.dynamic = 1,
		.dpcm_capture = 1,
		.dpcm_playback = 1,
		.trigger = {SND_SOC_DPCM_TRIGGER_POST,
			    SND_SOC_DPCM_TRIGGER_POST},
		.no_host_mode = SND_SOC_DAI_LINK_NO_HOST,
		.ignore_suspend = 1,
		/* this dai link has playback support */
		.ignore_pmdown_time = 1,
		.codec_dai_name = "snd-soc-dummy-dai",
		.codec_name = "snd-soc-dummy",
	},
	{/* hw:x,18 */
		.name = "MSM8916 HFP",
		.stream_name = "MultiMedia6",
		.cpu_dai_name = "MultiMedia6",
		.platform_name  = "msm-pcm-loopback",
		.dynamic = 1,
		.dpcm_capture = 1,
		.dpcm_playback = 1,
		.codec_dai_name = "snd-soc-dummy-dai",
		.codec_name = "snd-soc-dummy",
		.trigger = {SND_SOC_DPCM_TRIGGER_POST,
			    SND_SOC_DPCM_TRIGGER_POST},
		.ignore_suspend = 1,
		.no_host_mode = SND_SOC_DAI_LINK_NO_HOST,
		/* this dai link has playback support */
		.ignore_pmdown_time = 1,
		.be_id = MSM_FRONTEND_DAI_MULTIMEDIA6,
	},
	/* LSM FE */
	{/* hw:x,19 */
		.name = "Listen 1 Audio Service",
		.stream_name = "Listen 1 Audio Service",
		.cpu_dai_name = "LSM1",
		.platform_name = "msm-lsm-client",
		.dynamic = 1,
		.dpcm_capture = 1,
		.trigger = {SND_SOC_DPCM_TRIGGER_POST,
			    SND_SOC_DPCM_TRIGGER_POST },
		.no_host_mode = SND_SOC_DAI_LINK_NO_HOST,
		.ignore_suspend = 1,
		.ignore_pmdown_time = 1,
		.codec_dai_name = "snd-soc-dummy-dai",
		.codec_name = "snd-soc-dummy",
		.be_id = MSM_FRONTEND_DAI_LSM1,
	},
	{/* hw:x,20 */
		.name = "Listen 2 Audio Service",
		.stream_name = "Listen 2 Audio Service",
		.cpu_dai_name = "LSM2",
		.platform_name = "msm-lsm-client",
		.dynamic = 1,
		.dpcm_capture = 1,
		.trigger = {SND_SOC_DPCM_TRIGGER_POST,
				SND_SOC_DPCM_TRIGGER_POST },
		.no_host_mode = SND_SOC_DAI_LINK_NO_HOST,
		.ignore_suspend = 1,
		.ignore_pmdown_time = 1,
		.codec_dai_name = "snd-soc-dummy-dai",
		.codec_name = "snd-soc-dummy",
		.be_id = MSM_FRONTEND_DAI_LSM2,
	},
	{/* hw:x,21 */
		.name = "Listen 3 Audio Service",
		.stream_name = "Listen 3 Audio Service",
		.cpu_dai_name = "LSM3",
		.platform_name = "msm-lsm-client",
		.dynamic = 1,
		.dpcm_capture = 1,
		.trigger = {SND_SOC_DPCM_TRIGGER_POST,
				SND_SOC_DPCM_TRIGGER_POST },
		.no_host_mode = SND_SOC_DAI_LINK_NO_HOST,
		.ignore_suspend = 1,
		.ignore_pmdown_time = 1,
		.codec_dai_name = "snd-soc-dummy-dai",
		.codec_name = "snd-soc-dummy",
		.be_id = MSM_FRONTEND_DAI_LSM3,
	},
	{/* hw:x,22 */
		.name = "Listen 4 Audio Service",
		.stream_name = "Listen 4 Audio Service",
		.cpu_dai_name = "LSM4",
		.platform_name = "msm-lsm-client",
		.dynamic = 1,
		.dpcm_capture = 1,
		.trigger = {SND_SOC_DPCM_TRIGGER_POST,
				SND_SOC_DPCM_TRIGGER_POST },
		.no_host_mode = SND_SOC_DAI_LINK_NO_HOST,
		.ignore_suspend = 1,
		.ignore_pmdown_time = 1,
		.codec_dai_name = "snd-soc-dummy-dai",
		.codec_name = "snd-soc-dummy",
		.be_id = MSM_FRONTEND_DAI_LSM4,
	},
	{/* hw:x,23 */
		.name = "Listen 5 Audio Service",
		.stream_name = "Listen 5 Audio Service",
		.cpu_dai_name = "LSM5",
		.platform_name = "msm-lsm-client",
		.dynamic = 1,
		.dpcm_capture = 1,
		.trigger = {SND_SOC_DPCM_TRIGGER_POST,
				SND_SOC_DPCM_TRIGGER_POST },
		.no_host_mode = SND_SOC_DAI_LINK_NO_HOST,
		.ignore_suspend = 1,
		.ignore_pmdown_time = 1,
		.codec_dai_name = "snd-soc-dummy-dai",
		.codec_name = "snd-soc-dummy",
		.be_id = MSM_FRONTEND_DAI_LSM5,
	},
	{/* hw:x,24 */
		.name = "MSM8X16 Compress2",
		.stream_name = "Compress2",
		.cpu_dai_name   = "MultiMedia7",
		.platform_name  = "msm-compress-dsp",
		.dynamic = 1,
		.dpcm_playback = 1,
		.codec_dai_name = "snd-soc-dummy-dai",
		.codec_name = "snd-soc-dummy",
		.trigger = {SND_SOC_DPCM_TRIGGER_POST,
				SND_SOC_DPCM_TRIGGER_POST},
		.ignore_suspend = 1,
		/* this dai link has playback support */
		.ignore_pmdown_time = 1,
		.be_id = MSM_FRONTEND_DAI_MULTIMEDIA7,
	},
	{/* hw:x,25 */
		.name = "SLIMBUS_3 Hostless",
		.stream_name = "SLIMBUS_3 Hostless",
		.cpu_dai_name = "SLIMBUS3_HOSTLESS",
		.platform_name = "msm-pcm-hostless",
		.dynamic = 1,
		.dpcm_capture = 1,
		.dpcm_playback = 1,
		.trigger = {SND_SOC_DPCM_TRIGGER_POST,
			    SND_SOC_DPCM_TRIGGER_POST},
		.no_host_mode = SND_SOC_DAI_LINK_NO_HOST,
		.ignore_suspend = 1,
		.ignore_pmdown_time = 1, /* dai link has playback support */
		.codec_dai_name = "snd-soc-dummy-dai",
		.codec_name = "snd-soc-dummy",
	},
	{/* hw:x,26 */
		.name = "SLIMBUS_4 Hostless",
		.stream_name = "SLIMBUS_4 Hostless",
		.cpu_dai_name = "SLIMBUS4_HOSTLESS",
		.platform_name = "msm-pcm-hostless",
		.dynamic = 1,
		.dpcm_capture = 1,
		.dpcm_playback = 1,
		.trigger = {SND_SOC_DPCM_TRIGGER_POST,
			    SND_SOC_DPCM_TRIGGER_POST},
		.no_host_mode = SND_SOC_DAI_LINK_NO_HOST,
		.ignore_suspend = 1,
		.ignore_pmdown_time = 1, /* dai link has playback support */
		.codec_dai_name = "snd-soc-dummy-dai",
		.codec_name = "snd-soc-dummy",
	},
	{ /* hw:x,27 */
		.name = "QUAT_MI2S Hostless",
		.stream_name = "QUAT_MI2S Hostless",
		.cpu_dai_name = "QUAT_MI2S_RX_HOSTLESS",
		.platform_name = "msm-pcm-hostless",
		.dynamic = 1,
		.dpcm_playback = 1,
		.trigger = {SND_SOC_DPCM_TRIGGER_POST,
			SND_SOC_DPCM_TRIGGER_POST},
		.no_host_mode = SND_SOC_DAI_LINK_NO_HOST,
		.ignore_suspend = 1,
		/* this dai link has playback support */
		.ignore_pmdown_time = 1,
		.codec_dai_name = "snd-soc-dummy-dai",
		.codec_name = "snd-soc-dummy",
	},
	{/* hw:x,28 */
		.name = "MSM8X16 Compress3",
		.stream_name = "Compress3",
		.cpu_dai_name	= "MultiMedia10",
		.platform_name  = "msm-compress-dsp",
		.dynamic = 1,
		.dpcm_playback = 1,
		.trigger = {SND_SOC_DPCM_TRIGGER_POST,
			 SND_SOC_DPCM_TRIGGER_POST},
		.codec_dai_name = "snd-soc-dummy-dai",
		.codec_name = "snd-soc-dummy",
		.ignore_suspend = 1,
		.ignore_pmdown_time = 1,
		 /* this dai link has playback support */
		.be_id = MSM_FRONTEND_DAI_MULTIMEDIA10,
	},
	{/* hw:x,29 */
		.name = "MSM8X16 Compress4",
		.stream_name = "Compress4",
		.cpu_dai_name	= "MultiMedia11",
		.platform_name  = "msm-compress-dsp",
		.dynamic = 1,
		.dpcm_playback = 1,
		.trigger = {SND_SOC_DPCM_TRIGGER_POST,
			 SND_SOC_DPCM_TRIGGER_POST},
		.codec_dai_name = "snd-soc-dummy-dai",
		.codec_name = "snd-soc-dummy",
		.ignore_suspend = 1,
		.ignore_pmdown_time = 1,
		 /* this dai link has playback support */
		.be_id = MSM_FRONTEND_DAI_MULTIMEDIA11,
	},
	{/* hw:x,30 */
		.name = "MSM8X16 Compress5",
		.stream_name = "Compress5",
		.cpu_dai_name	= "MultiMedia12",
		.platform_name  = "msm-compress-dsp",
		.dynamic = 1,
		.dpcm_playback = 1,
		.trigger = {SND_SOC_DPCM_TRIGGER_POST,
			 SND_SOC_DPCM_TRIGGER_POST},
		.codec_dai_name = "snd-soc-dummy-dai",
		.codec_name = "snd-soc-dummy",
		.ignore_suspend = 1,
		.ignore_pmdown_time = 1,
		 /* this dai link has playback support */
		.be_id = MSM_FRONTEND_DAI_MULTIMEDIA12,
	},
	{/* hw:x,31 */
		.name = "MSM8X16 Compress6",
		.stream_name = "Compress6",
		.cpu_dai_name	= "MultiMedia13",
		.platform_name  = "msm-compress-dsp",
		.dynamic = 1,
		.dpcm_playback = 1,
		.trigger = {SND_SOC_DPCM_TRIGGER_POST,
			 SND_SOC_DPCM_TRIGGER_POST},
		.codec_dai_name = "snd-soc-dummy-dai",
		.codec_name = "snd-soc-dummy",
		.ignore_suspend = 1,
		.ignore_pmdown_time = 1,
		 /* this dai link has playback support */
		.be_id = MSM_FRONTEND_DAI_MULTIMEDIA13,
	},
	{/* hw:x,32 */
		.name = "MSM8X16 Compress7",
		.stream_name = "Compress7",
		.cpu_dai_name	= "MultiMedia14",
		.platform_name  = "msm-compress-dsp",
		.dynamic = 1,
		.dpcm_playback = 1,
		.trigger = {SND_SOC_DPCM_TRIGGER_POST,
			 SND_SOC_DPCM_TRIGGER_POST},
		.codec_dai_name = "snd-soc-dummy-dai",
		.codec_name = "snd-soc-dummy",
		.ignore_suspend = 1,
		.ignore_pmdown_time = 1,
		 /* this dai link has playback support */
		.be_id = MSM_FRONTEND_DAI_MULTIMEDIA14,
	},
	{/* hw:x,33 */
		.name = "MSM8X16 Compress8",
		.stream_name = "Compress8",
		.cpu_dai_name	= "MultiMedia15",
		.platform_name  = "msm-compress-dsp",
		.dynamic = 1,
		.dpcm_playback = 1,
		.trigger = {SND_SOC_DPCM_TRIGGER_POST,
			 SND_SOC_DPCM_TRIGGER_POST},
		.codec_dai_name = "snd-soc-dummy-dai",
		.codec_name = "snd-soc-dummy",
		.ignore_suspend = 1,
		.ignore_pmdown_time = 1,
		 /* this dai link has playback support */
		.be_id = MSM_FRONTEND_DAI_MULTIMEDIA15,
	},
	{/* hw:x,34 */
		.name = "MSM8X16 Compress9",
		.stream_name = "Compress9",
		.cpu_dai_name	= "MultiMedia16",
		.platform_name  = "msm-compress-dsp",
		.dynamic = 1,
		.dpcm_playback = 1,
		.trigger = {SND_SOC_DPCM_TRIGGER_POST,
			 SND_SOC_DPCM_TRIGGER_POST},
		.codec_dai_name = "snd-soc-dummy-dai",
		.codec_name = "snd-soc-dummy",
		.ignore_suspend = 1,
		.ignore_pmdown_time = 1,
		 /* this dai link has playback support */
		.be_id = MSM_FRONTEND_DAI_MULTIMEDIA16,
	},
	{/* hw:x,35 */
		.name = "VoiceMMode1",
		.stream_name = "VoiceMMode1",
		.cpu_dai_name = "VoiceMMode1",
		.platform_name = "msm-pcm-voice",
		.dynamic = 1,
		.dpcm_capture = 1,
		.dpcm_playback = 1,
		.trigger = {SND_SOC_DPCM_TRIGGER_POST,
			SND_SOC_DPCM_TRIGGER_POST},
		.no_host_mode = SND_SOC_DAI_LINK_NO_HOST,
		.ignore_suspend = 1,
		.ignore_pmdown_time = 1,
		.codec_dai_name = "snd-soc-dummy-dai",
		.codec_name = "snd-soc-dummy",
		.be_id = MSM_FRONTEND_DAI_VOICEMMODE1,
	},
	{/* hw:x,36 */
		.name = "VoiceMMode2",
		.stream_name = "VoiceMMode2",
		.cpu_dai_name = "VoiceMMode2",
		.platform_name = "msm-pcm-voice",
		.dynamic = 1,
		.dpcm_capture = 1,
		.dpcm_playback = 1,
		.trigger = {SND_SOC_DPCM_TRIGGER_POST,
			SND_SOC_DPCM_TRIGGER_POST},
		.no_host_mode = SND_SOC_DAI_LINK_NO_HOST,
		.ignore_suspend = 1,
		.ignore_pmdown_time = 1,
		.codec_dai_name = "snd-soc-dummy-dai",
		.codec_name = "snd-soc-dummy",
		.be_id = MSM_FRONTEND_DAI_VOICEMMODE2,
	},
	{/* hw:x,37 */
		.name = "MSM8X16 Compress10",
		.stream_name = "Compress10",
		.cpu_dai_name	= "MultiMedia17",
		.platform_name  = "msm-compress-dsp",
		.dynamic = 1,
		.dpcm_capture = 1,
		.trigger = {SND_SOC_DPCM_TRIGGER_POST,
			 SND_SOC_DPCM_TRIGGER_POST},
		.codec_dai_name = "snd-soc-dummy-dai",
		.codec_name = "snd-soc-dummy",
		.ignore_suspend = 1,
		.ignore_pmdown_time = 1,
		 /* this dai link has playback support */
		.be_id = MSM_FRONTEND_DAI_MULTIMEDIA17,
	},
	{/* hw:x,38 */
		.name = "MSM8X16 Compress11",
		.stream_name = "Compress11",
		.cpu_dai_name	= "MultiMedia18",
		.platform_name  = "msm-compress-dsp",
		.dynamic = 1,
		.dpcm_capture = 1,
		.trigger = {SND_SOC_DPCM_TRIGGER_POST,
			 SND_SOC_DPCM_TRIGGER_POST},
		.codec_dai_name = "snd-soc-dummy-dai",
		.codec_name = "snd-soc-dummy",
		.ignore_suspend = 1,
		.ignore_pmdown_time = 1,
		 /* this dai link has playback support */
		.be_id = MSM_FRONTEND_DAI_MULTIMEDIA18,
	},
	{/* hw:x,39 */
		.name = "MSM8X16 Compress12",
		.stream_name = "Compress12",
		.cpu_dai_name	= "MultiMedia19",
		.platform_name  = "msm-compress-dsp",
		.dynamic = 1,
		.dpcm_capture = 1,
		.trigger = {SND_SOC_DPCM_TRIGGER_POST,
			 SND_SOC_DPCM_TRIGGER_POST},
		.codec_dai_name = "snd-soc-dummy-dai",
		.codec_name = "snd-soc-dummy",
		.ignore_suspend = 1,
		.ignore_pmdown_time = 1,
		 /* this dai link has playback support */
		.be_id = MSM_FRONTEND_DAI_MULTIMEDIA19,
	},
};

static struct snd_soc_dai_link msm8952_common_misc_fe_dai[] = {
	{
		.name = "SLIMBUS_2 Hostless",
		.stream_name = "SLIMBUS_2 Hostless",
		.cpu_dai_name = "SLIMBUS2_HOSTLESS",
		.platform_name = "msm-pcm-hostless",
		.dynamic = 1,
		.dpcm_capture = 1,
		.trigger = {SND_SOC_DPCM_TRIGGER_POST,
			SND_SOC_DPCM_TRIGGER_POST},
		.no_host_mode = SND_SOC_DAI_LINK_NO_HOST,
		.ignore_suspend = 1,
		.ignore_pmdown_time = 1,
		.codec_dai_name = "snd-soc-dummy-dai",
		.codec_name = "snd-soc-dummy",
	},
};

static struct snd_soc_dai_link msm8952_tdm_fe_dai[] = {
	/* FE TDM DAI links */
	{
		.name = "Primary TDM RX 0 Hostless",
		.stream_name = "Primary TDM RX 0 Hostless",
		.cpu_dai_name = "PRI_TDM_RX_0_HOSTLESS",
		.platform_name = "msm-pcm-hostless",
		.dynamic = 1,
		.dpcm_playback = 1,
		.trigger = {SND_SOC_DPCM_TRIGGER_POST,
			SND_SOC_DPCM_TRIGGER_POST},
		.no_host_mode = SND_SOC_DAI_LINK_NO_HOST,
		.ignore_suspend = 1,
		.ignore_pmdown_time = 1,
		.codec_dai_name = "snd-soc-dummy-dai",
		.codec_name = "snd-soc-dummy",
	},
	{
		.name = "Primary TDM TX 0 Hostless",
		.stream_name = "Primary TDM TX 0 Hostless",
		.cpu_dai_name = "PRI_TDM_TX_0_HOSTLESS",
		.platform_name = "msm-pcm-hostless",
		.dynamic = 1,
		.dpcm_capture = 1,
		.trigger = {SND_SOC_DPCM_TRIGGER_POST,
			SND_SOC_DPCM_TRIGGER_POST},
		.no_host_mode = SND_SOC_DAI_LINK_NO_HOST,
		.ignore_suspend = 1,
		.ignore_pmdown_time = 1,
		.codec_dai_name = "snd-soc-dummy-dai",
		.codec_name = "snd-soc-dummy",
	},
	{
		.name = "Secondary TDM RX 0 Hostless",
		.stream_name = "Secondary TDM RX 0 Hostless",
		.cpu_dai_name = "SEC_TDM_RX_0_HOSTLESS",
		.platform_name = "msm-pcm-hostless",
		.dynamic = 1,
		.dpcm_playback = 1,
		.trigger = {SND_SOC_DPCM_TRIGGER_POST,
			SND_SOC_DPCM_TRIGGER_POST},
		.no_host_mode = SND_SOC_DAI_LINK_NO_HOST,
		.ignore_suspend = 1,
		.ignore_pmdown_time = 1,
		.codec_dai_name = "snd-soc-dummy-dai",
		.codec_name = "snd-soc-dummy",
	},
	{
		.name = "Secondary TDM TX 0 Hostless",
		.stream_name = "Secondary TDM TX 0 Hostless",
		.cpu_dai_name = "SEC_TDM_TX_0_HOSTLESS",
		.platform_name = "msm-pcm-hostless",
		.dynamic = 1,
		.dpcm_capture = 1,
		.trigger = {SND_SOC_DPCM_TRIGGER_POST,
			SND_SOC_DPCM_TRIGGER_POST},
		.no_host_mode = SND_SOC_DAI_LINK_NO_HOST,
		.ignore_suspend = 1,
		.ignore_pmdown_time = 1,
		.codec_dai_name = "snd-soc-dummy-dai",
		.codec_name = "snd-soc-dummy",
	},
};

static struct snd_soc_dai_link msm8952_common_be_dai[] = {
	/* Backend I2S DAI Links */
	{
		.name = LPASS_BE_QUAT_MI2S_RX,
		.stream_name = "Quaternary MI2S Playback",
		.cpu_dai_name = "msm-dai-q6-mi2s.3",
		.platform_name = "msm-pcm-routing",
		.codec_dai_name = "snd-soc-dummy-dai",
		.codec_name = "snd-soc-dummy",
		.no_pcm = 1,
		.dpcm_playback = 1,
		.be_id = MSM_BACKEND_DAI_QUATERNARY_MI2S_RX,
		.be_hw_params_fixup = msm_be_hw_params_fixup,
		.ops = &msm8952_quat_mi2s_be_ops,
		.ignore_pmdown_time = 1, /* dai link has playback support */
		.ignore_suspend = 1,
	},
	/* Primary AUX PCM Backend DAI Links */
	{
		.name = LPASS_BE_AUXPCM_RX,
		.stream_name = "AUX PCM Playback",
		.cpu_dai_name = "msm-dai-q6-auxpcm.1",
		.platform_name = "msm-pcm-routing",
		.codec_name = "msm-stub-codec.1",
		.codec_dai_name = "msm-stub-rx",
		.no_pcm = 1,
		.dpcm_playback = 1,
		.be_id = MSM_BACKEND_DAI_AUXPCM_RX,
		.be_hw_params_fixup = msm_auxpcm_be_params_fixup,
		.ops = &msm_pri_auxpcm_be_ops,
		.ignore_pmdown_time = 1,
		.ignore_suspend = 1,
	},
	{
		.name = LPASS_BE_AUXPCM_TX,
		.stream_name = "AUX PCM Capture",
		.cpu_dai_name = "msm-dai-q6-auxpcm.1",
		.platform_name = "msm-pcm-routing",
		.codec_name = "msm-stub-codec.1",
		.codec_dai_name = "msm-stub-tx",
		.no_pcm = 1,
		.dpcm_capture = 1,
		.be_id = MSM_BACKEND_DAI_AUXPCM_TX,
		.be_hw_params_fixup = msm_auxpcm_be_params_fixup,
		.ops = &msm_pri_auxpcm_be_ops,
		.ignore_suspend = 1,
	},
	{
		.name = LPASS_BE_QUAT_MI2S_TX,
		.stream_name = "Quaternary MI2S Capture",
		.cpu_dai_name = "msm-dai-q6-mi2s.3",
		.platform_name = "msm-pcm-routing",
		.codec_dai_name = "snd-soc-dummy-dai",
		.codec_name = "snd-soc-dummy",
		.no_pcm = 1,
		.dpcm_capture = 1,
		.be_id = MSM_BACKEND_DAI_QUATERNARY_MI2S_TX,
		.be_hw_params_fixup = msm_be_hw_params_fixup,
		.ops = &msm8952_quat_mi2s_be_ops,
		.ignore_suspend = 1,
	},
	{
		.name = LPASS_BE_INT_BT_SCO_RX,
		.stream_name = "Internal BT-SCO Playback",
		.cpu_dai_name = "msm-dai-q6-dev.12288",
		.platform_name = "msm-pcm-routing",
		.codec_name = "msm-stub-codec.1",
		.codec_dai_name	= "msm-stub-rx",
		.no_pcm = 1,
		.dpcm_playback = 1,
		.be_id = MSM_BACKEND_DAI_INT_BT_SCO_RX,
		.be_hw_params_fixup = msm_btsco_be_hw_params_fixup,
		/* this dai link has playback support */
		.ignore_pmdown_time = 1,
		.ignore_suspend = 1,
	},
	{
		.name = LPASS_BE_INT_BT_SCO_TX,
		.stream_name = "Internal BT-SCO Capture",
		.cpu_dai_name = "msm-dai-q6-dev.12289",
		.platform_name = "msm-pcm-routing",
		.codec_name = "msm-stub-codec.1",
		.codec_dai_name	= "msm-stub-tx",
		.no_pcm = 1,
		.dpcm_capture = 1,
		.be_id = MSM_BACKEND_DAI_INT_BT_SCO_TX,
		.be_hw_params_fixup = msm_btsco_be_hw_params_fixup,
		.ignore_suspend = 1,
	},
	{
		.name = LPASS_BE_INT_FM_RX,
		.stream_name = "Internal FM Playback",
		.cpu_dai_name = "msm-dai-q6-dev.12292",
		.platform_name = "msm-pcm-routing",
		.codec_name = "msm-stub-codec.1",
		.codec_dai_name = "msm-stub-rx",
		.no_pcm = 1,
		.dpcm_playback = 1,
		.be_id = MSM_BACKEND_DAI_INT_FM_RX,
		.be_hw_params_fixup = msm_be_hw_params_fixup,
		/* this dai link has playback support */
		.ignore_pmdown_time = 1,
		.ignore_suspend = 1,
	},
	{
		.name = LPASS_BE_INT_FM_TX,
		.stream_name = "Internal FM Capture",
		.cpu_dai_name = "msm-dai-q6-dev.12293",
		.platform_name = "msm-pcm-routing",
		.codec_name = "msm-stub-codec.1",
		.codec_dai_name = "msm-stub-tx",
		.no_pcm = 1,
		.dpcm_capture = 1,
		.be_id = MSM_BACKEND_DAI_INT_FM_TX,
		.be_hw_params_fixup = msm_be_hw_params_fixup,
		.ignore_suspend = 1,
	},
	{
		.name = LPASS_BE_AFE_PCM_RX,
		.stream_name = "AFE Playback",
		.cpu_dai_name = "msm-dai-q6-dev.224",
		.platform_name = "msm-pcm-routing",
		.codec_name = "msm-stub-codec.1",
		.codec_dai_name = "msm-stub-rx",
		.no_pcm = 1,
		.dpcm_playback = 1,
		.be_id = MSM_BACKEND_DAI_AFE_PCM_RX,
		.be_hw_params_fixup = msm_proxy_rx_be_hw_params_fixup,
		/* this dai link has playback support */
		.ignore_pmdown_time = 1,
		.ignore_suspend = 1,
	},
	{
		.name = LPASS_BE_AFE_PCM_TX,
		.stream_name = "AFE Capture",
		.cpu_dai_name = "msm-dai-q6-dev.225",
		.platform_name = "msm-pcm-routing",
		.codec_name = "msm-stub-codec.1",
		.codec_dai_name = "msm-stub-tx",
		.no_pcm = 1,
		.dpcm_capture = 1,
		.be_id = MSM_BACKEND_DAI_AFE_PCM_TX,
		.be_hw_params_fixup = msm_proxy_tx_be_hw_params_fixup,
		.ignore_suspend = 1,
	},
	/* Incall Record Uplink BACK END DAI Link */
	{
		.name = LPASS_BE_INCALL_RECORD_TX,
		.stream_name = "Voice Uplink Capture",
		.cpu_dai_name = "msm-dai-q6-dev.32772",
		.platform_name = "msm-pcm-routing",
		.codec_name     = "msm-stub-codec.1",
		.codec_dai_name = "msm-stub-tx",
		.no_pcm = 1,
		.dpcm_capture = 1,
		.be_id = MSM_BACKEND_DAI_INCALL_RECORD_TX,
		.be_hw_params_fixup = msm_be_hw_params_fixup,
		.ignore_suspend = 1,
	},
	/* Incall Record Downlink BACK END DAI Link */
	{
		.name = LPASS_BE_INCALL_RECORD_RX,
		.stream_name = "Voice Downlink Capture",
		.cpu_dai_name = "msm-dai-q6-dev.32771",
		.platform_name = "msm-pcm-routing",
		.codec_name     = "msm-stub-codec.1",
		.codec_dai_name = "msm-stub-tx",
		.no_pcm = 1,
		.dpcm_capture = 1,
		.be_id = MSM_BACKEND_DAI_INCALL_RECORD_RX,
		.be_hw_params_fixup = msm_be_hw_params_fixup,
		.ignore_suspend = 1,
	},
	/* Incall Music BACK END DAI Link */
	{
		.name = LPASS_BE_VOICE_PLAYBACK_TX,
		.stream_name = "Voice Farend Playback",
		.cpu_dai_name = "msm-dai-q6-dev.32773",
		.platform_name = "msm-pcm-routing",
		.codec_name     = "msm-stub-codec.1",
		.codec_dai_name = "msm-stub-rx",
		.no_pcm = 1,
		.dpcm_playback = 1,
		.be_id = MSM_BACKEND_DAI_VOICE_PLAYBACK_TX,
		.be_hw_params_fixup = msm_be_hw_params_fixup,
		.ignore_suspend = 1,
	},
	/* Incall Music 2 BACK END DAI Link */
	{
		.name = LPASS_BE_VOICE2_PLAYBACK_TX,
		.stream_name = "Voice2 Farend Playback",
		.cpu_dai_name = "msm-dai-q6-dev.32770",
		.platform_name = "msm-pcm-routing",
		.codec_name     = "msm-stub-codec.1",
		.codec_dai_name = "msm-stub-rx",
		.no_pcm = 1,
		.dpcm_playback = 1,
		.be_id = MSM_BACKEND_DAI_VOICE2_PLAYBACK_TX,
		.be_hw_params_fixup = msm_be_hw_params_fixup,
		.ignore_suspend = 1,
	},

	{
		.name = LPASS_BE_QUIN_MI2S_TX,
		.stream_name = "Quinary MI2S Capture",
		.cpu_dai_name = "msm-dai-q6-mi2s.5",
		.platform_name = "msm-pcm-routing",
		.codec_dai_name = "snd-soc-dummy-dai",
		.codec_name = "snd-soc-dummy",
		.no_pcm = 1,
		.dpcm_capture = 1,
		.be_id = MSM_BACKEND_DAI_QUINARY_MI2S_TX,
		.be_hw_params_fixup = msm_be_hw_params_fixup,
		.ops = &msm8952_quin_mi2s_be_ops,
		.ignore_suspend = 1,
	},
};

static struct snd_soc_dai_link msm8952_hdmi_dba_dai_link[] = {
	{
		.name = LPASS_BE_QUIN_MI2S_RX,
		.stream_name = "Quinary MI2S Playback",
		.cpu_dai_name = "msm-dai-q6-mi2s.5",
		.platform_name = "msm-pcm-routing",
		.codec_dai_name = "msm_hdmi_dba_codec_rx_dai",
		.codec_name = "msm-hdmi-dba-codec-rx",
		.no_pcm = 1,
		.dpcm_playback = 1,
		.be_id = MSM_BACKEND_DAI_QUINARY_MI2S_RX,
		.be_hw_params_fixup = msm_quin_be_hw_params_fixup,
		.ops = &msm8952_quin_mi2s_be_ops,
		.ignore_pmdown_time = 1, /* dai link has playback support */
		.ignore_suspend = 1,
	},
};

static struct snd_soc_dai_link msm8952_quin_dai_link[] = {
	{
		.name = LPASS_BE_QUIN_MI2S_RX,
		.stream_name = "Quinary MI2S Playback",
		.cpu_dai_name = "msm-dai-q6-mi2s.5",
		.platform_name = "msm-pcm-routing",
		.codec_dai_name = "snd-soc-dummy-dai",
		.codec_name = "snd-soc-dummy",
		.no_pcm = 1,
		.dpcm_playback = 1,
		.be_id = MSM_BACKEND_DAI_QUINARY_MI2S_RX,
		.be_hw_params_fixup = msm_quin_be_hw_params_fixup,
		.ops = &msm8952_quin_mi2s_be_ops,
		.ignore_pmdown_time = 1, /* dai link has playback support */
		.ignore_suspend = 1,
	},
};

static struct snd_soc_dai_link msm8952_tdm_be_dai_link[] = {
	/* TDM be dai links */
	{
		.name = LPASS_BE_PRI_TDM_RX_0,
		.stream_name = "Primary TDM0 Playback",
		.cpu_dai_name = "msm-dai-q6-tdm.36864",
		.platform_name = "msm-pcm-routing",
		.codec_name = "msm-stub-codec.1",
		.codec_dai_name = "msm-stub-rx",
		.no_pcm = 1,
		.dpcm_playback = 1,
		.be_id = MSM_BACKEND_DAI_PRI_TDM_RX_0,
		.be_hw_params_fixup = msm_tdm_be_hw_params_fixup,
		.ops = &msm_tdm_be_ops,
		.ignore_suspend = 1,
	},
	{
		.name = LPASS_BE_PRI_TDM_TX_0,
		.stream_name = "Primary TDM0 Capture",
		.cpu_dai_name = "msm-dai-q6-tdm.36865",
		.platform_name = "msm-pcm-routing",
		.codec_name = "msm-stub-codec.1",
		.codec_dai_name = "msm-stub-tx",
		.no_pcm = 1,
		.dpcm_capture = 1,
		.be_id = MSM_BACKEND_DAI_PRI_TDM_TX_0,
		.be_hw_params_fixup = msm_tdm_be_hw_params_fixup,
		.ops = &msm_tdm_be_ops,
		.ignore_suspend = 1,
	},
	{
		.name = LPASS_BE_SEC_TDM_RX_0,
		.stream_name = "Secondary TDM0 Playback",
		.cpu_dai_name = "msm-dai-q6-tdm.36880",
		.platform_name = "msm-pcm-routing",
		.codec_name = "msm-stub-codec.1",
		.codec_dai_name = "msm-stub-rx",
		.no_pcm = 1,
		.dpcm_playback = 1,
		.be_id = MSM_BACKEND_DAI_SEC_TDM_RX_0,
		.be_hw_params_fixup = msm_tdm_be_hw_params_fixup,
		.ops = &msm_tdm_be_ops,
		.ignore_suspend = 1,
	},
	{
		.name = LPASS_BE_SEC_TDM_TX_0,
		.stream_name = "Secondary TDM0 Capture",
		.cpu_dai_name = "msm-dai-q6-tdm.36881",
		.platform_name = "msm-pcm-routing",
		.codec_name = "msm-stub-codec.1",
		.codec_dai_name = "msm-stub-tx",
		.no_pcm = 1,
		.dpcm_capture = 1,
		.be_id = MSM_BACKEND_DAI_SEC_TDM_TX_0,
		.be_hw_params_fixup = msm_tdm_be_hw_params_fixup,
		.ops = &msm_tdm_be_ops,
		.ignore_suspend = 1,
	},
};

static struct snd_soc_dai_link msm8952_afe_rxtx_lb_be_dai_link[] = {
	{
		.name = LPASS_BE_AFE_LOOPBACK_TX,
		.stream_name = "AFE Loopback Capture",
		.cpu_dai_name = "msm-dai-q6-dev.24577",
		.platform_name = "msm-pcm-routing",
		.codec_name = "msm-stub-codec.1",
		.codec_dai_name = "msm-stub-tx",
		.no_pcm = 1,
		.dpcm_capture = 1,
		.be_id = MSM_BACKEND_DAI_AFE_LOOPBACK_TX,
		.ignore_pmdown_time = 1,
		.ignore_suspend = 1,
	},
};

struct msm895x_wsa881x_dev_info {
	struct device_node *of_node;
	u32 index;
};

static struct snd_soc_aux_dev *msm895x_aux_dev;
static struct snd_soc_codec_conf *msm895x_codec_conf;

static struct snd_soc_dai_link msm8952_tomtom_dai_links[
ARRAY_SIZE(msm8952_common_fe_dai) +
ARRAY_SIZE(msm8952_tomtom_fe_dai) +
ARRAY_SIZE(msm8952_tdm_fe_dai) +
ARRAY_SIZE(msm8952_common_misc_fe_dai) +
ARRAY_SIZE(msm8952_common_be_dai) +
ARRAY_SIZE(msm8952_tomtom_be_dai) +
ARRAY_SIZE(msm8952_quin_dai_link) +
ARRAY_SIZE(msm8952_tdm_be_dai_link) +
ARRAY_SIZE(msm8952_afe_rxtx_lb_be_dai_link)];

static struct snd_soc_dai_link msm8952_tasha_dai_links[
ARRAY_SIZE(msm8952_common_fe_dai) +
ARRAY_SIZE(msm8952_tasha_fe_dai) +
ARRAY_SIZE(msm8952_tdm_fe_dai) +
ARRAY_SIZE(msm8952_common_misc_fe_dai) +
ARRAY_SIZE(msm8952_common_be_dai) +
ARRAY_SIZE(msm8952_tasha_be_dai) +
ARRAY_SIZE(msm8952_hdmi_dba_dai_link) +
ARRAY_SIZE(msm8952_tdm_be_dai_link) +
ARRAY_SIZE(msm8952_afe_rxtx_lb_be_dai_link)];

int msm8952_init_wsa_dev(struct platform_device *pdev,
			struct snd_soc_card *card)
{
	struct device_node *wsa_of_node;
	u32 wsa_max_devs;
	u32 wsa_dev_cnt;
	char *dev_name_str = NULL;
	struct msm895x_wsa881x_dev_info *wsa881x_dev_info;
	const char *wsa_auxdev_name_prefix[1];
	int found = 0;
	int i;
	int ret;

	/* Get maximum WSA device count for this platform */
	ret = of_property_read_u32(pdev->dev.of_node,
					"qcom,wsa-max-devs", &wsa_max_devs);
	if (ret) {
		dev_dbg(&pdev->dev,
			"%s: wsa-max-devs property missing in DT %s, ret = %d\n",
			__func__, pdev->dev.of_node->full_name, ret);
		return 0;
	}
	if (wsa_max_devs == 0) {
		dev_warn(&pdev->dev,
			"%s: Max WSA devices is 0 for this target?\n",
			__func__);
		return 0;
				}

	/* Get count of WSA device phandles for this platform */
	wsa_dev_cnt = of_count_phandle_with_args(pdev->dev.of_node,
						"qcom,wsa-devs", NULL);
	if (wsa_dev_cnt == -ENOENT) {
		dev_warn(&pdev->dev, "%s: No wsa device defined in DT.\n",
			__func__);
		return 0;
	} else if (wsa_dev_cnt <= 0) {
		dev_err(&pdev->dev,
			"%s: Error reading wsa device from DT. wsa_dev_cnt = %d\n",
			__func__, wsa_dev_cnt);
		return -EINVAL;
	}

	/*
	 * Expect total phandles count to be NOT less than maximum possible
	 * WSA count. However, if it is less, then assign same value to
	 * max count as well.
	 */

	if (wsa_dev_cnt < wsa_max_devs) {
		dev_dbg(&pdev->dev,
			"%s: wsa_max_devs = %d cannot exceed wsa_dev_cnt = %d\n",
			__func__, wsa_max_devs, wsa_dev_cnt);
		wsa_max_devs = wsa_dev_cnt;
	}

	/* Make sure prefix string passed for each WSA device */
	ret = of_property_count_strings(pdev->dev.of_node,
			"qcom,wsa-aux-dev-prefix");
	if (ret != wsa_dev_cnt) {
		dev_err(&pdev->dev,
				"%s: expecting %d wsa prefix. Defined only %d in DT\n",
				__func__, wsa_dev_cnt, ret);
		return -EINVAL;
	}

	/*
	 * Alloc mem to store phandle and index info of WSA device, if already
	 * registered with ALSA core
	 */
	wsa881x_dev_info = devm_kcalloc(&pdev->dev, wsa_max_devs,
			sizeof(struct msm895x_wsa881x_dev_info),
			GFP_KERNEL);
	if (!wsa881x_dev_info)
		return -ENOMEM;

	/*
	 * search and check whether all WSA devices are already
	 * registered with ALSA core or not. If found a node, store
	 * the node and the index in a local array of struct for later
	 * use.
	 */
	for (i = 0; i < wsa_dev_cnt; i++) {
		wsa_of_node = of_parse_phandle(pdev->dev.of_node,
				"qcom,wsa-devs", i);
		if (unlikely(!wsa_of_node)) {
			/* we should not be here */
			dev_err(&pdev->dev,
					"%s: wsa dev node is not present\n",
					__func__);
			return -EINVAL;
		}
		if (soc_find_component(wsa_of_node, NULL)) {
			/* WSA device registered with ALSA core */
			wsa881x_dev_info[found].of_node = wsa_of_node;
			wsa881x_dev_info[found].index = i;
			found++;
			if (found == wsa_max_devs)
				break;
		}
	}

	if (found < wsa_max_devs) {
		dev_dbg(&pdev->dev,
				"%s: failed to find %d components. Found only %d\n",
				__func__, wsa_max_devs, found);
		return -EPROBE_DEFER;
	}
	dev_info(&pdev->dev,
			"%s: found %d wsa881x devices registered with ALSA core\n",
			__func__, found);

	card->num_aux_devs = wsa_max_devs;
	card->num_configs = wsa_max_devs;

	/* Alloc array of AUX devs struct */
	msm895x_aux_dev = devm_kcalloc(&pdev->dev, card->num_aux_devs,
			sizeof(struct snd_soc_aux_dev),
			GFP_KERNEL);
	if (!msm895x_aux_dev)
		return -ENOMEM;

	/* Alloc array of codec conf struct */
	msm895x_codec_conf = devm_kcalloc(&pdev->dev, card->num_aux_devs,
			sizeof(struct snd_soc_codec_conf),
			GFP_KERNEL);
	if (!msm895x_codec_conf)
		return -ENOMEM;

	for (i = 0; i < card->num_aux_devs; i++) {
		dev_name_str = devm_kzalloc(&pdev->dev, DEV_NAME_STR_LEN,
				GFP_KERNEL);
		if (!dev_name_str)
			return -ENOMEM;

		ret = of_property_read_string_index(pdev->dev.of_node,
				"qcom,wsa-aux-dev-prefix",
				wsa881x_dev_info[i].index,
				wsa_auxdev_name_prefix);
		if (ret) {
			dev_err(&pdev->dev,
					"%s: failed to read wsa aux dev prefix, ret = %d\n",
					__func__, ret);
			return -EINVAL;
		}

		snprintf(dev_name_str, strlen("wsa881x.%d"), "wsa881x.%d", i);
		msm895x_aux_dev[i].name = dev_name_str;
		msm895x_aux_dev[i].codec_name = NULL;
		msm895x_aux_dev[i].codec_of_node =
			wsa881x_dev_info[i].of_node;
		msm895x_aux_dev[i].init = msm895x_wsa881x_init;
		msm895x_codec_conf[i].dev_name = NULL;
		msm895x_codec_conf[i].name_prefix = wsa_auxdev_name_prefix[0];
		msm895x_codec_conf[i].of_node =
			wsa881x_dev_info[i].of_node;
	}
	card->codec_conf = msm895x_codec_conf;
	card->aux_dev = msm895x_aux_dev;

	return 0;
}

struct snd_soc_card *populate_snd_card_dailinks(struct device *dev)
{
	struct snd_soc_card *card = &snd_soc_card_msm_card;
	struct snd_soc_dai_link *msm8952_dai_links = NULL;
	int num_links, ret, len1, len2, len3, len4, len5, len6 = 0;
	enum codec_variant codec_ver = 0;
	const char *tasha_lite[NUM_OF_TASHA_LITE_DEVICE] = {
		"msm8952-tashalite-snd-card",
		"msm8953-tashalite-snd-card"
	};

	card->dev = dev;
	ret = snd_soc_of_parse_card_name(card, "qcom,model");
	if (ret) {
		dev_err(dev, "%s: parse card name failed, err:%d\n",
				__func__, ret);
		return NULL;
	}

	if (!strcmp(card->name, "msm8952-tomtom-snd-card")) {
		len1 = ARRAY_SIZE(msm8952_common_fe_dai);
		len2 = len1 + ARRAY_SIZE(msm8952_tomtom_fe_dai);
		len3 = len2 + ARRAY_SIZE(msm8952_tdm_fe_dai);
		len4 = len3 + ARRAY_SIZE(msm8952_common_misc_fe_dai);
		len5 = len4 + ARRAY_SIZE(msm8952_common_be_dai);
		len6 = len5 + ARRAY_SIZE(msm8952_tomtom_be_dai);
		snd_soc_card_msm[TOMTOM_CODEC].name = card->name;
		card = &snd_soc_card_msm[TOMTOM_CODEC];
		num_links = ARRAY_SIZE(msm8952_tomtom_dai_links);
		memcpy(msm8952_tomtom_dai_links, msm8952_common_fe_dai,
				sizeof(msm8952_common_fe_dai));
		memcpy(msm8952_tomtom_dai_links + len1,
			msm8952_tomtom_fe_dai, sizeof(msm8952_tomtom_fe_dai));
		memcpy(msm8952_tomtom_dai_links + len2,
			msm8952_tdm_fe_dai, sizeof(msm8952_tdm_fe_dai));
		memcpy(msm8952_tomtom_dai_links + len3,
<<<<<<< HEAD
			msm8952_common_misc_fe_dai, sizeof(msm8952_common_misc_fe_dai));
=======
			msm8952_common_misc_fe_dai,
			sizeof(msm8952_common_misc_fe_dai));
>>>>>>> 3dcf71cf
		memcpy(msm8952_tomtom_dai_links + len4,
			msm8952_common_be_dai, sizeof(msm8952_common_be_dai));
		memcpy(msm8952_tomtom_dai_links + len5,
			msm8952_tomtom_be_dai, sizeof(msm8952_tomtom_be_dai));
		msm8952_dai_links = msm8952_tomtom_dai_links;
	} else if (strnstr(card->name, "tasha", strlen(card->name))) {
		codec_ver = tasha_codec_ver();

		if (codec_ver == WCD9XXX)
			return NULL;
		if (codec_ver == WCD9326) {
			if (!strcmp(card->name, "msm8952-tasha-snd-card"))
				card->name = tasha_lite[MSM8952_TASHA_LITE];
			else if (!strcmp(card->name, "msm8953-tasha-snd-card"))
				card->name = tasha_lite[MSM8953_TASHA_LITE];
		}

		len1 = ARRAY_SIZE(msm8952_common_fe_dai);
		len2 = len1 + ARRAY_SIZE(msm8952_tasha_fe_dai);
		len3 = len2 + ARRAY_SIZE(msm8952_tdm_fe_dai);
		len4 = len3 + ARRAY_SIZE(msm8952_common_misc_fe_dai);
		len5 = len4 + ARRAY_SIZE(msm8952_common_be_dai);
		len6 = len5 + ARRAY_SIZE(msm8952_tasha_be_dai);
		snd_soc_card_msm[TASHA_CODEC].name = card->name;
		card = &snd_soc_card_msm[TASHA_CODEC];
		num_links = ARRAY_SIZE(msm8952_tasha_dai_links);
		memcpy(msm8952_tasha_dai_links, msm8952_common_fe_dai,
				sizeof(msm8952_common_fe_dai));
		memcpy(msm8952_tasha_dai_links + len1,
			msm8952_tasha_fe_dai, sizeof(msm8952_tasha_fe_dai));
		memcpy(msm8952_tasha_dai_links + len2,
			msm8952_tdm_fe_dai, sizeof(msm8952_tdm_fe_dai));
		memcpy(msm8952_tasha_dai_links + len3,
<<<<<<< HEAD
			msm8952_common_misc_fe_dai, sizeof(msm8952_common_misc_fe_dai));
=======
			msm8952_common_misc_fe_dai,
			sizeof(msm8952_common_misc_fe_dai));
>>>>>>> 3dcf71cf
		memcpy(msm8952_tasha_dai_links + len4,
			msm8952_common_be_dai, sizeof(msm8952_common_be_dai));
		memcpy(msm8952_tasha_dai_links + len5,
			msm8952_tasha_be_dai, sizeof(msm8952_tasha_be_dai));
		msm8952_dai_links = msm8952_tasha_dai_links;
	}

<<<<<<< HEAD
        if (msm8952_dai_links) {
		if (of_property_read_bool(dev->of_node, "qcom,hdmi-dba-codec-rx")) {
			dev_dbg(dev, "%s(): hdmi dba audio support present\n",
				__func__);
			memcpy(msm8952_dai_links + len6, msm8952_hdmi_dba_dai_link,
=======
	if (msm8952_dai_links) {
		if (of_property_read_bool(dev->of_node,
				"qcom,hdmi-dba-codec-rx")) {
			dev_dbg(dev, "%s(): hdmi dba audio support present\n",
				__func__);
			memcpy(msm8952_dai_links + len6,
				msm8952_hdmi_dba_dai_link,
>>>>>>> 3dcf71cf
				sizeof(msm8952_hdmi_dba_dai_link));
			len6 += ARRAY_SIZE(msm8952_hdmi_dba_dai_link);
		} else {
			dev_dbg(dev, "%s(): No hdmi dba present, add quin dai\n",
					__func__);
			memcpy(msm8952_dai_links + len6, msm8952_quin_dai_link,
				sizeof(msm8952_quin_dai_link));
			len6 += ARRAY_SIZE(msm8952_quin_dai_link);
		}
<<<<<<< HEAD
		if (of_property_read_bool(dev->of_node, "qcom,tdm-audio-intf")) {
			dev_dbg(dev, "%s(): TDM support present\n",
					__func__);
			memcpy(msm8952_dai_links + len6, msm8952_tdm_be_dai_link,
=======
		if (of_property_read_bool(dev->of_node,
				"qcom,tdm-audio-intf")) {
			dev_dbg(dev, "%s(): TDM support present\n",
					__func__);
			memcpy(msm8952_dai_links + len6,
				msm8952_tdm_be_dai_link,
>>>>>>> 3dcf71cf
				sizeof(msm8952_tdm_be_dai_link));
			len6 += ARRAY_SIZE(msm8952_tdm_be_dai_link);
		}
		if (of_property_read_bool(dev->of_node, "qcom,afe-rxtx-lb")) {
			dev_dbg(dev, "%s(): AFE RX to TX loopback supported\n",
				__func__);
			memcpy(msm8952_dai_links + len6,
				msm8952_afe_rxtx_lb_be_dai_link,
				sizeof(msm8952_afe_rxtx_lb_be_dai_link));
			len6 += ARRAY_SIZE(msm8952_afe_rxtx_lb_be_dai_link);
		}
	}
	card->dai_link = msm8952_dai_links;
	card->num_links = len6;
	card->dev = dev;

	return card;
}

void msm895x_free_auxdev_mem(struct platform_device *pdev)
{
	struct snd_soc_card *card = platform_get_drvdata(pdev);
	int i;

	if (card->num_aux_devs > 0) {
		for (i = 0; i < card->num_aux_devs; i++) {
			kfree(msm895x_aux_dev[i].codec_name);
			kfree(msm895x_codec_conf[i].dev_name);
			kfree(msm895x_codec_conf[i].name_prefix);
		}
	}
}<|MERGE_RESOLUTION|>--- conflicted
+++ resolved
@@ -1818,12 +1818,8 @@
 		memcpy(msm8952_tomtom_dai_links + len2,
 			msm8952_tdm_fe_dai, sizeof(msm8952_tdm_fe_dai));
 		memcpy(msm8952_tomtom_dai_links + len3,
-<<<<<<< HEAD
-			msm8952_common_misc_fe_dai, sizeof(msm8952_common_misc_fe_dai));
-=======
 			msm8952_common_misc_fe_dai,
 			sizeof(msm8952_common_misc_fe_dai));
->>>>>>> 3dcf71cf
 		memcpy(msm8952_tomtom_dai_links + len4,
 			msm8952_common_be_dai, sizeof(msm8952_common_be_dai));
 		memcpy(msm8952_tomtom_dai_links + len5,
@@ -1857,12 +1853,8 @@
 		memcpy(msm8952_tasha_dai_links + len2,
 			msm8952_tdm_fe_dai, sizeof(msm8952_tdm_fe_dai));
 		memcpy(msm8952_tasha_dai_links + len3,
-<<<<<<< HEAD
-			msm8952_common_misc_fe_dai, sizeof(msm8952_common_misc_fe_dai));
-=======
 			msm8952_common_misc_fe_dai,
 			sizeof(msm8952_common_misc_fe_dai));
->>>>>>> 3dcf71cf
 		memcpy(msm8952_tasha_dai_links + len4,
 			msm8952_common_be_dai, sizeof(msm8952_common_be_dai));
 		memcpy(msm8952_tasha_dai_links + len5,
@@ -1870,13 +1862,6 @@
 		msm8952_dai_links = msm8952_tasha_dai_links;
 	}
 
-<<<<<<< HEAD
-        if (msm8952_dai_links) {
-		if (of_property_read_bool(dev->of_node, "qcom,hdmi-dba-codec-rx")) {
-			dev_dbg(dev, "%s(): hdmi dba audio support present\n",
-				__func__);
-			memcpy(msm8952_dai_links + len6, msm8952_hdmi_dba_dai_link,
-=======
 	if (msm8952_dai_links) {
 		if (of_property_read_bool(dev->of_node,
 				"qcom,hdmi-dba-codec-rx")) {
@@ -1884,7 +1869,6 @@
 				__func__);
 			memcpy(msm8952_dai_links + len6,
 				msm8952_hdmi_dba_dai_link,
->>>>>>> 3dcf71cf
 				sizeof(msm8952_hdmi_dba_dai_link));
 			len6 += ARRAY_SIZE(msm8952_hdmi_dba_dai_link);
 		} else {
@@ -1894,19 +1878,12 @@
 				sizeof(msm8952_quin_dai_link));
 			len6 += ARRAY_SIZE(msm8952_quin_dai_link);
 		}
-<<<<<<< HEAD
-		if (of_property_read_bool(dev->of_node, "qcom,tdm-audio-intf")) {
-			dev_dbg(dev, "%s(): TDM support present\n",
-					__func__);
-			memcpy(msm8952_dai_links + len6, msm8952_tdm_be_dai_link,
-=======
 		if (of_property_read_bool(dev->of_node,
 				"qcom,tdm-audio-intf")) {
 			dev_dbg(dev, "%s(): TDM support present\n",
 					__func__);
 			memcpy(msm8952_dai_links + len6,
 				msm8952_tdm_be_dai_link,
->>>>>>> 3dcf71cf
 				sizeof(msm8952_tdm_be_dai_link));
 			len6 += ARRAY_SIZE(msm8952_tdm_be_dai_link);
 		}
