#ifndef __NET_NS_HASH_H__
#define __NET_NS_HASH_H__

#include <net/net_namespace.h>

static inline u32 net_hash_mix(const struct net *net)
{
<<<<<<< HEAD
#ifdef CONFIG_NET_NS
	/*
	 * shift this right to eliminate bits, that are
	 * always zeroed
	 */

	return (u32)(((unsigned long)net) >> L1_CACHE_SHIFT);
#else
	return 0;
#endif
=======
	return net->hash_mix;
>>>>>>> 188113aa
}
#endif<|MERGE_RESOLUTION|>--- conflicted
+++ resolved
@@ -5,19 +5,6 @@
 
 static inline u32 net_hash_mix(const struct net *net)
 {
-<<<<<<< HEAD
-#ifdef CONFIG_NET_NS
-	/*
-	 * shift this right to eliminate bits, that are
-	 * always zeroed
-	 */
-
-	return (u32)(((unsigned long)net) >> L1_CACHE_SHIFT);
-#else
-	return 0;
-#endif
-=======
 	return net->hash_mix;
->>>>>>> 188113aa
 }
 #endif