--- conflicted
+++ resolved
@@ -2865,11 +2865,8 @@
 	return !IS_DEADDIR(inode);
 }
 
-<<<<<<< HEAD
 extern void inode_nohighmem(struct inode *inode);
-=======
 int vfs_ioc_setflags_prepare(struct inode *inode, unsigned int oldflags,
 			     unsigned int flags);
->>>>>>> 7dcbebc5
 
 #endif /* _LINUX_FS_H */