#ifndef _LINUX__INIT_TASK_H
#define _LINUX__INIT_TASK_H

#include <linux/rcupdate.h>
#include <linux/irqflags.h>
#include <linux/utsname.h>
#include <linux/lockdep.h>
#include <linux/ftrace.h>
#include <linux/ipc.h>
#include <linux/pid_namespace.h>
#include <linux/user_namespace.h>
#include <linux/securebits.h>
#include <linux/seqlock.h>
#include <linux/rbtree.h>
#include <net/net_namespace.h>
#include <linux/sched/rt.h>

#include <asm/thread_info.h>

#ifdef CONFIG_SMP
# define INIT_PUSHABLE_TASKS(tsk)					\
	.pushable_tasks = PLIST_NODE_INIT(tsk.pushable_tasks, MAX_PRIO),
#else
# define INIT_PUSHABLE_TASKS(tsk)
#endif

extern struct files_struct init_files;
extern struct fs_struct init_fs;

#ifdef CONFIG_CGROUPS
#define INIT_GROUP_RWSEM(sig)						\
	.group_rwsem = __RWSEM_INITIALIZER(sig.group_rwsem),
#else
#define INIT_GROUP_RWSEM(sig)
#endif

#ifdef CONFIG_CPUSETS
#define INIT_CPUSET_SEQ(tsk)							\
	.mems_allowed_seq = SEQCNT_ZERO(tsk.mems_allowed_seq),
#else
#define INIT_CPUSET_SEQ(tsk)
#endif

#define INIT_SIGNALS(sig) {						\
	.nr_threads	= 1,						\
	.thread_head	= LIST_HEAD_INIT(init_task.thread_node),	\
	.wait_chldexit	= __WAIT_QUEUE_HEAD_INITIALIZER(sig.wait_chldexit),\
	.shared_pending	= { 						\
		.list = LIST_HEAD_INIT(sig.shared_pending.list),	\
		.signal =  {{0}}},					\
	.posix_timers	 = LIST_HEAD_INIT(sig.posix_timers),		\
	.cpu_timers	= INIT_CPU_TIMERS(sig.cpu_timers),		\
	.rlim		= INIT_RLIMITS,					\
	.cputimer	= { 						\
		.cputime = INIT_CPUTIME,				\
		.running = 0,						\
		.lock = __RAW_SPIN_LOCK_UNLOCKED(sig.cputimer.lock),	\
	},								\
	.cred_guard_mutex =						\
		 __MUTEX_INITIALIZER(sig.cred_guard_mutex),		\
	INIT_GROUP_RWSEM(sig)						\
}

extern struct nsproxy init_nsproxy;

#define INIT_SIGHAND(sighand) {						\
	.count		= ATOMIC_INIT(1), 				\
	.action		= { { { .sa_handler = SIG_DFL, } }, },		\
	.siglock	= __SPIN_LOCK_UNLOCKED(sighand.siglock),	\
	.signalfd_wqh	= __WAIT_QUEUE_HEAD_INITIALIZER(sighand.signalfd_wqh),	\
}

extern struct group_info init_groups;

#define INIT_STRUCT_PID {						\
	.count 		= ATOMIC_INIT(1),				\
	.tasks		= {						\
		{ .first = NULL },					\
		{ .first = NULL },					\
		{ .first = NULL },					\
	},								\
	.level		= 0,						\
	.numbers	= { {						\
		.nr		= 0,					\
		.ns		= &init_pid_ns,				\
		.pid_chain	= { .next = NULL, .pprev = NULL },	\
	}, }								\
}

#define INIT_PID_LINK(type) 					\
{								\
	.node = {						\
		.next = NULL,					\
		.pprev = NULL,					\
	},							\
	.pid = &init_struct_pid,				\
}

#ifdef CONFIG_AUDITSYSCALL
#define INIT_IDS \
	.loginuid = INVALID_UID, \
	.sessionid = (unsigned int)-1,
#else
#define INIT_IDS
#endif

#ifdef CONFIG_TREE_PREEMPT_RCU
#define INIT_TASK_RCU_TREE_PREEMPT()					\
	.rcu_blocked_node = NULL,
#else
#define INIT_TASK_RCU_TREE_PREEMPT(tsk)
#endif
#ifdef CONFIG_PREEMPT_RCU
#define INIT_TASK_RCU_PREEMPT(tsk)					\
	.rcu_read_lock_nesting = 0,					\
	.rcu_read_unlock_special.s = 0,					\
	.rcu_node_entry = LIST_HEAD_INIT(tsk.rcu_node_entry),		\
	INIT_TASK_RCU_TREE_PREEMPT()
#else
#define INIT_TASK_RCU_PREEMPT(tsk)
#endif
#ifdef CONFIG_TASKS_RCU
#define INIT_TASK_RCU_TASKS(tsk)					\
	.rcu_tasks_holdout = false,					\
	.rcu_tasks_holdout_list =					\
		LIST_HEAD_INIT(tsk.rcu_tasks_holdout_list),		\
	.rcu_tasks_idle_cpu = -1,
#else
#define INIT_TASK_RCU_TASKS(tsk)
#endif

extern struct cred init_cred;

extern struct task_group root_task_group;

#ifdef CONFIG_CGROUP_SCHED
# define INIT_CGROUP_SCHED(tsk)						\
	.sched_task_group = &root_task_group,
#else
# define INIT_CGROUP_SCHED(tsk)
#endif

#ifdef CONFIG_PERF_EVENTS
# define INIT_PERF_EVENTS(tsk)						\
	.perf_event_mutex = 						\
		 __MUTEX_INITIALIZER(tsk.perf_event_mutex),		\
	.perf_event_list = LIST_HEAD_INIT(tsk.perf_event_list),
#else
# define INIT_PERF_EVENTS(tsk)
#endif

#ifdef CONFIG_VIRT_CPU_ACCOUNTING_GEN
# define INIT_VTIME(tsk)						\
	.vtime_seqlock = __SEQLOCK_UNLOCKED(tsk.vtime_seqlock),	\
	.vtime_snap = 0,				\
	.vtime_snap_whence = VTIME_SYS,
#else
# define INIT_VTIME(tsk)
#endif

#define INIT_TASK_COMM "swapper"

#ifdef CONFIG_RT_MUTEXES
# define INIT_RT_MUTEXES(tsk)						\
	.pi_waiters = RB_ROOT,						\
	.pi_waiters_leftmost = NULL,
#else
# define INIT_RT_MUTEXES(tsk)
#endif

<<<<<<< HEAD
#ifdef CONFIG_KASAN
# define INIT_KASAN(tsk)						\
	.kasan_depth = 1,
#else
# define INIT_KASAN(tsk)
=======
#ifdef CONFIG_THREAD_INFO_IN_TASK
# define INIT_TASK_TI(tsk) .thread_info = INIT_THREAD_INFO(tsk),
#else
# define INIT_TASK_TI(tsk)
>>>>>>> 429b11f7
#endif

/*
 *  INIT_TASK is used to set up the first task table, touch at
 * your own risk!. Base=0, limit=0x1fffff (=2MB)
 */
#define INIT_TASK(tsk)	\
{									\
	INIT_TASK_TI(tsk)						\
	.state		= 0,						\
	.stack		= &init_thread_info,				\
	.usage		= ATOMIC_INIT(2),				\
	.flags		= PF_KTHREAD,					\
	.prio		= MAX_PRIO-20,					\
	.static_prio	= MAX_PRIO-20,					\
	.normal_prio	= MAX_PRIO-20,					\
	.policy		= SCHED_NORMAL,					\
	.cpus_allowed	= CPU_MASK_ALL,					\
	.nr_cpus_allowed= NR_CPUS,					\
	.mm		= NULL,						\
	.active_mm	= &init_mm,					\
	.restart_block = {						\
		.fn = do_no_restart_syscall,				\
	},								\
	.se		= {						\
		.group_node 	= LIST_HEAD_INIT(tsk.se.group_node),	\
	},								\
	.rt		= {						\
		.run_list	= LIST_HEAD_INIT(tsk.rt.run_list),	\
		.time_slice	= RR_TIMESLICE,				\
	},								\
	.tasks		= LIST_HEAD_INIT(tsk.tasks),			\
	INIT_PUSHABLE_TASKS(tsk)					\
	INIT_CGROUP_SCHED(tsk)						\
	.ptraced	= LIST_HEAD_INIT(tsk.ptraced),			\
	.ptrace_entry	= LIST_HEAD_INIT(tsk.ptrace_entry),		\
	.real_parent	= &tsk,						\
	.parent		= &tsk,						\
	.children	= LIST_HEAD_INIT(tsk.children),			\
	.sibling	= LIST_HEAD_INIT(tsk.sibling),			\
	.group_leader	= &tsk,						\
	RCU_POINTER_INITIALIZER(real_cred, &init_cred),			\
	RCU_POINTER_INITIALIZER(cred, &init_cred),			\
	.comm		= INIT_TASK_COMM,				\
	.thread		= INIT_THREAD,					\
	.fs		= &init_fs,					\
	.files		= &init_files,					\
	.signal		= &init_signals,				\
	.sighand	= &init_sighand,				\
	.nsproxy	= &init_nsproxy,				\
	.pending	= {						\
		.list = LIST_HEAD_INIT(tsk.pending.list),		\
		.signal = {{0}}},					\
	.blocked	= {{0}},					\
	.alloc_lock	= __SPIN_LOCK_UNLOCKED(tsk.alloc_lock),		\
	.journal_info	= NULL,						\
	.cpu_timers	= INIT_CPU_TIMERS(tsk.cpu_timers),		\
	.pi_lock	= __RAW_SPIN_LOCK_UNLOCKED(tsk.pi_lock),	\
	.timer_slack_ns = 50000, /* 50 usec default slack */		\
	.pids = {							\
		[PIDTYPE_PID]  = INIT_PID_LINK(PIDTYPE_PID),		\
		[PIDTYPE_PGID] = INIT_PID_LINK(PIDTYPE_PGID),		\
		[PIDTYPE_SID]  = INIT_PID_LINK(PIDTYPE_SID),		\
	},								\
	.thread_group	= LIST_HEAD_INIT(tsk.thread_group),		\
	.thread_node	= LIST_HEAD_INIT(init_signals.thread_head),	\
	INIT_IDS							\
	INIT_PERF_EVENTS(tsk)						\
	INIT_TRACE_IRQFLAGS						\
	INIT_LOCKDEP							\
	INIT_FTRACE_GRAPH						\
	INIT_TRACE_RECURSION						\
	INIT_TASK_RCU_PREEMPT(tsk)					\
	INIT_TASK_RCU_TASKS(tsk)					\
	INIT_CPUSET_SEQ(tsk)						\
	INIT_RT_MUTEXES(tsk)						\
	INIT_VTIME(tsk)							\
	INIT_KASAN(tsk)							\
}


#define INIT_CPU_TIMERS(cpu_timers)					\
{									\
	LIST_HEAD_INIT(cpu_timers[0]),					\
	LIST_HEAD_INIT(cpu_timers[1]),					\
	LIST_HEAD_INIT(cpu_timers[2]),					\
}

/* Attach to the init_task data structure for proper alignment */
#define __init_task_data __attribute__((__section__(".data..init_task")))


#endif<|MERGE_RESOLUTION|>--- conflicted
+++ resolved
@@ -168,18 +168,17 @@
 # define INIT_RT_MUTEXES(tsk)
 #endif
 
-<<<<<<< HEAD
 #ifdef CONFIG_KASAN
 # define INIT_KASAN(tsk)						\
 	.kasan_depth = 1,
 #else
 # define INIT_KASAN(tsk)
-=======
+#endif
+
 #ifdef CONFIG_THREAD_INFO_IN_TASK
 # define INIT_TASK_TI(tsk) .thread_info = INIT_THREAD_INFO(tsk),
 #else
 # define INIT_TASK_TI(tsk)
->>>>>>> 429b11f7
 #endif
 
 /*
