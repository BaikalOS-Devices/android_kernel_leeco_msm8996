--- conflicted
+++ resolved
@@ -1870,12 +1870,6 @@
             /* add bss_id to cfg80211 data base */
             bss = wlan_hdd_cfg80211_update_bss_db(pAdapter, pRoamInfo);
             if (NULL == bss) {
-<<<<<<< HEAD
-                pr_err("wlan: Not able to create BSS entry\n");
-                wlan_hdd_netif_queue_control(pAdapter,
-                    WLAN_NETIF_CARRIER_OFF,
-                    WLAN_CONTROL_PATH);
-=======
                 hddLog(LOGE,
                      FL("Not able to add BSS entry"));
                 wlan_hdd_netif_queue_control(pAdapter,
@@ -1894,7 +1888,6 @@
                                  pAdapter->sessionId,
                                  eCSR_DISCONNECT_REASON_UNSPECIFIED);
                 }
->>>>>>> f9b3052d
                 return eHAL_STATUS_FAILURE;
             }
 #ifdef WLAN_FEATURE_VOWIFI_11R
