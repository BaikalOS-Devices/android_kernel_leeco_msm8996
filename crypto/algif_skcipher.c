--- conflicted
+++ resolved
@@ -448,10 +448,6 @@
 		char __user *from = iov->iov_base;
 
 		while (seglen) {
-<<<<<<< HEAD
-=======
-
->>>>>>> ac21aa09
 			used = ctx->used;
 			if (!used) {
 				err = skcipher_wait_for_data(sk, flags);
