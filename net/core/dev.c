--- conflicted
+++ resolved
@@ -4158,11 +4158,8 @@
 		NAPI_GRO_CB(skb)->flush = 0;
 		NAPI_GRO_CB(skb)->free = 0;
 		NAPI_GRO_CB(skb)->encap_mark = 0;
-<<<<<<< HEAD
+		NAPI_GRO_CB(skb)->is_fou = 0;
 		NAPI_GRO_CB(skb)->recursion_counter = 0;
-=======
-		NAPI_GRO_CB(skb)->is_fou = 0;
->>>>>>> b96ba72f
 
 		/* Setup for GRO checksum validation */
 		switch (skb->ip_summed) {
