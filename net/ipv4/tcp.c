--- conflicted
+++ resolved
@@ -2759,8 +2759,8 @@
 	put_unaligned(rate64, &info->tcpi_pacing_rate);
 
 	rate = READ_ONCE(sk->sk_max_pacing_rate);
-<<<<<<< HEAD
-	info->tcpi_max_pacing_rate = rate != ~0U ? rate : ~0ULL;
+	rate64 = rate != ~0U ? rate : ~0ULL;
+	put_unaligned(rate64, &info->tcpi_max_pacing_rate);
 
 	/*
 	* Expose reference count for socket.
@@ -2771,10 +2771,6 @@
 		if (filep)
 			info->tcpi_count = file_count(filep);
 	}
-=======
-	rate64 = rate != ~0U ? rate : ~0ULL;
-	put_unaligned(rate64, &info->tcpi_max_pacing_rate);
->>>>>>> d03166b0
 }
 EXPORT_SYMBOL_GPL(tcp_get_info);
 
