#include <linux/module.h>
#include <linux/errno.h>
#include <linux/socket.h>
#include <linux/skbuff.h>
#include <linux/ip.h>
#include <linux/udp.h>
#include <linux/types.h>
#include <linux/kernel.h>
#include <net/genetlink.h>
#include <net/gue.h>
#include <net/ip.h>
#include <net/protocol.h>
#include <net/udp.h>
#include <net/udp_tunnel.h>
#include <net/xfrm.h>
#include <uapi/linux/fou.h>
#include <uapi/linux/genetlink.h>

static DEFINE_SPINLOCK(fou_lock);
static LIST_HEAD(fou_list);

struct fou {
	struct socket *sock;
	u8 protocol;
	u16 port;
	struct udp_offload udp_offloads;
	struct list_head list;
	struct rcu_head rcu;
};

struct fou_cfg {
	u16 type;
	u8 protocol;
	struct udp_port_cfg udp_config;
};

static inline struct fou *fou_from_sock(struct sock *sk)
{
	return sk->sk_user_data;
}

static int fou_udp_encap_recv_deliver(struct sk_buff *skb,
				      u8 protocol, size_t len)
{
	struct iphdr *iph = ip_hdr(skb);

	/* Remove 'len' bytes from the packet (UDP header and
	 * FOU header if present), modify the protocol to the one
	 * we found, and then call rcv_encap.
	 */
	iph->tot_len = htons(ntohs(iph->tot_len) - len);
	__skb_pull(skb, len);
	skb_postpull_rcsum(skb, udp_hdr(skb), len);
	skb_reset_transport_header(skb);

	return -protocol;
}

static int fou_udp_recv(struct sock *sk, struct sk_buff *skb)
{
	struct fou *fou = fou_from_sock(sk);

	if (!fou)
		return 1;

	return fou_udp_encap_recv_deliver(skb, fou->protocol,
					  sizeof(struct udphdr));
}

static int gue_udp_recv(struct sock *sk, struct sk_buff *skb)
{
	struct fou *fou = fou_from_sock(sk);
	size_t len;
	struct guehdr *guehdr;
	struct udphdr *uh;

	if (!fou)
		return 1;

	len = sizeof(struct udphdr) + sizeof(struct guehdr);
	if (!pskb_may_pull(skb, len))
		goto drop;

	uh = udp_hdr(skb);
	guehdr = (struct guehdr *)&uh[1];

	len += guehdr->hlen << 2;
	if (!pskb_may_pull(skb, len))
		goto drop;

	uh = udp_hdr(skb);
	guehdr = (struct guehdr *)&uh[1];

	if (guehdr->version != 0)
		goto drop;

	if (guehdr->flags) {
		/* No support yet */
		goto drop;
	}

	return fou_udp_encap_recv_deliver(skb, guehdr->next_hdr, len);
drop:
	kfree_skb(skb);
	return 0;
}

static struct sk_buff **fou_gro_receive(struct sk_buff **head,
					struct sk_buff *skb)
{
	const struct net_offload *ops;
	struct sk_buff **pp = NULL;
	u8 proto = NAPI_GRO_CB(skb)->proto;
	const struct net_offload **offloads;

	/* We can clear the encap_mark for FOU as we are essentially doing
	 * one of two possible things.  We are either adding an L4 tunnel
	 * header to the outer L3 tunnel header, or we are are simply
	 * treating the GRE tunnel header as though it is a UDP protocol
	 * specific header such as VXLAN or GENEVE.
	 */
	NAPI_GRO_CB(skb)->encap_mark = 0;

	/* Flag this frame as already having an outer encap header */
	NAPI_GRO_CB(skb)->is_fou = 1;

	rcu_read_lock();
	offloads = NAPI_GRO_CB(skb)->is_ipv6 ? inet6_offloads : inet_offloads;
	ops = rcu_dereference(offloads[proto]);
	if (!ops || !ops->callbacks.gro_receive)
		goto out_unlock;

	pp = call_gro_receive(ops->callbacks.gro_receive, head, skb);

out_unlock:
	rcu_read_unlock();

	return pp;
}

static int fou_gro_complete(struct sk_buff *skb, int nhoff)
{
	const struct net_offload *ops;
	u8 proto = NAPI_GRO_CB(skb)->proto;
	int err = -ENOSYS;
	const struct net_offload **offloads;

	udp_tunnel_gro_complete(skb, nhoff);

	rcu_read_lock();
	offloads = NAPI_GRO_CB(skb)->is_ipv6 ? inet6_offloads : inet_offloads;
	ops = rcu_dereference(offloads[proto]);
	if (WARN_ON(!ops || !ops->callbacks.gro_complete))
		goto out_unlock;

	err = ops->callbacks.gro_complete(skb, nhoff);

out_unlock:
	rcu_read_unlock();

	return err;
}

static struct sk_buff **gue_gro_receive(struct sk_buff **head,
					struct sk_buff *skb)
{
	const struct net_offload **offloads;
	const struct net_offload *ops;
	struct sk_buff **pp = NULL;
	struct sk_buff *p;
	u8 proto;
	struct guehdr *guehdr;
	unsigned int hlen, guehlen;
	unsigned int off;
	int flush = 1;

	off = skb_gro_offset(skb);
	hlen = off + sizeof(*guehdr);
	guehdr = skb_gro_header_fast(skb, off);
	if (skb_gro_header_hard(skb, hlen)) {
		guehdr = skb_gro_header_slow(skb, hlen, off);
		if (unlikely(!guehdr))
			goto out;
	}

	proto = guehdr->next_hdr;

	rcu_read_lock();
	offloads = NAPI_GRO_CB(skb)->is_ipv6 ? inet6_offloads : inet_offloads;
	ops = rcu_dereference(offloads[proto]);
	if (WARN_ON(!ops || !ops->callbacks.gro_receive))
		goto out_unlock;

	guehlen = sizeof(*guehdr) + (guehdr->hlen << 2);

	hlen = off + guehlen;
	if (skb_gro_header_hard(skb, hlen)) {
		guehdr = skb_gro_header_slow(skb, hlen, off);
		if (unlikely(!guehdr))
			goto out_unlock;
	}

	flush = 0;

	for (p = *head; p; p = p->next) {
		const struct guehdr *guehdr2;

		if (!NAPI_GRO_CB(p)->same_flow)
			continue;

		guehdr2 = (struct guehdr *)(p->data + off);

		/* Compare base GUE header to be equal (covers
		 * hlen, version, next_hdr, and flags.
		 */
		if (guehdr->word != guehdr2->word) {
			NAPI_GRO_CB(p)->same_flow = 0;
			continue;
		}

		/* Compare optional fields are the same. */
		if (guehdr->hlen && memcmp(&guehdr[1], &guehdr2[1],
					   guehdr->hlen << 2)) {
			NAPI_GRO_CB(p)->same_flow = 0;
			continue;
		}
	}

	skb_gro_pull(skb, guehlen);

	/* We can clear the encap_mark for GUE as we are essentially doing
	 * one of two possible things.  We are either adding an L4 tunnel
	 * header to the outer L3 tunnel header, or we are are simply
	 * treating the GRE tunnel header as though it is a UDP protocol
	 * specific header such as VXLAN or GENEVE.
	 */
	NAPI_GRO_CB(skb)->encap_mark = 0;

	/* Adjusted NAPI_GRO_CB(skb)->csum after skb_gro_pull()*/
	skb_gro_postpull_rcsum(skb, guehdr, guehlen);

<<<<<<< HEAD
	pp = call_gro_receive(ops->callbacks.gro_receive, head, skb);
=======
	/* Flag this frame as already having an outer encap header */
	NAPI_GRO_CB(skb)->is_fou = 1;

	pp = ops->callbacks.gro_receive(head, skb);
>>>>>>> b96ba72f

out_unlock:
	rcu_read_unlock();
out:
	NAPI_GRO_CB(skb)->flush |= flush;

	return pp;
}

static int gue_gro_complete(struct sk_buff *skb, int nhoff)
{
	const struct net_offload **offloads;
	struct guehdr *guehdr = (struct guehdr *)(skb->data + nhoff);
	const struct net_offload *ops;
	unsigned int guehlen;
	u8 proto;
	int err = -ENOENT;

	proto = guehdr->next_hdr;

	guehlen = sizeof(*guehdr) + (guehdr->hlen << 2);

	rcu_read_lock();
	offloads = NAPI_GRO_CB(skb)->is_ipv6 ? inet6_offloads : inet_offloads;
	ops = rcu_dereference(offloads[proto]);
	if (WARN_ON(!ops || !ops->callbacks.gro_complete))
		goto out_unlock;

	err = ops->callbacks.gro_complete(skb, nhoff + guehlen);

out_unlock:
	rcu_read_unlock();
	return err;
}

static int fou_add_to_port_list(struct fou *fou)
{
	struct fou *fout;

	spin_lock(&fou_lock);
	list_for_each_entry(fout, &fou_list, list) {
		if (fou->port == fout->port) {
			spin_unlock(&fou_lock);
			return -EALREADY;
		}
	}

	list_add(&fou->list, &fou_list);
	spin_unlock(&fou_lock);

	return 0;
}

static void fou_release(struct fou *fou)
{
	struct socket *sock = fou->sock;
	struct sock *sk = sock->sk;

	udp_del_offload(&fou->udp_offloads);

	list_del(&fou->list);

	/* Remove hooks into tunnel socket */
	sk->sk_user_data = NULL;

	sock_release(sock);

	kfree_rcu(fou, rcu);
}

static int fou_encap_init(struct sock *sk, struct fou *fou, struct fou_cfg *cfg)
{
	udp_sk(sk)->encap_rcv = fou_udp_recv;
	fou->protocol = cfg->protocol;
	fou->udp_offloads.callbacks.gro_receive = fou_gro_receive;
	fou->udp_offloads.callbacks.gro_complete = fou_gro_complete;
	fou->udp_offloads.port = cfg->udp_config.local_udp_port;
	fou->udp_offloads.ipproto = cfg->protocol;

	return 0;
}

static int gue_encap_init(struct sock *sk, struct fou *fou, struct fou_cfg *cfg)
{
	udp_sk(sk)->encap_rcv = gue_udp_recv;
	fou->udp_offloads.callbacks.gro_receive = gue_gro_receive;
	fou->udp_offloads.callbacks.gro_complete = gue_gro_complete;
	fou->udp_offloads.port = cfg->udp_config.local_udp_port;

	return 0;
}

static int fou_create(struct net *net, struct fou_cfg *cfg,
		      struct socket **sockp)
{
	struct fou *fou = NULL;
	int err;
	struct socket *sock = NULL;
	struct sock *sk;

	/* Open UDP socket */
	err = udp_sock_create(net, &cfg->udp_config, &sock);
	if (err < 0)
		goto error;

	/* Allocate FOU port structure */
	fou = kzalloc(sizeof(*fou), GFP_KERNEL);
	if (!fou) {
		err = -ENOMEM;
		goto error;
	}

	sk = sock->sk;

	fou->port = cfg->udp_config.local_udp_port;

	/* Initial for fou type */
	switch (cfg->type) {
	case FOU_ENCAP_DIRECT:
		err = fou_encap_init(sk, fou, cfg);
		if (err)
			goto error;
		break;
	case FOU_ENCAP_GUE:
		err = gue_encap_init(sk, fou, cfg);
		if (err)
			goto error;
		break;
	default:
		err = -EINVAL;
		goto error;
	}

	udp_sk(sk)->encap_type = 1;
	udp_encap_enable();

	sk->sk_user_data = fou;
	fou->sock = sock;

	udp_set_convert_csum(sk, true);

	sk->sk_allocation = GFP_ATOMIC;

	if (cfg->udp_config.family == AF_INET) {
		err = udp_add_offload(&fou->udp_offloads);
		if (err)
			goto error;
	}

	err = fou_add_to_port_list(fou);
	if (err)
		goto error;

	if (sockp)
		*sockp = sock;

	return 0;

error:
	kfree(fou);
	if (sock)
		sock_release(sock);

	return err;
}

static int fou_destroy(struct net *net, struct fou_cfg *cfg)
{
	struct fou *fou;
	u16 port = cfg->udp_config.local_udp_port;
	int err = -EINVAL;

	spin_lock(&fou_lock);
	list_for_each_entry(fou, &fou_list, list) {
		if (fou->port == port) {
			udp_del_offload(&fou->udp_offloads);
			fou_release(fou);
			err = 0;
			break;
		}
	}
	spin_unlock(&fou_lock);

	return err;
}

static struct genl_family fou_nl_family = {
	.id		= GENL_ID_GENERATE,
	.hdrsize	= 0,
	.name		= FOU_GENL_NAME,
	.version	= FOU_GENL_VERSION,
	.maxattr	= FOU_ATTR_MAX,
	.netnsok	= true,
};

static struct nla_policy fou_nl_policy[FOU_ATTR_MAX + 1] = {
	[FOU_ATTR_PORT] = { .type = NLA_U16, },
	[FOU_ATTR_AF] = { .type = NLA_U8, },
	[FOU_ATTR_IPPROTO] = { .type = NLA_U8, },
	[FOU_ATTR_TYPE] = { .type = NLA_U8, },
};

static int parse_nl_config(struct genl_info *info,
			   struct fou_cfg *cfg)
{
	memset(cfg, 0, sizeof(*cfg));

	cfg->udp_config.family = AF_INET;

	if (info->attrs[FOU_ATTR_AF]) {
		u8 family = nla_get_u8(info->attrs[FOU_ATTR_AF]);

		if (family != AF_INET && family != AF_INET6)
			return -EINVAL;

		cfg->udp_config.family = family;
	}

	if (info->attrs[FOU_ATTR_PORT]) {
		u16 port = nla_get_u16(info->attrs[FOU_ATTR_PORT]);

		cfg->udp_config.local_udp_port = port;
	}

	if (info->attrs[FOU_ATTR_IPPROTO])
		cfg->protocol = nla_get_u8(info->attrs[FOU_ATTR_IPPROTO]);

	if (info->attrs[FOU_ATTR_TYPE])
		cfg->type = nla_get_u8(info->attrs[FOU_ATTR_TYPE]);

	return 0;
}

static int fou_nl_cmd_add_port(struct sk_buff *skb, struct genl_info *info)
{
	struct fou_cfg cfg;
	int err;

	err = parse_nl_config(info, &cfg);
	if (err)
		return err;

	return fou_create(&init_net, &cfg, NULL);
}

static int fou_nl_cmd_rm_port(struct sk_buff *skb, struct genl_info *info)
{
	struct fou_cfg cfg;

	parse_nl_config(info, &cfg);

	return fou_destroy(&init_net, &cfg);
}

static const struct genl_ops fou_nl_ops[] = {
	{
		.cmd = FOU_CMD_ADD,
		.doit = fou_nl_cmd_add_port,
		.policy = fou_nl_policy,
		.flags = GENL_ADMIN_PERM,
	},
	{
		.cmd = FOU_CMD_DEL,
		.doit = fou_nl_cmd_rm_port,
		.policy = fou_nl_policy,
		.flags = GENL_ADMIN_PERM,
	},
};

static int __init fou_init(void)
{
	int ret;

	ret = genl_register_family_with_ops(&fou_nl_family,
					    fou_nl_ops);

	return ret;
}

static void __exit fou_fini(void)
{
	struct fou *fou, *next;

	genl_unregister_family(&fou_nl_family);

	/* Close all the FOU sockets */

	spin_lock(&fou_lock);
	list_for_each_entry_safe(fou, next, &fou_list, list)
		fou_release(fou);
	spin_unlock(&fou_lock);
}

module_init(fou_init);
module_exit(fou_fini);
MODULE_AUTHOR("Tom Herbert <therbert@google.com>");
MODULE_LICENSE("GPL");<|MERGE_RESOLUTION|>--- conflicted
+++ resolved
@@ -239,14 +239,10 @@
 	/* Adjusted NAPI_GRO_CB(skb)->csum after skb_gro_pull()*/
 	skb_gro_postpull_rcsum(skb, guehdr, guehlen);
 
-<<<<<<< HEAD
-	pp = call_gro_receive(ops->callbacks.gro_receive, head, skb);
-=======
 	/* Flag this frame as already having an outer encap header */
 	NAPI_GRO_CB(skb)->is_fou = 1;
 
-	pp = ops->callbacks.gro_receive(head, skb);
->>>>>>> b96ba72f
+	pp = call_gro_receive(ops->callbacks.gro_receive, head, skb);
 
 out_unlock:
 	rcu_read_unlock();
