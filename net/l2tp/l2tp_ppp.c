--- conflicted
+++ resolved
@@ -875,19 +875,11 @@
 {
 	int error;
 	struct l2tp_session *session;
-<<<<<<< HEAD
-	struct pppol2tp_session *ps;
-=======
->>>>>>> 1432c24b
 
 	/* Error if tunnel socket is not prepped */
 	if (!tunnel->sock) {
 		error = -ENOENT;
-<<<<<<< HEAD
-		goto out;
-=======
 		goto err;
->>>>>>> 1432c24b
 	}
 
 	/* Default MTU values. */
