/*
 * Copyright (C) 2006 Jens Axboe <axboe@kernel.dk>
 *
 * This program is free software; you can redistribute it and/or modify
 * it under the terms of the GNU General Public License version 2 as
 * published by the Free Software Foundation.
 *
 * This program is distributed in the hope that it will be useful,
 * but WITHOUT ANY WARRANTY; without even the implied warranty of
 * MERCHANTABILITY or FITNESS FOR A PARTICULAR PURPOSE.  See the
 * GNU General Public License for more details.
 *
 * You should have received a copy of the GNU General Public License
 * along with this program; if not, write to the Free Software
 * Foundation, Inc., 51 Franklin St, Fifth Floor, Boston, MA  02110-1301  USA
 *
 */
#include <linux/kernel.h>
#include <linux/blkdev.h>
#include <linux/blktrace_api.h>
#include <linux/percpu.h>
#include <linux/init.h>
#include <linux/mutex.h>
#include <linux/slab.h>
#include <linux/debugfs.h>
#include <linux/export.h>
#include <linux/time.h>
#include <linux/uaccess.h>
#include <linux/list.h>

#include <trace/events/block.h>

#include "trace_output.h"

#ifdef CONFIG_BLK_DEV_IO_TRACE

static unsigned int blktrace_seq __read_mostly = 1;

static struct trace_array *blk_tr;
static bool blk_tracer_enabled __read_mostly;

static LIST_HEAD(running_trace_list);
static __cacheline_aligned_in_smp DEFINE_SPINLOCK(running_trace_lock);

/* Select an alternative, minimalistic output than the original one */
#define TRACE_BLK_OPT_CLASSIC	0x1

static struct tracer_opt blk_tracer_opts[] = {
	/* Default disable the minimalistic output */
	{ TRACER_OPT(blk_classic, TRACE_BLK_OPT_CLASSIC) },
	{ }
};

static struct tracer_flags blk_tracer_flags = {
	.val  = 0,
	.opts = blk_tracer_opts,
};

/* Global reference count of probes */
static atomic_t blk_probes_ref = ATOMIC_INIT(0);

static void blk_register_tracepoints(void);
static void blk_unregister_tracepoints(void);

/*
 * Send out a notify message.
 */
static void trace_note(struct blk_trace *bt, pid_t pid, int action,
		       const void *data, size_t len)
{
	struct blk_io_trace *t;
	struct ring_buffer_event *event = NULL;
	struct ring_buffer *buffer = NULL;
	int pc = 0;
	int cpu = smp_processor_id();
	bool blk_tracer = blk_tracer_enabled;

	if (blk_tracer) {
		buffer = blk_tr->trace_buffer.buffer;
		pc = preempt_count();
		event = trace_buffer_lock_reserve(buffer, TRACE_BLK,
						  sizeof(*t) + len,
						  0, pc);
		if (!event)
			return;
		t = ring_buffer_event_data(event);
		goto record_it;
	}

	if (!bt->rchan)
		return;

	t = relay_reserve(bt->rchan, sizeof(*t) + len);
	if (t) {
		t->magic = BLK_IO_TRACE_MAGIC | BLK_IO_TRACE_VERSION;
		t->time = ktime_to_ns(ktime_get());
record_it:
		t->device = bt->dev;
		t->action = action;
		t->pid = pid;
		t->cpu = cpu;
		t->pdu_len = len;
		memcpy((void *) t + sizeof(*t), data, len);

		if (blk_tracer)
			trace_buffer_unlock_commit(buffer, event, 0, pc);
	}
}

/*
 * Send out a notify for this process, if we haven't done so since a trace
 * started
 */
static void trace_note_tsk(struct task_struct *tsk)
{
	unsigned long flags;
	struct blk_trace *bt;

	tsk->btrace_seq = blktrace_seq;
	spin_lock_irqsave(&running_trace_lock, flags);
	list_for_each_entry(bt, &running_trace_list, running_list) {
		trace_note(bt, tsk->pid, BLK_TN_PROCESS, tsk->comm,
			   sizeof(tsk->comm));
	}
	spin_unlock_irqrestore(&running_trace_lock, flags);
}

static void trace_note_time(struct blk_trace *bt)
{
	struct timespec now;
	unsigned long flags;
	u32 words[2];

	getnstimeofday(&now);
	words[0] = now.tv_sec;
	words[1] = now.tv_nsec;

	local_irq_save(flags);
	trace_note(bt, 0, BLK_TN_TIMESTAMP, words, sizeof(words));
	local_irq_restore(flags);
}

void __trace_note_message(struct blk_trace *bt, const char *fmt, ...)
{
	int n;
	va_list args;
	unsigned long flags;
	char *buf;

	if (unlikely(bt->trace_state != Blktrace_running &&
		     !blk_tracer_enabled))
		return;

	/*
	 * If the BLK_TC_NOTIFY action mask isn't set, don't send any note
	 * message to the trace.
	 */
	if (!(bt->act_mask & BLK_TC_NOTIFY))
		return;

	local_irq_save(flags);
	buf = this_cpu_ptr(bt->msg_data);
	va_start(args, fmt);
	n = vscnprintf(buf, BLK_TN_MAX_MSG, fmt, args);
	va_end(args);

	trace_note(bt, 0, BLK_TN_MESSAGE, buf, n);
	local_irq_restore(flags);
}
EXPORT_SYMBOL_GPL(__trace_note_message);

static int act_log_check(struct blk_trace *bt, u32 what, sector_t sector,
			 pid_t pid)
{
	if (((bt->act_mask << BLK_TC_SHIFT) & what) == 0)
		return 1;
	if (sector && (sector < bt->start_lba || sector > bt->end_lba))
		return 1;
	if (bt->pid && pid != bt->pid)
		return 1;

	return 0;
}

/*
 * Data direction bit lookup
 */
static const u32 ddir_act[2] = { BLK_TC_ACT(BLK_TC_READ),
				 BLK_TC_ACT(BLK_TC_WRITE) };

#define BLK_TC_RAHEAD		BLK_TC_AHEAD

/* The ilog2() calls fall out because they're constant */
#define MASK_TC_BIT(rw, __name) ((rw & REQ_ ## __name) << \
	  (ilog2(BLK_TC_ ## __name) + BLK_TC_SHIFT - __REQ_ ## __name))

/*
 * The worker for the various blk_add_trace*() types. Fills out a
 * blk_io_trace structure and places it in a per-cpu subbuffer.
 */
static void __blk_add_trace(struct blk_trace *bt, sector_t sector, int bytes,
				int rw, u32 what, int error, int pdu_len,
				void *pdu_data, struct task_struct *tsk)
{
	struct ring_buffer_event *event = NULL;
	struct ring_buffer *buffer = NULL;
	struct blk_io_trace *t;
	unsigned long flags = 0;
	unsigned long *sequence;
	pid_t pid;
	int cpu, pc = 0;
	bool blk_tracer = blk_tracer_enabled;

	if (unlikely(bt->trace_state != Blktrace_running && !blk_tracer))
		return;

	what |= ddir_act[rw & WRITE];
	what |= MASK_TC_BIT(rw, SYNC);
	what |= MASK_TC_BIT(rw, RAHEAD);
	what |= MASK_TC_BIT(rw, META);
	what |= MASK_TC_BIT(rw, DISCARD);
	what |= MASK_TC_BIT(rw, FLUSH);
	what |= MASK_TC_BIT(rw, FUA);

	pid = tsk->pid;
	if (act_log_check(bt, what, sector, pid))
		return;
	cpu = raw_smp_processor_id();

	if (blk_tracer) {
		tracing_record_cmdline(current);

		buffer = blk_tr->trace_buffer.buffer;
		pc = preempt_count();
		event = trace_buffer_lock_reserve(buffer, TRACE_BLK,
						  sizeof(*t) + pdu_len,
						  0, pc);
		if (!event)
			return;
		t = ring_buffer_event_data(event);
		goto record_it;
	}

	if (unlikely(tsk->btrace_seq != blktrace_seq))
		trace_note_tsk(tsk);

	/*
	 * A word about the locking here - we disable interrupts to reserve
	 * some space in the relay per-cpu buffer, to prevent an irq
	 * from coming in and stepping on our toes.
	 */
	local_irq_save(flags);
	t = relay_reserve(bt->rchan, sizeof(*t) + pdu_len);
	if (t) {
		sequence = per_cpu_ptr(bt->sequence, cpu);

		t->magic = BLK_IO_TRACE_MAGIC | BLK_IO_TRACE_VERSION;
		t->sequence = ++(*sequence);
		t->time = ktime_to_ns(ktime_get());
record_it:
		/*
		 * These two are not needed in ftrace as they are in the
		 * generic trace_entry, filled by tracing_generic_entry_update,
		 * but for the trace_event->bin() synthesizer benefit we do it
		 * here too.
		 */
		t->cpu = cpu;
		t->pid = pid;

		t->sector = sector;
		t->bytes = bytes;
		t->action = what;
		t->device = bt->dev;
		t->error = error;
		t->pdu_len = pdu_len;

		if (pdu_len)
			memcpy((void *) t + sizeof(*t), pdu_data, pdu_len);

		if (blk_tracer) {
			trace_buffer_unlock_commit(buffer, event, 0, pc);
			return;
		}
	}

	local_irq_restore(flags);
}

static struct dentry *blk_tree_root;
static DEFINE_MUTEX(blk_tree_mutex);

static void blk_trace_free(struct blk_trace *bt)
{
	debugfs_remove(bt->msg_file);
	debugfs_remove(bt->dropped_file);
	relay_close(bt->rchan);
	debugfs_remove(bt->dir);
	free_percpu(bt->sequence);
	free_percpu(bt->msg_data);
	kfree(bt);
}

static void blk_trace_cleanup(struct blk_trace *bt)
{
	synchronize_rcu();
	blk_trace_free(bt);
	if (atomic_dec_and_test(&blk_probes_ref))
		blk_unregister_tracepoints();
}

static int __blk_trace_remove(struct request_queue *q)
{
	struct blk_trace *bt;

	bt = xchg(&q->blk_trace, NULL);
	if (!bt)
		return -EINVAL;

	if (bt->trace_state != Blktrace_running)
		blk_trace_cleanup(bt);

	return 0;
}

int blk_trace_remove(struct request_queue *q)
{
	int ret;

	mutex_lock(&q->blk_trace_mutex);
	ret = __blk_trace_remove(q);
	mutex_unlock(&q->blk_trace_mutex);

	return ret;
}
EXPORT_SYMBOL_GPL(blk_trace_remove);

static ssize_t blk_dropped_read(struct file *filp, char __user *buffer,
				size_t count, loff_t *ppos)
{
	struct blk_trace *bt = filp->private_data;
	char buf[16];

	snprintf(buf, sizeof(buf), "%u\n", atomic_read(&bt->dropped));

	return simple_read_from_buffer(buffer, count, ppos, buf, strlen(buf));
}

static const struct file_operations blk_dropped_fops = {
	.owner =	THIS_MODULE,
	.open =		simple_open,
	.read =		blk_dropped_read,
	.llseek =	default_llseek,
};

static ssize_t blk_msg_write(struct file *filp, const char __user *buffer,
				size_t count, loff_t *ppos)
{
	char *msg;
	struct blk_trace *bt;

	if (count >= BLK_TN_MAX_MSG)
		return -EINVAL;

	msg = kmalloc(count + 1, GFP_KERNEL);
	if (msg == NULL)
		return -ENOMEM;

	if (copy_from_user(msg, buffer, count)) {
		kfree(msg);
		return -EFAULT;
	}

	msg[count] = '\0';
	bt = filp->private_data;
	__trace_note_message(bt, "%s", msg);
	kfree(msg);

	return count;
}

static const struct file_operations blk_msg_fops = {
	.owner =	THIS_MODULE,
	.open =		simple_open,
	.write =	blk_msg_write,
	.llseek =	noop_llseek,
};

/*
 * Keep track of how many times we encountered a full subbuffer, to aid
 * the user space app in telling how many lost events there were.
 */
static int blk_subbuf_start_callback(struct rchan_buf *buf, void *subbuf,
				     void *prev_subbuf, size_t prev_padding)
{
	struct blk_trace *bt;

	if (!relay_buf_full(buf))
		return 1;

	bt = buf->chan->private_data;
	atomic_inc(&bt->dropped);
	return 0;
}

static int blk_remove_buf_file_callback(struct dentry *dentry)
{
	debugfs_remove(dentry);

	return 0;
}

static struct dentry *blk_create_buf_file_callback(const char *filename,
						   struct dentry *parent,
						   umode_t mode,
						   struct rchan_buf *buf,
						   int *is_global)
{
	return debugfs_create_file(filename, mode, parent, buf,
					&relay_file_operations);
}

static struct rchan_callbacks blk_relay_callbacks = {
	.subbuf_start		= blk_subbuf_start_callback,
	.create_buf_file	= blk_create_buf_file_callback,
	.remove_buf_file	= blk_remove_buf_file_callback,
};

static void blk_trace_setup_lba(struct blk_trace *bt,
				struct block_device *bdev)
{
	struct hd_struct *part = NULL;

	if (bdev)
		part = bdev->bd_part;

	if (part) {
		bt->start_lba = part->start_sect;
		bt->end_lba = part->start_sect + part->nr_sects;
	} else {
		bt->start_lba = 0;
		bt->end_lba = -1ULL;
	}
}

/*
 * Setup everything required to start tracing
 */
int do_blk_trace_setup(struct request_queue *q, char *name, dev_t dev,
		       struct block_device *bdev,
		       struct blk_user_trace_setup *buts)
{
	struct blk_trace *old_bt, *bt = NULL;
	struct dentry *dir = NULL;
	int ret, i;

	if (!buts->buf_size || !buts->buf_nr)
		return -EINVAL;

	strncpy(buts->name, name, BLKTRACE_BDEV_SIZE);
	buts->name[BLKTRACE_BDEV_SIZE - 1] = '\0';

	/*
	 * some device names have larger paths - convert the slashes
	 * to underscores for this to work as expected
	 */
	for (i = 0; i < strlen(buts->name); i++)
		if (buts->name[i] == '/')
			buts->name[i] = '_';

	bt = kzalloc(sizeof(*bt), GFP_KERNEL);
	if (!bt)
		return -ENOMEM;

	ret = -ENOMEM;
	bt->sequence = alloc_percpu(unsigned long);
	if (!bt->sequence)
		goto err;

	bt->msg_data = __alloc_percpu(BLK_TN_MAX_MSG, __alignof__(char));
	if (!bt->msg_data)
		goto err;

	ret = -ENOENT;

	mutex_lock(&blk_tree_mutex);
	if (!blk_tree_root) {
		blk_tree_root = debugfs_create_dir("block", NULL);
		if (!blk_tree_root) {
			mutex_unlock(&blk_tree_mutex);
			goto err;
		}
	}
	mutex_unlock(&blk_tree_mutex);

	dir = debugfs_create_dir(buts->name, blk_tree_root);

	if (!dir)
		goto err;

	bt->dir = dir;
	bt->dev = dev;
	atomic_set(&bt->dropped, 0);
	INIT_LIST_HEAD(&bt->running_list);

	ret = -EIO;
	bt->dropped_file = debugfs_create_file("dropped", 0444, dir, bt,
					       &blk_dropped_fops);
	if (!bt->dropped_file)
		goto err;

	bt->msg_file = debugfs_create_file("msg", 0222, dir, bt, &blk_msg_fops);
	if (!bt->msg_file)
		goto err;

	bt->rchan = relay_open("trace", dir, buts->buf_size,
				buts->buf_nr, &blk_relay_callbacks, bt);
	if (!bt->rchan)
		goto err;

	bt->act_mask = buts->act_mask;
	if (!bt->act_mask)
		bt->act_mask = (u16) -1;

	blk_trace_setup_lba(bt, bdev);

	/* overwrite with user settings */
	if (buts->start_lba)
		bt->start_lba = buts->start_lba;
	if (buts->end_lba)
		bt->end_lba = buts->end_lba;

	bt->pid = buts->pid;
	bt->trace_state = Blktrace_setup;

	ret = -EBUSY;
	old_bt = xchg(&q->blk_trace, bt);
	if (old_bt) {
		(void) xchg(&q->blk_trace, old_bt);
		goto err;
	}

	if (atomic_inc_return(&blk_probes_ref) == 1)
		blk_register_tracepoints();

	return 0;
err:
	blk_trace_free(bt);
	return ret;
}

static int __blk_trace_setup(struct request_queue *q, char *name, dev_t dev,
			     struct block_device *bdev, char __user *arg)
{
	struct blk_user_trace_setup buts;
	int ret;

	ret = copy_from_user(&buts, arg, sizeof(buts));
	if (ret)
		return -EFAULT;

	ret = do_blk_trace_setup(q, name, dev, bdev, &buts);
	if (ret)
		return ret;

	if (copy_to_user(arg, &buts, sizeof(buts))) {
		__blk_trace_remove(q);
		return -EFAULT;
	}
	return 0;
}

int blk_trace_setup(struct request_queue *q, char *name, dev_t dev,
		    struct block_device *bdev,
		    char __user *arg)
{
	int ret;

	mutex_lock(&q->blk_trace_mutex);
	ret = __blk_trace_setup(q, name, dev, bdev, arg);
	mutex_unlock(&q->blk_trace_mutex);

	return ret;
}
EXPORT_SYMBOL_GPL(blk_trace_setup);

#if defined(CONFIG_COMPAT) && defined(CONFIG_X86_64)
static int compat_blk_trace_setup(struct request_queue *q, char *name,
				  dev_t dev, struct block_device *bdev,
				  char __user *arg)
{
	struct blk_user_trace_setup buts;
	struct compat_blk_user_trace_setup cbuts;
	int ret;

	if (copy_from_user(&cbuts, arg, sizeof(cbuts)))
		return -EFAULT;

	buts = (struct blk_user_trace_setup) {
		.act_mask = cbuts.act_mask,
		.buf_size = cbuts.buf_size,
		.buf_nr = cbuts.buf_nr,
		.start_lba = cbuts.start_lba,
		.end_lba = cbuts.end_lba,
		.pid = cbuts.pid,
	};

	ret = do_blk_trace_setup(q, name, dev, bdev, &buts);
	if (ret)
		return ret;

	if (copy_to_user(arg, &buts.name, ARRAY_SIZE(buts.name))) {
		__blk_trace_remove(q);
		return -EFAULT;
	}

	return 0;
}
#endif

static int __blk_trace_startstop(struct request_queue *q, int start)
{
	int ret;
	struct blk_trace *bt;

	bt = rcu_dereference_protected(q->blk_trace,
				       lockdep_is_held(&q->blk_trace_mutex));
	if (bt == NULL)
		return -EINVAL;

	/*
	 * For starting a trace, we can transition from a setup or stopped
	 * trace. For stopping a trace, the state must be running
	 */
	ret = -EINVAL;
	if (start) {
		if (bt->trace_state == Blktrace_setup ||
		    bt->trace_state == Blktrace_stopped) {
			blktrace_seq++;
			smp_mb();
			bt->trace_state = Blktrace_running;
			spin_lock_irq(&running_trace_lock);
			list_add(&bt->running_list, &running_trace_list);
			spin_unlock_irq(&running_trace_lock);

			trace_note_time(bt);
			ret = 0;
		}
	} else {
		if (bt->trace_state == Blktrace_running) {
			bt->trace_state = Blktrace_stopped;
			spin_lock_irq(&running_trace_lock);
			list_del_init(&bt->running_list);
			spin_unlock_irq(&running_trace_lock);
			relay_flush(bt->rchan);
			ret = 0;
		}
	}

	return ret;
}

int blk_trace_startstop(struct request_queue *q, int start)
{
	int ret;

	mutex_lock(&q->blk_trace_mutex);
	ret = __blk_trace_startstop(q, start);
	mutex_unlock(&q->blk_trace_mutex);

	return ret;
}
EXPORT_SYMBOL_GPL(blk_trace_startstop);

/*
 * When reading or writing the blktrace sysfs files, the references to the
 * opened sysfs or device files should prevent the underlying block device
 * from being removed. So no further delete protection is really needed.
 */

/**
 * blk_trace_ioctl: - handle the ioctls associated with tracing
 * @bdev:	the block device
 * @cmd:	the ioctl cmd
 * @arg:	the argument data, if any
 *
 **/
int blk_trace_ioctl(struct block_device *bdev, unsigned cmd, char __user *arg)
{
	struct request_queue *q;
	int ret, start = 0;
	char b[BDEVNAME_SIZE];

	q = bdev_get_queue(bdev);
	if (!q)
		return -ENXIO;

	mutex_lock(&q->blk_trace_mutex);

	switch (cmd) {
	case BLKTRACESETUP:
		bdevname(bdev, b);
		ret = __blk_trace_setup(q, b, bdev->bd_dev, bdev, arg);
		break;
#if defined(CONFIG_COMPAT) && defined(CONFIG_X86_64)
	case BLKTRACESETUP32:
		bdevname(bdev, b);
		ret = compat_blk_trace_setup(q, b, bdev->bd_dev, bdev, arg);
		break;
#endif
	case BLKTRACESTART:
		start = 1;
	case BLKTRACESTOP:
		ret = __blk_trace_startstop(q, start);
		break;
	case BLKTRACETEARDOWN:
		ret = __blk_trace_remove(q);
		break;
	default:
		ret = -ENOTTY;
		break;
	}

	mutex_unlock(&q->blk_trace_mutex);
	return ret;
}

/**
 * blk_trace_shutdown: - stop and cleanup trace structures
 * @q:    the request queue associated with the device
 *
 **/
void blk_trace_shutdown(struct request_queue *q)
{
	mutex_lock(&q->blk_trace_mutex);
	if (rcu_dereference_protected(q->blk_trace,
				      lockdep_is_held(&q->blk_trace_mutex))) {
		__blk_trace_startstop(q, 0);
		__blk_trace_remove(q);
	}

	mutex_unlock(&q->blk_trace_mutex);
}

/*
 * blktrace probes
 */

/**
 * blk_add_trace_rq - Add a trace for a request oriented action
 * @q:		queue the io is for
 * @rq:		the source request
 * @nr_bytes:	number of completed bytes
 * @what:	the action
 *
 * Description:
 *     Records an action against a request. Will log the bio offset + size.
 *
 **/
static void blk_add_trace_rq(struct request_queue *q, struct request *rq,
			     unsigned int nr_bytes, u32 what)
{
<<<<<<< HEAD
	struct blk_trace *bt = q->blk_trace;
	struct task_struct *tsk = current;
=======
	struct blk_trace *bt;
>>>>>>> b96ba72f

	rcu_read_lock();
	bt = rcu_dereference(q->blk_trace);
	if (likely(!bt)) {
		rcu_read_unlock();
		return;
	}

	/*
	 * Use the bio context for all events except ISSUE and
	 * COMPLETE events.
	 *
	 * Not all the pages in the bio are dirtied by the same task but
	 * most likely it will be, since the sectors accessed on the device
	 * must be adjacent.
	 */
	if (!((what == BLK_TA_ISSUE) || (what == BLK_TA_COMPLETE)) &&
	    bio_has_data(rq->bio) && rq->bio->bi_io_vec &&
	    rq->bio->bi_io_vec->bv_page &&
	    rq->bio->bi_io_vec->bv_page->tsk_dirty)
		tsk = rq->bio->bi_io_vec->bv_page->tsk_dirty;

	if (rq->cmd_type == REQ_TYPE_BLOCK_PC) {
		what |= BLK_TC_ACT(BLK_TC_PC);
		__blk_add_trace(bt, 0, nr_bytes, rq->cmd_flags,
				what, rq->errors, rq->cmd_len, rq->cmd, tsk);
	} else  {
		what |= BLK_TC_ACT(BLK_TC_FS);
		__blk_add_trace(bt, blk_rq_pos(rq), nr_bytes,
				rq->cmd_flags, what, rq->errors, 0, NULL, tsk);
	}
	rcu_read_unlock();
}

static void blk_add_trace_rq_abort(void *ignore,
				   struct request_queue *q, struct request *rq)
{
	blk_add_trace_rq(q, rq, blk_rq_bytes(rq), BLK_TA_ABORT);
}

static void blk_add_trace_rq_insert(void *ignore,
				    struct request_queue *q, struct request *rq)
{
	blk_add_trace_rq(q, rq, blk_rq_bytes(rq), BLK_TA_INSERT);
}

static void blk_add_trace_rq_issue(void *ignore,
				   struct request_queue *q, struct request *rq)
{
	blk_add_trace_rq(q, rq, blk_rq_bytes(rq), BLK_TA_ISSUE);
}

static void blk_add_trace_rq_requeue(void *ignore,
				     struct request_queue *q,
				     struct request *rq)
{
	blk_add_trace_rq(q, rq, blk_rq_bytes(rq), BLK_TA_REQUEUE);
}

static void blk_add_trace_rq_complete(void *ignore,
				      struct request_queue *q,
				      struct request *rq,
				      unsigned int nr_bytes)
{
	blk_add_trace_rq(q, rq, nr_bytes, BLK_TA_COMPLETE);
}

/**
 * blk_add_trace_bio - Add a trace for a bio oriented action
 * @q:		queue the io is for
 * @bio:	the source bio
 * @what:	the action
 * @error:	error, if any
 *
 * Description:
 *     Records an action against a bio. Will log the bio offset + size.
 *
 **/
static void blk_add_trace_bio(struct request_queue *q, struct bio *bio,
			      u32 what, int error)
{
<<<<<<< HEAD
	struct blk_trace *bt = q->blk_trace;
	struct task_struct *tsk = current;
=======
	struct blk_trace *bt;
>>>>>>> b96ba72f

	rcu_read_lock();
	bt = rcu_dereference(q->blk_trace);
	if (likely(!bt)) {
		rcu_read_unlock();
		return;
	}

	/*
	 * Not all the pages in the bio are dirtied by the same task but
	 * most likely it will be, since the sectors accessed on the device
	 * must be adjacent.
	 */
	if (bio_has_data(bio) && bio->bi_io_vec && bio->bi_io_vec->bv_page &&
	    bio->bi_io_vec->bv_page->tsk_dirty)
		tsk = bio->bi_io_vec->bv_page->tsk_dirty;

	if (!error && !bio_flagged(bio, BIO_UPTODATE))
		error = EIO;

	__blk_add_trace(bt, bio->bi_iter.bi_sector, bio->bi_iter.bi_size,
<<<<<<< HEAD
			bio->bi_rw, what, error, 0, NULL, tsk);
=======
			bio->bi_rw, what, error, 0, NULL);
	rcu_read_unlock();
>>>>>>> b96ba72f
}

static void blk_add_trace_bio_bounce(void *ignore,
				     struct request_queue *q, struct bio *bio)
{
	blk_add_trace_bio(q, bio, BLK_TA_BOUNCE, 0);
}

static void blk_add_trace_bio_complete(void *ignore,
				       struct request_queue *q, struct bio *bio,
				       int error)
{
	blk_add_trace_bio(q, bio, BLK_TA_COMPLETE, error);
}

static void blk_add_trace_bio_backmerge(void *ignore,
					struct request_queue *q,
					struct request *rq,
					struct bio *bio)
{
	blk_add_trace_bio(q, bio, BLK_TA_BACKMERGE, 0);
}

static void blk_add_trace_bio_frontmerge(void *ignore,
					 struct request_queue *q,
					 struct request *rq,
					 struct bio *bio)
{
	blk_add_trace_bio(q, bio, BLK_TA_FRONTMERGE, 0);
}

static void blk_add_trace_bio_queue(void *ignore,
				    struct request_queue *q, struct bio *bio)
{
	blk_add_trace_bio(q, bio, BLK_TA_QUEUE, 0);
}

static void blk_add_trace_getrq(void *ignore,
				struct request_queue *q,
				struct bio *bio, int rw)
{
	if (bio)
		blk_add_trace_bio(q, bio, BLK_TA_GETRQ, 0);
	else {
		struct blk_trace *bt;

		rcu_read_lock();
		bt = rcu_dereference(q->blk_trace);
		if (bt)
<<<<<<< HEAD
			__blk_add_trace(bt, 0, 0, rw, BLK_TA_GETRQ, 0, 0,
					NULL, current);
=======
			__blk_add_trace(bt, 0, 0, rw, BLK_TA_GETRQ, 0, 0, NULL);
		rcu_read_unlock();
>>>>>>> b96ba72f
	}
}


static void blk_add_trace_sleeprq(void *ignore,
				  struct request_queue *q,
				  struct bio *bio, int rw)
{
	if (bio)
		blk_add_trace_bio(q, bio, BLK_TA_SLEEPRQ, 0);
	else {
		struct blk_trace *bt;

		rcu_read_lock();
		bt = rcu_dereference(q->blk_trace);
		if (bt)
			__blk_add_trace(bt, 0, 0, rw, BLK_TA_SLEEPRQ,
<<<<<<< HEAD
					0, 0, NULL, current);
=======
					0, 0, NULL);
		rcu_read_unlock();
>>>>>>> b96ba72f
	}
}

static void blk_add_trace_plug(void *ignore, struct request_queue *q)
{
	struct blk_trace *bt;

	rcu_read_lock();
	bt = rcu_dereference(q->blk_trace);
	if (bt)
<<<<<<< HEAD
		__blk_add_trace(bt, 0, 0, 0, BLK_TA_PLUG, 0, 0, NULL,
				current);
=======
		__blk_add_trace(bt, 0, 0, 0, BLK_TA_PLUG, 0, 0, NULL);
	rcu_read_unlock();
>>>>>>> b96ba72f
}

static void blk_add_trace_unplug(void *ignore, struct request_queue *q,
				    unsigned int depth, bool explicit)
{
	struct blk_trace *bt;

	rcu_read_lock();
	bt = rcu_dereference(q->blk_trace);
	if (bt) {
		__be64 rpdu = cpu_to_be64(depth);
		u32 what;

		if (explicit)
			what = BLK_TA_UNPLUG_IO;
		else
			what = BLK_TA_UNPLUG_TIMER;

		__blk_add_trace(bt, 0, 0, 0, what, 0, sizeof(rpdu), &rpdu,
				current);
	}
	rcu_read_unlock();
}

static void blk_add_trace_split(void *ignore,
				struct request_queue *q, struct bio *bio,
				unsigned int pdu)
{
<<<<<<< HEAD
	struct blk_trace *bt = q->blk_trace;
	struct task_struct *tsk = current;
=======
	struct blk_trace *bt;
>>>>>>> b96ba72f

	rcu_read_lock();
	bt = rcu_dereference(q->blk_trace);
	if (bt) {
		__be64 rpdu = cpu_to_be64(pdu);

		if (bio_has_data(bio) && bio->bi_io_vec &&
		    bio->bi_io_vec->bv_page &&
		    bio->bi_io_vec->bv_page->tsk_dirty)
			tsk = bio->bi_io_vec->bv_page->tsk_dirty;

		__blk_add_trace(bt, bio->bi_iter.bi_sector,
				bio->bi_iter.bi_size, bio->bi_rw, BLK_TA_SPLIT,
				!bio_flagged(bio, BIO_UPTODATE),
				sizeof(rpdu), &rpdu, tsk);
	}
	rcu_read_unlock();
}

/**
 * blk_add_trace_bio_remap - Add a trace for a bio-remap operation
 * @ignore:	trace callback data parameter (not used)
 * @q:		queue the io is for
 * @bio:	the source bio
 * @dev:	target device
 * @from:	source sector
 *
 * Description:
 *     Device mapper or raid target sometimes need to split a bio because
 *     it spans a stripe (or similar). Add a trace for that action.
 *
 **/
static void blk_add_trace_bio_remap(void *ignore,
				    struct request_queue *q, struct bio *bio,
				    dev_t dev, sector_t from)
{
	struct blk_trace *bt;
	struct blk_io_trace_remap r;
	struct task_struct *tsk = current;

	rcu_read_lock();
	bt = rcu_dereference(q->blk_trace);
	if (likely(!bt)) {
		rcu_read_unlock();
		return;
	}

	r.device_from = cpu_to_be32(dev);
	r.device_to   = cpu_to_be32(bio->bi_bdev->bd_dev);
	r.sector_from = cpu_to_be64(from);

	if (bio_has_data(bio) && bio->bi_io_vec &&
	    bio->bi_io_vec->bv_page &&
	    bio->bi_io_vec->bv_page->tsk_dirty)
		tsk = bio->bi_io_vec->bv_page->tsk_dirty;

	__blk_add_trace(bt, bio->bi_iter.bi_sector, bio->bi_iter.bi_size,
			bio->bi_rw, BLK_TA_REMAP,
<<<<<<< HEAD
			!bio_flagged(bio, BIO_UPTODATE), sizeof(r), &r, tsk);
=======
			!bio_flagged(bio, BIO_UPTODATE), sizeof(r), &r);
	rcu_read_unlock();
>>>>>>> b96ba72f
}

/**
 * blk_add_trace_rq_remap - Add a trace for a request-remap operation
 * @ignore:	trace callback data parameter (not used)
 * @q:		queue the io is for
 * @rq:		the source request
 * @dev:	target device
 * @from:	source sector
 *
 * Description:
 *     Device mapper remaps request to other devices.
 *     Add a trace for that action.
 *
 **/
static void blk_add_trace_rq_remap(void *ignore,
				   struct request_queue *q,
				   struct request *rq, dev_t dev,
				   sector_t from)
{
	struct blk_trace *bt;
	struct blk_io_trace_remap r;
	struct task_struct *tsk = current;

	rcu_read_lock();
	bt = rcu_dereference(q->blk_trace);
	if (likely(!bt)) {
		rcu_read_unlock();
		return;
	}

	r.device_from = cpu_to_be32(dev);
	r.device_to   = cpu_to_be32(disk_devt(rq->rq_disk));
	r.sector_from = cpu_to_be64(from);

	if (bio_has_data(rq->bio) && rq->bio->bi_io_vec &&
	    rq->bio->bi_io_vec->bv_page &&
	    rq->bio->bi_io_vec->bv_page->tsk_dirty)
		tsk = rq->bio->bi_io_vec->bv_page->tsk_dirty;

	__blk_add_trace(bt, blk_rq_pos(rq), blk_rq_bytes(rq),
			rq_data_dir(rq), BLK_TA_REMAP, !!rq->errors,
<<<<<<< HEAD
			sizeof(r), &r, tsk);
=======
			sizeof(r), &r);
	rcu_read_unlock();
>>>>>>> b96ba72f
}

/**
 * blk_add_driver_data - Add binary message with driver-specific data
 * @q:		queue the io is for
 * @rq:		io request
 * @data:	driver-specific data
 * @len:	length of driver-specific data
 *
 * Description:
 *     Some drivers might want to write driver-specific data per request.
 *
 **/
void blk_add_driver_data(struct request_queue *q,
			 struct request *rq,
			 void *data, size_t len)
{
<<<<<<< HEAD
	struct blk_trace *bt = q->blk_trace;
	struct task_struct *tsk = current;
=======
	struct blk_trace *bt;
>>>>>>> b96ba72f

	rcu_read_lock();
	bt = rcu_dereference(q->blk_trace);
	if (likely(!bt)) {
		rcu_read_unlock();
		return;
	}

	if (bio_has_data(rq->bio) && rq->bio->bi_io_vec &&
	    rq->bio->bi_io_vec->bv_page &&
	    rq->bio->bi_io_vec->bv_page->tsk_dirty)
		tsk = rq->bio->bi_io_vec->bv_page->tsk_dirty;

	if (rq->cmd_type == REQ_TYPE_BLOCK_PC)
		__blk_add_trace(bt, 0, blk_rq_bytes(rq), 0,
				BLK_TA_DRV_DATA, rq->errors, len, data, tsk);
	else
		__blk_add_trace(bt, blk_rq_pos(rq), blk_rq_bytes(rq), 0,
<<<<<<< HEAD
				BLK_TA_DRV_DATA, rq->errors, len, data, tsk);
=======
				BLK_TA_DRV_DATA, rq->errors, len, data);
	rcu_read_unlock();
>>>>>>> b96ba72f
}
EXPORT_SYMBOL_GPL(blk_add_driver_data);

static void blk_register_tracepoints(void)
{
	int ret;

	ret = register_trace_block_rq_abort(blk_add_trace_rq_abort, NULL);
	WARN_ON(ret);
	ret = register_trace_block_rq_insert(blk_add_trace_rq_insert, NULL);
	WARN_ON(ret);
	ret = register_trace_block_rq_issue(blk_add_trace_rq_issue, NULL);
	WARN_ON(ret);
	ret = register_trace_block_rq_requeue(blk_add_trace_rq_requeue, NULL);
	WARN_ON(ret);
	ret = register_trace_block_rq_complete(blk_add_trace_rq_complete, NULL);
	WARN_ON(ret);
	ret = register_trace_block_bio_bounce(blk_add_trace_bio_bounce, NULL);
	WARN_ON(ret);
	ret = register_trace_block_bio_complete(blk_add_trace_bio_complete, NULL);
	WARN_ON(ret);
	ret = register_trace_block_bio_backmerge(blk_add_trace_bio_backmerge, NULL);
	WARN_ON(ret);
	ret = register_trace_block_bio_frontmerge(blk_add_trace_bio_frontmerge, NULL);
	WARN_ON(ret);
	ret = register_trace_block_bio_queue(blk_add_trace_bio_queue, NULL);
	WARN_ON(ret);
	ret = register_trace_block_getrq(blk_add_trace_getrq, NULL);
	WARN_ON(ret);
	ret = register_trace_block_sleeprq(blk_add_trace_sleeprq, NULL);
	WARN_ON(ret);
	ret = register_trace_block_plug(blk_add_trace_plug, NULL);
	WARN_ON(ret);
	ret = register_trace_block_unplug(blk_add_trace_unplug, NULL);
	WARN_ON(ret);
	ret = register_trace_block_split(blk_add_trace_split, NULL);
	WARN_ON(ret);
	ret = register_trace_block_bio_remap(blk_add_trace_bio_remap, NULL);
	WARN_ON(ret);
	ret = register_trace_block_rq_remap(blk_add_trace_rq_remap, NULL);
	WARN_ON(ret);
}

static void blk_unregister_tracepoints(void)
{
	unregister_trace_block_rq_remap(blk_add_trace_rq_remap, NULL);
	unregister_trace_block_bio_remap(blk_add_trace_bio_remap, NULL);
	unregister_trace_block_split(blk_add_trace_split, NULL);
	unregister_trace_block_unplug(blk_add_trace_unplug, NULL);
	unregister_trace_block_plug(blk_add_trace_plug, NULL);
	unregister_trace_block_sleeprq(blk_add_trace_sleeprq, NULL);
	unregister_trace_block_getrq(blk_add_trace_getrq, NULL);
	unregister_trace_block_bio_queue(blk_add_trace_bio_queue, NULL);
	unregister_trace_block_bio_frontmerge(blk_add_trace_bio_frontmerge, NULL);
	unregister_trace_block_bio_backmerge(blk_add_trace_bio_backmerge, NULL);
	unregister_trace_block_bio_complete(blk_add_trace_bio_complete, NULL);
	unregister_trace_block_bio_bounce(blk_add_trace_bio_bounce, NULL);
	unregister_trace_block_rq_complete(blk_add_trace_rq_complete, NULL);
	unregister_trace_block_rq_requeue(blk_add_trace_rq_requeue, NULL);
	unregister_trace_block_rq_issue(blk_add_trace_rq_issue, NULL);
	unregister_trace_block_rq_insert(blk_add_trace_rq_insert, NULL);
	unregister_trace_block_rq_abort(blk_add_trace_rq_abort, NULL);

	tracepoint_synchronize_unregister();
}

/*
 * struct blk_io_tracer formatting routines
 */

static void fill_rwbs(char *rwbs, const struct blk_io_trace *t)
{
	int i = 0;
	int tc = t->action >> BLK_TC_SHIFT;

	if (t->action == BLK_TN_MESSAGE) {
		rwbs[i++] = 'N';
		goto out;
	}

	if (tc & BLK_TC_FLUSH)
		rwbs[i++] = 'F';

	if (tc & BLK_TC_DISCARD)
		rwbs[i++] = 'D';
	else if (tc & BLK_TC_WRITE)
		rwbs[i++] = 'W';
	else if (t->bytes)
		rwbs[i++] = 'R';
	else
		rwbs[i++] = 'N';

	if (tc & BLK_TC_FUA)
		rwbs[i++] = 'F';
	if (tc & BLK_TC_AHEAD)
		rwbs[i++] = 'A';
	if (tc & BLK_TC_SYNC)
		rwbs[i++] = 'S';
	if (tc & BLK_TC_META)
		rwbs[i++] = 'M';
out:
	rwbs[i] = '\0';
}

static inline
const struct blk_io_trace *te_blk_io_trace(const struct trace_entry *ent)
{
	return (const struct blk_io_trace *)ent;
}

static inline const void *pdu_start(const struct trace_entry *ent)
{
	return te_blk_io_trace(ent) + 1;
}

static inline u32 t_action(const struct trace_entry *ent)
{
	return te_blk_io_trace(ent)->action;
}

static inline u32 t_bytes(const struct trace_entry *ent)
{
	return te_blk_io_trace(ent)->bytes;
}

static inline u32 t_sec(const struct trace_entry *ent)
{
	return te_blk_io_trace(ent)->bytes >> 9;
}

static inline unsigned long long t_sector(const struct trace_entry *ent)
{
	return te_blk_io_trace(ent)->sector;
}

static inline __u16 t_error(const struct trace_entry *ent)
{
	return te_blk_io_trace(ent)->error;
}

static __u64 get_pdu_int(const struct trace_entry *ent)
{
	const __u64 *val = pdu_start(ent);
	return be64_to_cpu(*val);
}

static void get_pdu_remap(const struct trace_entry *ent,
			  struct blk_io_trace_remap *r)
{
	const struct blk_io_trace_remap *__r = pdu_start(ent);
	__u64 sector_from = __r->sector_from;

	r->device_from = be32_to_cpu(__r->device_from);
	r->device_to   = be32_to_cpu(__r->device_to);
	r->sector_from = be64_to_cpu(sector_from);
}

typedef int (blk_log_action_t) (struct trace_iterator *iter, const char *act);

static int blk_log_action_classic(struct trace_iterator *iter, const char *act)
{
	char rwbs[RWBS_LEN];
	unsigned long long ts  = iter->ts;
	unsigned long nsec_rem = do_div(ts, NSEC_PER_SEC);
	unsigned secs	       = (unsigned long)ts;
	const struct blk_io_trace *t = te_blk_io_trace(iter->ent);

	fill_rwbs(rwbs, t);

	return trace_seq_printf(&iter->seq,
				"%3d,%-3d %2d %5d.%09lu %5u %2s %3s ",
				MAJOR(t->device), MINOR(t->device), iter->cpu,
				secs, nsec_rem, iter->ent->pid, act, rwbs);
}

static int blk_log_action(struct trace_iterator *iter, const char *act)
{
	char rwbs[RWBS_LEN];
	const struct blk_io_trace *t = te_blk_io_trace(iter->ent);

	fill_rwbs(rwbs, t);
	return trace_seq_printf(&iter->seq, "%3d,%-3d %2s %3s ",
				MAJOR(t->device), MINOR(t->device), act, rwbs);
}

static int blk_log_dump_pdu(struct trace_seq *s, const struct trace_entry *ent)
{
	const unsigned char *pdu_buf;
	int pdu_len;
	int i, end, ret;

	pdu_buf = pdu_start(ent);
	pdu_len = te_blk_io_trace(ent)->pdu_len;

	if (!pdu_len)
		return 1;

	/* find the last zero that needs to be printed */
	for (end = pdu_len - 1; end >= 0; end--)
		if (pdu_buf[end])
			break;
	end++;

	if (!trace_seq_putc(s, '('))
		return 0;

	for (i = 0; i < pdu_len; i++) {

		ret = trace_seq_printf(s, "%s%02x",
				       i == 0 ? "" : " ", pdu_buf[i]);
		if (!ret)
			return ret;

		/*
		 * stop when the rest is just zeroes and indicate so
		 * with a ".." appended
		 */
		if (i == end && end != pdu_len - 1)
			return trace_seq_puts(s, " ..) ");
	}

	return trace_seq_puts(s, ") ");
}

static int blk_log_generic(struct trace_seq *s, const struct trace_entry *ent)
{
	char cmd[TASK_COMM_LEN];

	trace_find_cmdline(ent->pid, cmd);

	if (t_action(ent) & BLK_TC_ACT(BLK_TC_PC)) {
		int ret;

		ret = trace_seq_printf(s, "%u ", t_bytes(ent));
		if (!ret)
			return 0;
		ret = blk_log_dump_pdu(s, ent);
		if (!ret)
			return 0;
		return trace_seq_printf(s, "[%s]\n", cmd);
	} else {
		if (t_sec(ent))
			return trace_seq_printf(s, "%llu + %u [%s]\n",
						t_sector(ent), t_sec(ent), cmd);
		return trace_seq_printf(s, "[%s]\n", cmd);
	}
}

static int blk_log_with_error(struct trace_seq *s,
			      const struct trace_entry *ent)
{
	if (t_action(ent) & BLK_TC_ACT(BLK_TC_PC)) {
		int ret;

		ret = blk_log_dump_pdu(s, ent);
		if (ret)
			return trace_seq_printf(s, "[%d]\n", t_error(ent));
		return 0;
	} else {
		if (t_sec(ent))
			return trace_seq_printf(s, "%llu + %u [%d]\n",
						t_sector(ent),
						t_sec(ent), t_error(ent));
		return trace_seq_printf(s, "%llu [%d]\n",
					t_sector(ent), t_error(ent));
	}
}

static int blk_log_remap(struct trace_seq *s, const struct trace_entry *ent)
{
	struct blk_io_trace_remap r = { .device_from = 0, };

	get_pdu_remap(ent, &r);
	return trace_seq_printf(s, "%llu + %u <- (%d,%d) %llu\n",
				t_sector(ent), t_sec(ent),
				MAJOR(r.device_from), MINOR(r.device_from),
				(unsigned long long)r.sector_from);
}

static int blk_log_plug(struct trace_seq *s, const struct trace_entry *ent)
{
	char cmd[TASK_COMM_LEN];

	trace_find_cmdline(ent->pid, cmd);

	return trace_seq_printf(s, "[%s]\n", cmd);
}

static int blk_log_unplug(struct trace_seq *s, const struct trace_entry *ent)
{
	char cmd[TASK_COMM_LEN];

	trace_find_cmdline(ent->pid, cmd);

	return trace_seq_printf(s, "[%s] %llu\n", cmd, get_pdu_int(ent));
}

static int blk_log_split(struct trace_seq *s, const struct trace_entry *ent)
{
	char cmd[TASK_COMM_LEN];

	trace_find_cmdline(ent->pid, cmd);

	return trace_seq_printf(s, "%llu / %llu [%s]\n", t_sector(ent),
				get_pdu_int(ent), cmd);
}

static int blk_log_msg(struct trace_seq *s, const struct trace_entry *ent)
{
	int ret;
	const struct blk_io_trace *t = te_blk_io_trace(ent);

	ret = trace_seq_putmem(s, t + 1, t->pdu_len);
	if (ret)
		return trace_seq_putc(s, '\n');
	return ret;
}

/*
 * struct tracer operations
 */

static void blk_tracer_print_header(struct seq_file *m)
{
	if (!(blk_tracer_flags.val & TRACE_BLK_OPT_CLASSIC))
		return;
	seq_puts(m, "# DEV   CPU TIMESTAMP     PID ACT FLG\n"
		    "#  |     |     |           |   |   |\n");
}

static void blk_tracer_start(struct trace_array *tr)
{
	blk_tracer_enabled = true;
}

static int blk_tracer_init(struct trace_array *tr)
{
	blk_tr = tr;
	blk_tracer_start(tr);
	return 0;
}

static void blk_tracer_stop(struct trace_array *tr)
{
	blk_tracer_enabled = false;
}

static void blk_tracer_reset(struct trace_array *tr)
{
	blk_tracer_stop(tr);
}

static const struct {
	const char *act[2];
	int	   (*print)(struct trace_seq *s, const struct trace_entry *ent);
} what2act[] = {
	[__BLK_TA_QUEUE]	= {{  "Q", "queue" },	   blk_log_generic },
	[__BLK_TA_BACKMERGE]	= {{  "M", "backmerge" },  blk_log_generic },
	[__BLK_TA_FRONTMERGE]	= {{  "F", "frontmerge" }, blk_log_generic },
	[__BLK_TA_GETRQ]	= {{  "G", "getrq" },	   blk_log_generic },
	[__BLK_TA_SLEEPRQ]	= {{  "S", "sleeprq" },	   blk_log_generic },
	[__BLK_TA_REQUEUE]	= {{  "R", "requeue" },	   blk_log_with_error },
	[__BLK_TA_ISSUE]	= {{  "D", "issue" },	   blk_log_generic },
	[__BLK_TA_COMPLETE]	= {{  "C", "complete" },   blk_log_with_error },
	[__BLK_TA_PLUG]		= {{  "P", "plug" },	   blk_log_plug },
	[__BLK_TA_UNPLUG_IO]	= {{  "U", "unplug_io" },  blk_log_unplug },
	[__BLK_TA_UNPLUG_TIMER]	= {{ "UT", "unplug_timer" }, blk_log_unplug },
	[__BLK_TA_INSERT]	= {{  "I", "insert" },	   blk_log_generic },
	[__BLK_TA_SPLIT]	= {{  "X", "split" },	   blk_log_split },
	[__BLK_TA_BOUNCE]	= {{  "B", "bounce" },	   blk_log_generic },
	[__BLK_TA_REMAP]	= {{  "A", "remap" },	   blk_log_remap },
};

static enum print_line_t print_one_line(struct trace_iterator *iter,
					bool classic)
{
	struct trace_seq *s = &iter->seq;
	const struct blk_io_trace *t;
	u16 what;
	int ret;
	bool long_act;
	blk_log_action_t *log_action;

	t	   = te_blk_io_trace(iter->ent);
	what	   = t->action & ((1 << BLK_TC_SHIFT) - 1);
	long_act   = !!(trace_flags & TRACE_ITER_VERBOSE);
	log_action = classic ? &blk_log_action_classic : &blk_log_action;

	if (t->action == BLK_TN_MESSAGE) {
		ret = log_action(iter, long_act ? "message" : "m");
		if (ret)
			ret = blk_log_msg(s, iter->ent);
		goto out;
	}

	if (unlikely(what == 0 || what >= ARRAY_SIZE(what2act)))
		ret = trace_seq_printf(s, "Unknown action %x\n", what);
	else {
		ret = log_action(iter, what2act[what].act[long_act]);
		if (ret)
			ret = what2act[what].print(s, iter->ent);
	}
out:
	return ret ? TRACE_TYPE_HANDLED : TRACE_TYPE_PARTIAL_LINE;
}

static enum print_line_t blk_trace_event_print(struct trace_iterator *iter,
					       int flags, struct trace_event *event)
{
	return print_one_line(iter, false);
}

static int blk_trace_synthesize_old_trace(struct trace_iterator *iter)
{
	struct trace_seq *s = &iter->seq;
	struct blk_io_trace *t = (struct blk_io_trace *)iter->ent;
	const int offset = offsetof(struct blk_io_trace, sector);
	struct blk_io_trace old = {
		.magic	  = BLK_IO_TRACE_MAGIC | BLK_IO_TRACE_VERSION,
		.time     = iter->ts,
	};

	if (!trace_seq_putmem(s, &old, offset))
		return 0;
	return trace_seq_putmem(s, &t->sector,
				sizeof(old) - offset + t->pdu_len);
}

static enum print_line_t
blk_trace_event_print_binary(struct trace_iterator *iter, int flags,
			     struct trace_event *event)
{
	return blk_trace_synthesize_old_trace(iter) ?
			TRACE_TYPE_HANDLED : TRACE_TYPE_PARTIAL_LINE;
}

static enum print_line_t blk_tracer_print_line(struct trace_iterator *iter)
{
	if (!(blk_tracer_flags.val & TRACE_BLK_OPT_CLASSIC))
		return TRACE_TYPE_UNHANDLED;

	return print_one_line(iter, true);
}

static int
blk_tracer_set_flag(struct trace_array *tr, u32 old_flags, u32 bit, int set)
{
	/* don't output context-info for blk_classic output */
	if (bit == TRACE_BLK_OPT_CLASSIC) {
		if (set)
			trace_flags &= ~TRACE_ITER_CONTEXT_INFO;
		else
			trace_flags |= TRACE_ITER_CONTEXT_INFO;
	}
	return 0;
}

static struct tracer blk_tracer __read_mostly = {
	.name		= "blk",
	.init		= blk_tracer_init,
	.reset		= blk_tracer_reset,
	.start		= blk_tracer_start,
	.stop		= blk_tracer_stop,
	.print_header	= blk_tracer_print_header,
	.print_line	= blk_tracer_print_line,
	.flags		= &blk_tracer_flags,
	.set_flag	= blk_tracer_set_flag,
};

static struct trace_event_functions trace_blk_event_funcs = {
	.trace		= blk_trace_event_print,
	.binary		= blk_trace_event_print_binary,
};

static struct trace_event trace_blk_event = {
	.type		= TRACE_BLK,
	.funcs		= &trace_blk_event_funcs,
};

static int __init init_blk_tracer(void)
{
	if (!register_ftrace_event(&trace_blk_event)) {
		pr_warning("Warning: could not register block events\n");
		return 1;
	}

	if (register_tracer(&blk_tracer) != 0) {
		pr_warning("Warning: could not register the block tracer\n");
		unregister_ftrace_event(&trace_blk_event);
		return 1;
	}

	return 0;
}

device_initcall(init_blk_tracer);

static int blk_trace_remove_queue(struct request_queue *q)
{
	struct blk_trace *bt;

	bt = xchg(&q->blk_trace, NULL);
	if (bt == NULL)
		return -EINVAL;

	if (atomic_dec_and_test(&blk_probes_ref))
		blk_unregister_tracepoints();

	spin_lock_irq(&running_trace_lock);
	list_del(&bt->running_list);
	spin_unlock_irq(&running_trace_lock);

	synchronize_rcu();
	blk_trace_free(bt);
	return 0;
}

/*
 * Setup everything required to start tracing
 */
static int blk_trace_setup_queue(struct request_queue *q,
				 struct block_device *bdev)
{
	struct blk_trace *old_bt, *bt = NULL;
	int ret = -ENOMEM;

	bt = kzalloc(sizeof(*bt), GFP_KERNEL);
	if (!bt)
		return -ENOMEM;

	bt->msg_data = __alloc_percpu(BLK_TN_MAX_MSG, __alignof__(char));
	if (!bt->msg_data)
		goto free_bt;

	bt->dev = bdev->bd_dev;
	bt->act_mask = (u16)-1;

	blk_trace_setup_lba(bt, bdev);

	old_bt = xchg(&q->blk_trace, bt);
	if (old_bt != NULL) {
		(void)xchg(&q->blk_trace, old_bt);
		ret = -EBUSY;
		goto free_bt;
	}

	if (atomic_inc_return(&blk_probes_ref) == 1)
		blk_register_tracepoints();
	return 0;

free_bt:
	blk_trace_free(bt);
	return ret;
}

/*
 * sysfs interface to enable and configure tracing
 */

static ssize_t sysfs_blk_trace_attr_show(struct device *dev,
					 struct device_attribute *attr,
					 char *buf);
static ssize_t sysfs_blk_trace_attr_store(struct device *dev,
					  struct device_attribute *attr,
					  const char *buf, size_t count);
#define BLK_TRACE_DEVICE_ATTR(_name) \
	DEVICE_ATTR(_name, S_IRUGO | S_IWUSR, \
		    sysfs_blk_trace_attr_show, \
		    sysfs_blk_trace_attr_store)

static BLK_TRACE_DEVICE_ATTR(enable);
static BLK_TRACE_DEVICE_ATTR(act_mask);
static BLK_TRACE_DEVICE_ATTR(pid);
static BLK_TRACE_DEVICE_ATTR(start_lba);
static BLK_TRACE_DEVICE_ATTR(end_lba);

static struct attribute *blk_trace_attrs[] = {
	&dev_attr_enable.attr,
	&dev_attr_act_mask.attr,
	&dev_attr_pid.attr,
	&dev_attr_start_lba.attr,
	&dev_attr_end_lba.attr,
	NULL
};

struct attribute_group blk_trace_attr_group = {
	.name  = "trace",
	.attrs = blk_trace_attrs,
};

static const struct {
	int mask;
	const char *str;
} mask_maps[] = {
	{ BLK_TC_READ,		"read"		},
	{ BLK_TC_WRITE,		"write"		},
	{ BLK_TC_FLUSH,		"flush"		},
	{ BLK_TC_SYNC,		"sync"		},
	{ BLK_TC_QUEUE,		"queue"		},
	{ BLK_TC_REQUEUE,	"requeue"	},
	{ BLK_TC_ISSUE,		"issue"		},
	{ BLK_TC_COMPLETE,	"complete"	},
	{ BLK_TC_FS,		"fs"		},
	{ BLK_TC_PC,		"pc"		},
	{ BLK_TC_AHEAD,		"ahead"		},
	{ BLK_TC_META,		"meta"		},
	{ BLK_TC_DISCARD,	"discard"	},
	{ BLK_TC_DRV_DATA,	"drv_data"	},
	{ BLK_TC_FUA,		"fua"		},
};

static int blk_trace_str2mask(const char *str)
{
	int i;
	int mask = 0;
	char *buf, *s, *token;

	buf = kstrdup(str, GFP_KERNEL);
	if (buf == NULL)
		return -ENOMEM;
	s = strstrip(buf);

	while (1) {
		token = strsep(&s, ",");
		if (token == NULL)
			break;

		if (*token == '\0')
			continue;

		for (i = 0; i < ARRAY_SIZE(mask_maps); i++) {
			if (strcasecmp(token, mask_maps[i].str) == 0) {
				mask |= mask_maps[i].mask;
				break;
			}
		}
		if (i == ARRAY_SIZE(mask_maps)) {
			mask = -EINVAL;
			break;
		}
	}
	kfree(buf);

	return mask;
}

static ssize_t blk_trace_mask2str(char *buf, int mask)
{
	int i;
	char *p = buf;

	for (i = 0; i < ARRAY_SIZE(mask_maps); i++) {
		if (mask & mask_maps[i].mask) {
			p += sprintf(p, "%s%s",
				    (p == buf) ? "" : ",", mask_maps[i].str);
		}
	}
	*p++ = '\n';

	return p - buf;
}

static struct request_queue *blk_trace_get_queue(struct block_device *bdev)
{
	if (bdev->bd_disk == NULL)
		return NULL;

	return bdev_get_queue(bdev);
}

static ssize_t sysfs_blk_trace_attr_show(struct device *dev,
					 struct device_attribute *attr,
					 char *buf)
{
	struct hd_struct *p = dev_to_part(dev);
	struct request_queue *q;
	struct block_device *bdev;
	struct blk_trace *bt;
	ssize_t ret = -ENXIO;

	bdev = bdget(part_devt(p));
	if (bdev == NULL)
		goto out;

	q = blk_trace_get_queue(bdev);
	if (q == NULL)
		goto out_bdput;

	mutex_lock(&q->blk_trace_mutex);

	bt = rcu_dereference_protected(q->blk_trace,
				       lockdep_is_held(&q->blk_trace_mutex));
	if (attr == &dev_attr_enable) {
		ret = sprintf(buf, "%u\n", !!bt);
		goto out_unlock_bdev;
	}

	if (bt == NULL)
		ret = sprintf(buf, "disabled\n");
	else if (attr == &dev_attr_act_mask)
		ret = blk_trace_mask2str(buf, bt->act_mask);
	else if (attr == &dev_attr_pid)
		ret = sprintf(buf, "%u\n", bt->pid);
	else if (attr == &dev_attr_start_lba)
		ret = sprintf(buf, "%llu\n", bt->start_lba);
	else if (attr == &dev_attr_end_lba)
		ret = sprintf(buf, "%llu\n", bt->end_lba);

out_unlock_bdev:
	mutex_unlock(&q->blk_trace_mutex);
out_bdput:
	bdput(bdev);
out:
	return ret;
}

static ssize_t sysfs_blk_trace_attr_store(struct device *dev,
					  struct device_attribute *attr,
					  const char *buf, size_t count)
{
	struct block_device *bdev;
	struct request_queue *q;
	struct hd_struct *p;
	struct blk_trace *bt;
	u64 value;
	ssize_t ret = -EINVAL;

	if (count == 0)
		goto out;

	if (attr == &dev_attr_act_mask) {
		if (sscanf(buf, "%llx", &value) != 1) {
			/* Assume it is a list of trace category names */
			ret = blk_trace_str2mask(buf);
			if (ret < 0)
				goto out;
			value = ret;
		}
	} else if (sscanf(buf, "%llu", &value) != 1)
		goto out;

	ret = -ENXIO;

	p = dev_to_part(dev);
	bdev = bdget(part_devt(p));
	if (bdev == NULL)
		goto out;

	q = blk_trace_get_queue(bdev);
	if (q == NULL)
		goto out_bdput;

	mutex_lock(&q->blk_trace_mutex);

	bt = rcu_dereference_protected(q->blk_trace,
				       lockdep_is_held(&q->blk_trace_mutex));
	if (attr == &dev_attr_enable) {
		if (!!value == !!bt) {
			ret = 0;
			goto out_unlock_bdev;
		}
		if (value)
			ret = blk_trace_setup_queue(q, bdev);
		else
			ret = blk_trace_remove_queue(q);
		goto out_unlock_bdev;
	}

	ret = 0;
	if (bt == NULL) {
		ret = blk_trace_setup_queue(q, bdev);
		bt = rcu_dereference_protected(q->blk_trace,
				lockdep_is_held(&q->blk_trace_mutex));
	}

	if (ret == 0) {
		if (attr == &dev_attr_act_mask)
			bt->act_mask = value;
		else if (attr == &dev_attr_pid)
			bt->pid = value;
		else if (attr == &dev_attr_start_lba)
			bt->start_lba = value;
		else if (attr == &dev_attr_end_lba)
			bt->end_lba = value;
	}

out_unlock_bdev:
	mutex_unlock(&q->blk_trace_mutex);
out_bdput:
	bdput(bdev);
out:
	return ret ? ret : count;
}

int blk_trace_init_sysfs(struct device *dev)
{
	return sysfs_create_group(&dev->kobj, &blk_trace_attr_group);
}

void blk_trace_remove_sysfs(struct device *dev)
{
	sysfs_remove_group(&dev->kobj, &blk_trace_attr_group);
}

#endif /* CONFIG_BLK_DEV_IO_TRACE */

#ifdef CONFIG_EVENT_TRACING

void blk_dump_cmd(char *buf, struct request *rq)
{
	int i, end;
	int len = rq->cmd_len;
	unsigned char *cmd = rq->cmd;

	if (rq->cmd_type != REQ_TYPE_BLOCK_PC) {
		buf[0] = '\0';
		return;
	}

	for (end = len - 1; end >= 0; end--)
		if (cmd[end])
			break;
	end++;

	for (i = 0; i < len; i++) {
		buf += sprintf(buf, "%s%02x", i == 0 ? "" : " ", cmd[i]);
		if (i == end && end != len - 1) {
			sprintf(buf, " ..");
			break;
		}
	}
}

void blk_fill_rwbs(char *rwbs, u32 rw, int bytes)
{
	int i = 0;

	if (rw & REQ_FLUSH)
		rwbs[i++] = 'F';

	if (rw & WRITE)
		rwbs[i++] = 'W';
	else if (rw & REQ_DISCARD)
		rwbs[i++] = 'D';
	else if (bytes)
		rwbs[i++] = 'R';
	else
		rwbs[i++] = 'N';

	if (rw & REQ_FUA)
		rwbs[i++] = 'F';
	if (rw & REQ_RAHEAD)
		rwbs[i++] = 'A';
	if (rw & REQ_SYNC)
		rwbs[i++] = 'S';
	if (rw & REQ_META)
		rwbs[i++] = 'M';
	if (rw & REQ_SECURE)
		rwbs[i++] = 'E';

	rwbs[i] = '\0';
}
EXPORT_SYMBOL_GPL(blk_fill_rwbs);

#endif /* CONFIG_EVENT_TRACING */
<|MERGE_RESOLUTION|>--- conflicted
+++ resolved
@@ -759,12 +759,8 @@
 static void blk_add_trace_rq(struct request_queue *q, struct request *rq,
 			     unsigned int nr_bytes, u32 what)
 {
-<<<<<<< HEAD
-	struct blk_trace *bt = q->blk_trace;
+	struct blk_trace *bt;
 	struct task_struct *tsk = current;
-=======
-	struct blk_trace *bt;
->>>>>>> b96ba72f
 
 	rcu_read_lock();
 	bt = rcu_dereference(q->blk_trace);
@@ -846,12 +842,8 @@
 static void blk_add_trace_bio(struct request_queue *q, struct bio *bio,
 			      u32 what, int error)
 {
-<<<<<<< HEAD
-	struct blk_trace *bt = q->blk_trace;
+	struct blk_trace *bt;
 	struct task_struct *tsk = current;
-=======
-	struct blk_trace *bt;
->>>>>>> b96ba72f
 
 	rcu_read_lock();
 	bt = rcu_dereference(q->blk_trace);
@@ -873,12 +865,8 @@
 		error = EIO;
 
 	__blk_add_trace(bt, bio->bi_iter.bi_sector, bio->bi_iter.bi_size,
-<<<<<<< HEAD
 			bio->bi_rw, what, error, 0, NULL, tsk);
-=======
-			bio->bi_rw, what, error, 0, NULL);
 	rcu_read_unlock();
->>>>>>> b96ba72f
 }
 
 static void blk_add_trace_bio_bounce(void *ignore,
@@ -928,13 +916,9 @@
 		rcu_read_lock();
 		bt = rcu_dereference(q->blk_trace);
 		if (bt)
-<<<<<<< HEAD
 			__blk_add_trace(bt, 0, 0, rw, BLK_TA_GETRQ, 0, 0,
 					NULL, current);
-=======
-			__blk_add_trace(bt, 0, 0, rw, BLK_TA_GETRQ, 0, 0, NULL);
 		rcu_read_unlock();
->>>>>>> b96ba72f
 	}
 }
 
@@ -952,12 +936,8 @@
 		bt = rcu_dereference(q->blk_trace);
 		if (bt)
 			__blk_add_trace(bt, 0, 0, rw, BLK_TA_SLEEPRQ,
-<<<<<<< HEAD
 					0, 0, NULL, current);
-=======
-					0, 0, NULL);
 		rcu_read_unlock();
->>>>>>> b96ba72f
 	}
 }
 
@@ -968,13 +948,9 @@
 	rcu_read_lock();
 	bt = rcu_dereference(q->blk_trace);
 	if (bt)
-<<<<<<< HEAD
 		__blk_add_trace(bt, 0, 0, 0, BLK_TA_PLUG, 0, 0, NULL,
 				current);
-=======
-		__blk_add_trace(bt, 0, 0, 0, BLK_TA_PLUG, 0, 0, NULL);
 	rcu_read_unlock();
->>>>>>> b96ba72f
 }
 
 static void blk_add_trace_unplug(void *ignore, struct request_queue *q,
@@ -1003,12 +979,8 @@
 				struct request_queue *q, struct bio *bio,
 				unsigned int pdu)
 {
-<<<<<<< HEAD
-	struct blk_trace *bt = q->blk_trace;
+	struct blk_trace *bt;
 	struct task_struct *tsk = current;
-=======
-	struct blk_trace *bt;
->>>>>>> b96ba72f
 
 	rcu_read_lock();
 	bt = rcu_dereference(q->blk_trace);
@@ -1067,12 +1039,8 @@
 
 	__blk_add_trace(bt, bio->bi_iter.bi_sector, bio->bi_iter.bi_size,
 			bio->bi_rw, BLK_TA_REMAP,
-<<<<<<< HEAD
 			!bio_flagged(bio, BIO_UPTODATE), sizeof(r), &r, tsk);
-=======
-			!bio_flagged(bio, BIO_UPTODATE), sizeof(r), &r);
 	rcu_read_unlock();
->>>>>>> b96ba72f
 }
 
 /**
@@ -1115,12 +1083,8 @@
 
 	__blk_add_trace(bt, blk_rq_pos(rq), blk_rq_bytes(rq),
 			rq_data_dir(rq), BLK_TA_REMAP, !!rq->errors,
-<<<<<<< HEAD
 			sizeof(r), &r, tsk);
-=======
-			sizeof(r), &r);
 	rcu_read_unlock();
->>>>>>> b96ba72f
 }
 
 /**
@@ -1138,12 +1102,8 @@
 			 struct request *rq,
 			 void *data, size_t len)
 {
-<<<<<<< HEAD
-	struct blk_trace *bt = q->blk_trace;
+	struct blk_trace *bt;
 	struct task_struct *tsk = current;
-=======
-	struct blk_trace *bt;
->>>>>>> b96ba72f
 
 	rcu_read_lock();
 	bt = rcu_dereference(q->blk_trace);
@@ -1162,12 +1122,8 @@
 				BLK_TA_DRV_DATA, rq->errors, len, data, tsk);
 	else
 		__blk_add_trace(bt, blk_rq_pos(rq), blk_rq_bytes(rq), 0,
-<<<<<<< HEAD
 				BLK_TA_DRV_DATA, rq->errors, len, data, tsk);
-=======
-				BLK_TA_DRV_DATA, rq->errors, len, data);
 	rcu_read_unlock();
->>>>>>> b96ba72f
 }
 EXPORT_SYMBOL_GPL(blk_add_driver_data);
 
