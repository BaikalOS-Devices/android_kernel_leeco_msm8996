#ifdef CONFIG_SCHED_QHMP
#include "qhmp_sched.h"
#else
#include <linux/sched.h>
#include <linux/sched/sysctl.h>
#include <linux/sched/rt.h>
#include <linux/sched/deadline.h>
#include <linux/mutex.h>
#include <linux/spinlock.h>
#include <linux/stop_machine.h>
#include <linux/tick.h>
#include <linux/slab.h>

#include "cpupri.h"
#include "cpudeadline.h"
#include "cpuacct.h"

struct rq;
struct cpuidle_state;

/* task_struct::on_rq states: */
#define TASK_ON_RQ_QUEUED	1
#define TASK_ON_RQ_MIGRATING	2

extern __read_mostly int scheduler_running;

extern unsigned long calc_load_update;
extern atomic_long_t calc_load_tasks;

struct freq_max_load_entry {
	/* The maximum load which has accounted governor's headroom. */
	u64 hdemand;
};

struct freq_max_load {
	struct rcu_head rcu;
	int length;
	struct freq_max_load_entry freqs[0];
};

extern DEFINE_PER_CPU(struct freq_max_load *, freq_max_load);

extern long calc_load_fold_active(struct rq *this_rq);
extern void update_cpu_load_active(struct rq *this_rq);

/*
 * Helpers for converting nanosecond timing to jiffy resolution
 */
#define NS_TO_JIFFIES(TIME)	((unsigned long)(TIME) / (NSEC_PER_SEC / HZ))

/*
 * Increase resolution of nice-level calculations for 64-bit architectures.
 * The extra resolution improves shares distribution and load balancing of
 * low-weight task groups (eg. nice +19 on an autogroup), deeper taskgroup
 * hierarchies, especially on larger systems. This is not a user-visible change
 * and does not change the user-interface for setting shares/weights.
 *
 * We increase resolution only if we have enough bits to allow this increased
 * resolution (i.e. BITS_PER_LONG > 32). The costs for increasing resolution
 * when BITS_PER_LONG <= 32 are pretty high and the returns do not justify the
 * increased costs.
 */
#if 0 /* BITS_PER_LONG > 32 -- currently broken: it increases power usage under light load  */
# define SCHED_LOAD_RESOLUTION	10
# define scale_load(w)		((w) << SCHED_LOAD_RESOLUTION)
# define scale_load_down(w)	((w) >> SCHED_LOAD_RESOLUTION)
#else
# define SCHED_LOAD_RESOLUTION	0
# define scale_load(w)		(w)
# define scale_load_down(w)	(w)
#endif

#define SCHED_LOAD_SHIFT	(10 + SCHED_LOAD_RESOLUTION)
#define SCHED_LOAD_SCALE	(1L << SCHED_LOAD_SHIFT)

#define NICE_0_LOAD		SCHED_LOAD_SCALE
#define NICE_0_SHIFT		SCHED_LOAD_SHIFT

/*
 * Single value that decides SCHED_DEADLINE internal math precision.
 * 10 -> just above 1us
 * 9  -> just above 0.5us
 */
#define DL_SCALE (10)

/*
 * These are the 'tuning knobs' of the scheduler:
 */

/*
 * single value that denotes runtime == period, ie unlimited time.
 */
#define RUNTIME_INF	((u64)~0ULL)

static inline int fair_policy(int policy)
{
	return policy == SCHED_NORMAL || policy == SCHED_BATCH;
}

static inline int rt_policy(int policy)
{
	return policy == SCHED_FIFO || policy == SCHED_RR;
}

static inline int dl_policy(int policy)
{
	return policy == SCHED_DEADLINE;
}

static inline int task_has_rt_policy(struct task_struct *p)
{
	return rt_policy(p->policy);
}

static inline int task_has_dl_policy(struct task_struct *p)
{
	return dl_policy(p->policy);
}

static inline bool dl_time_before(u64 a, u64 b)
{
	return (s64)(a - b) < 0;
}

/*
 * Tells if entity @a should preempt entity @b.
 */
static inline bool
dl_entity_preempt(struct sched_dl_entity *a, struct sched_dl_entity *b)
{
	return dl_time_before(a->deadline, b->deadline);
}

/*
 * This is the priority-queue data structure of the RT scheduling class:
 */
struct rt_prio_array {
	DECLARE_BITMAP(bitmap, MAX_RT_PRIO+1); /* include 1 bit for delimiter */
	struct list_head queue[MAX_RT_PRIO];
};

struct rt_bandwidth {
	/* nests inside the rq lock: */
	raw_spinlock_t		rt_runtime_lock;
	ktime_t			rt_period;
	u64			rt_runtime;
	struct hrtimer		rt_period_timer;
};

void __dl_clear_params(struct task_struct *p);

/*
 * To keep the bandwidth of -deadline tasks and groups under control
 * we need some place where:
 *  - store the maximum -deadline bandwidth of the system (the group);
 *  - cache the fraction of that bandwidth that is currently allocated.
 *
 * This is all done in the data structure below. It is similar to the
 * one used for RT-throttling (rt_bandwidth), with the main difference
 * that, since here we are only interested in admission control, we
 * do not decrease any runtime while the group "executes", neither we
 * need a timer to replenish it.
 *
 * With respect to SMP, the bandwidth is given on a per-CPU basis,
 * meaning that:
 *  - dl_bw (< 100%) is the bandwidth of the system (group) on each CPU;
 *  - dl_total_bw array contains, in the i-eth element, the currently
 *    allocated bandwidth on the i-eth CPU.
 * Moreover, groups consume bandwidth on each CPU, while tasks only
 * consume bandwidth on the CPU they're running on.
 * Finally, dl_total_bw_cpu is used to cache the index of dl_total_bw
 * that will be shown the next time the proc or cgroup controls will
 * be red. It on its turn can be changed by writing on its own
 * control.
 */
struct dl_bandwidth {
	raw_spinlock_t dl_runtime_lock;
	u64 dl_runtime;
	u64 dl_period;
};

static inline int dl_bandwidth_enabled(void)
{
	return sysctl_sched_rt_runtime >= 0;
}

extern struct dl_bw *dl_bw_of(int i);

struct dl_bw {
	raw_spinlock_t lock;
	u64 bw, total_bw;
};

extern struct mutex sched_domains_mutex;

#ifdef CONFIG_CGROUP_SCHED

#include <linux/cgroup.h>

struct cfs_rq;
struct rt_rq;

extern struct list_head task_groups;

struct cfs_bandwidth {
#ifdef CONFIG_CFS_BANDWIDTH
	raw_spinlock_t lock;
	ktime_t period;
	u64 quota, runtime;
	s64 hierarchical_quota;
	u64 runtime_expires;

	int idle, timer_active;
	struct hrtimer period_timer, slack_timer;
	struct list_head throttled_cfs_rq;

	/* statistics */
	int nr_periods, nr_throttled;
	u64 throttled_time;

	bool distribute_running;
#endif
};

/* task group related information */
struct task_group {
	struct cgroup_subsys_state css;

	bool notify_on_migrate;
#ifdef CONFIG_SCHED_HMP
	bool upmigrate_discouraged;
#endif

#ifdef CONFIG_FAIR_GROUP_SCHED
	/* schedulable entities of this group on each cpu */
	struct sched_entity **se;
	/* runqueue "owned" by this group on each cpu */
	struct cfs_rq **cfs_rq;
	unsigned long shares;

#ifdef	CONFIG_SMP
	atomic_long_t load_avg;
	atomic_t runnable_avg;
#endif
#endif

#ifdef CONFIG_RT_GROUP_SCHED
	struct sched_rt_entity **rt_se;
	struct rt_rq **rt_rq;

	struct rt_bandwidth rt_bandwidth;
#endif

	struct rcu_head rcu;
	struct list_head list;

	struct task_group *parent;
	struct list_head siblings;
	struct list_head children;

#ifdef CONFIG_SCHED_AUTOGROUP
	struct autogroup *autogroup;
#endif

	struct cfs_bandwidth cfs_bandwidth;
};

#ifdef CONFIG_FAIR_GROUP_SCHED
#define ROOT_TASK_GROUP_LOAD	NICE_0_LOAD

/*
 * A weight of 0 or 1 can cause arithmetics problems.
 * A weight of a cfs_rq is the sum of weights of which entities
 * are queued on this cfs_rq, so a weight of a entity should not be
 * too large, so as the shares value of a task group.
 * (The default weight is 1024 - so there's no practical
 *  limitation from this.)
 */
#define MIN_SHARES	(1UL <<  1)
#define MAX_SHARES	(1UL << 18)
#endif

typedef int (*tg_visitor)(struct task_group *, void *);

extern int walk_tg_tree_from(struct task_group *from,
			     tg_visitor down, tg_visitor up, void *data);

/*
 * Iterate the full tree, calling @down when first entering a node and @up when
 * leaving it for the final time.
 *
 * Caller must hold rcu_lock or sufficient equivalent.
 */
static inline int walk_tg_tree(tg_visitor down, tg_visitor up, void *data)
{
	return walk_tg_tree_from(&root_task_group, down, up, data);
}

extern int tg_nop(struct task_group *tg, void *data);

extern void free_fair_sched_group(struct task_group *tg);
extern int alloc_fair_sched_group(struct task_group *tg, struct task_group *parent);
extern void unregister_fair_sched_group(struct task_group *tg, int cpu);
extern void init_tg_cfs_entry(struct task_group *tg, struct cfs_rq *cfs_rq,
			struct sched_entity *se, int cpu,
			struct sched_entity *parent);
extern void init_cfs_bandwidth(struct cfs_bandwidth *cfs_b);
extern int sched_group_set_shares(struct task_group *tg, unsigned long shares);

extern void __refill_cfs_bandwidth_runtime(struct cfs_bandwidth *cfs_b);
extern void __start_cfs_bandwidth(struct cfs_bandwidth *cfs_b, bool force);
extern void unthrottle_cfs_rq(struct cfs_rq *cfs_rq);

extern void free_rt_sched_group(struct task_group *tg);
extern int alloc_rt_sched_group(struct task_group *tg, struct task_group *parent);
extern void init_tg_rt_entry(struct task_group *tg, struct rt_rq *rt_rq,
		struct sched_rt_entity *rt_se, int cpu,
		struct sched_rt_entity *parent);

extern struct task_group *sched_create_group(struct task_group *parent);
extern void sched_online_group(struct task_group *tg,
			       struct task_group *parent);
extern void sched_destroy_group(struct task_group *tg);
extern void sched_offline_group(struct task_group *tg);

extern void sched_move_task(struct task_struct *tsk);

#ifdef CONFIG_FAIR_GROUP_SCHED
extern int sched_group_set_shares(struct task_group *tg, unsigned long shares);
#endif

#else /* CONFIG_CGROUP_SCHED */

struct cfs_bandwidth { };

#endif	/* CONFIG_CGROUP_SCHED */

#ifdef CONFIG_SCHED_HMP

struct hmp_sched_stats {
	int nr_big_tasks;
	u64 cumulative_runnable_avg;
#ifdef CONFIG_SCHED_FREQ_INPUT
	u64 pred_demands_sum;
#endif
};

struct sched_cluster {
	struct list_head list;
	struct cpumask cpus;
	int id;
	int max_power_cost;
	int min_power_cost;
	int max_possible_capacity;
	int capacity;
	int efficiency; /* Differentiate cpus with different IPC capability */
	int load_scale_factor;
	unsigned int exec_scale_factor;
	/*
	 * max_freq = user maximum
	 * max_mitigated_freq = thermal defined maximum
	 * max_possible_freq = maximum supported by hardware
	 */
	unsigned int cur_freq, max_freq, max_mitigated_freq, min_freq;
	unsigned int max_possible_freq;
	bool freq_init_done;
	int dstate, dstate_wakeup_latency, dstate_wakeup_energy;
	unsigned int static_cluster_pwr_cost;
};

extern unsigned long all_cluster_ids[];

static inline int cluster_first_cpu(struct sched_cluster *cluster)
{
	return cpumask_first(&cluster->cpus);
}

struct related_thread_group {
	int id;
	raw_spinlock_t lock;
	struct list_head tasks;
	struct list_head list;
	struct sched_cluster *preferred_cluster;
	struct rcu_head rcu;
	u64 last_update;
#ifdef CONFIG_SCHED_FREQ_INPUT
	struct group_cpu_time __percpu *cpu_time;	/* one per cluster */
#endif
};

struct migration_sum_data {
	struct rq *src_rq, *dst_rq;
#ifdef CONFIG_SCHED_FREQ_INPUT
	struct group_cpu_time *src_cpu_time, *dst_cpu_time;
#endif
};

extern struct list_head cluster_head;
extern int num_clusters;
extern struct sched_cluster *sched_cluster[NR_CPUS];
extern int group_will_fit(struct sched_cluster *cluster,
		 struct related_thread_group *grp, u64 demand);

struct cpu_cycle {
	u64 cycles;
	u64 time;
};

#define for_each_sched_cluster(cluster) \
	list_for_each_entry_rcu(cluster, &cluster_head, list)

#endif

/* CFS-related fields in a runqueue */
struct cfs_rq {
	struct load_weight load;
	unsigned int nr_running, h_nr_running;

	u64 exec_clock;
	u64 min_vruntime;
#ifndef CONFIG_64BIT
	u64 min_vruntime_copy;
#endif

	struct rb_root tasks_timeline;
	struct rb_node *rb_leftmost;

	/*
	 * 'curr' points to currently running entity on this cfs_rq.
	 * It is set to NULL otherwise (i.e when none are currently running).
	 */
	struct sched_entity *curr, *next, *last, *skip;

#ifdef	CONFIG_SCHED_DEBUG
	unsigned int nr_spread_over;
#endif

#ifdef CONFIG_SMP
	/*
	 * CFS Load tracking
	 * Under CFS, load is tracked on a per-entity basis and aggregated up.
	 * This allows for the description of both thread and group usage (in
	 * the FAIR_GROUP_SCHED case).
	 */
	unsigned long runnable_load_avg, blocked_load_avg;
	atomic64_t decay_counter;
	u64 last_decay;
	atomic_long_t removed_load;

#ifdef CONFIG_FAIR_GROUP_SCHED
	/* Required to track per-cpu representation of a task_group */
	u32 tg_runnable_contrib;
	unsigned long tg_load_contrib;

	/*
	 *   h_load = weight * f(tg)
	 *
	 * Where f(tg) is the recursive weight fraction assigned to
	 * this group.
	 */
	unsigned long h_load;
	u64 last_h_load_update;
	struct sched_entity *h_load_next;
#endif /* CONFIG_FAIR_GROUP_SCHED */
#endif /* CONFIG_SMP */

#ifdef CONFIG_FAIR_GROUP_SCHED
	struct rq *rq;	/* cpu runqueue to which this cfs_rq is attached */

	/*
	 * leaf cfs_rqs are those that hold tasks (lowest schedulable entity in
	 * a hierarchy). Non-leaf lrqs hold other higher schedulable entities
	 * (like users, containers etc.)
	 *
	 * leaf_cfs_rq_list ties together list of leaf cfs_rq's in a cpu. This
	 * list is used during load balance.
	 */
	int on_list;
	struct list_head leaf_cfs_rq_list;
	struct task_group *tg;	/* group that "owns" this runqueue */

#ifdef CONFIG_CFS_BANDWIDTH

#ifdef CONFIG_SCHED_HMP
	struct hmp_sched_stats hmp_stats;
#endif

	int runtime_enabled;
	u64 runtime_expires;
	s64 runtime_remaining;

	u64 throttled_clock, throttled_clock_task;
	u64 throttled_clock_task_time;
	int throttled, throttle_count;
	struct list_head throttled_list;
#endif /* CONFIG_CFS_BANDWIDTH */
#endif /* CONFIG_FAIR_GROUP_SCHED */
};

static inline int rt_bandwidth_enabled(void)
{
	return sysctl_sched_rt_runtime >= 0;
}

/* Real-Time classes' related field in a runqueue: */
struct rt_rq {
	struct rt_prio_array active;
	unsigned int rt_nr_running;
#if defined CONFIG_SMP || defined CONFIG_RT_GROUP_SCHED
	struct {
		int curr; /* highest queued rt task prio */
#ifdef CONFIG_SMP
		int next; /* next highest */
#endif
	} highest_prio;
#endif
#ifdef CONFIG_SMP
	unsigned long rt_nr_migratory;
	unsigned long rt_nr_total;
	int overloaded;
	struct plist_head pushable_tasks;
#endif
	int rt_queued;

	int rt_throttled;
	u64 rt_time;
	u64 rt_runtime;
	/* Nests inside the rq lock: */
	raw_spinlock_t rt_runtime_lock;

#ifdef CONFIG_RT_GROUP_SCHED
	unsigned long rt_nr_boosted;

	struct rq *rq;
	struct task_group *tg;
#endif
};

/* Deadline class' related fields in a runqueue */
struct dl_rq {
	/* runqueue is an rbtree, ordered by deadline */
	struct rb_root rb_root;
	struct rb_node *rb_leftmost;

	unsigned long dl_nr_running;

#ifdef CONFIG_SMP
	/*
	 * Deadline values of the currently executing and the
	 * earliest ready task on this rq. Caching these facilitates
	 * the decision wether or not a ready but not running task
	 * should migrate somewhere else.
	 */
	struct {
		u64 curr;
		u64 next;
	} earliest_dl;

	unsigned long dl_nr_migratory;
	int overloaded;

	/*
	 * Tasks on this rq that can be pushed away. They are kept in
	 * an rb-tree, ordered by tasks' deadlines, with caching
	 * of the leftmost (earliest deadline) element.
	 */
	struct rb_root pushable_dl_tasks_root;
	struct rb_node *pushable_dl_tasks_leftmost;
#else
	struct dl_bw dl_bw;
#endif
};

#ifdef CONFIG_SMP

/*
 * We add the notion of a root-domain which will be used to define per-domain
 * variables. Each exclusive cpuset essentially defines an island domain by
 * fully partitioning the member cpus from any other cpuset. Whenever a new
 * exclusive cpuset is created, we also create and attach a new root-domain
 * object.
 *
 */
struct root_domain {
	atomic_t refcount;
	atomic_t rto_count;
	struct rcu_head rcu;
	cpumask_var_t span;
	cpumask_var_t online;

	/* Indicate more than one runnable task for any CPU */
	bool overload;

	/*
	 * The bit corresponding to a CPU gets set here if such CPU has more
	 * than one runnable -deadline task (as it is below for RT tasks).
	 */
	cpumask_var_t dlo_mask;
	atomic_t dlo_count;
	struct dl_bw dl_bw;
	struct cpudl cpudl;

	/*
	 * The "RT overload" flag: it gets set if a CPU has more than
	 * one runnable RT task.
	 */
	cpumask_var_t rto_mask;
	struct cpupri cpupri;
};

extern struct root_domain def_root_domain;

#endif /* CONFIG_SMP */

/*
 * This is the main, per-CPU runqueue data structure.
 *
 * Locking rule: those places that want to lock multiple runqueues
 * (such as the load balancing or the thread migration code), lock
 * acquire operations must be ordered by ascending &runqueue.
 */
struct rq {
	/* runqueue lock: */
	raw_spinlock_t lock;

	/*
	 * nr_running and cpu_load should be in the same cacheline because
	 * remote CPUs use both these fields when doing load calculation.
	 */
	unsigned int nr_running;
#ifdef CONFIG_NUMA_BALANCING
	unsigned int nr_numa_running;
	unsigned int nr_preferred_running;
#endif
	#define CPU_LOAD_IDX_MAX 5
	unsigned long cpu_load[CPU_LOAD_IDX_MAX];
	unsigned long last_load_update_tick;
#ifdef CONFIG_NO_HZ_COMMON
	u64 nohz_stamp;
	unsigned long nohz_flags;
#endif
#ifdef CONFIG_NO_HZ_FULL
	unsigned long last_sched_tick;
#endif
	int skip_clock_update;

	/* capture load from *all* tasks on this cpu: */
	struct load_weight load;
	unsigned long nr_load_updates;
	u64 nr_switches;

	struct cfs_rq cfs;
	struct rt_rq rt;
	struct dl_rq dl;

#ifdef CONFIG_FAIR_GROUP_SCHED
	/* list of leaf cfs_rq on this cpu: */
	struct list_head leaf_cfs_rq_list;

	struct sched_avg avg;
#endif /* CONFIG_FAIR_GROUP_SCHED */

	/*
	 * This is part of a global counter where only the total sum
	 * over all CPUs matters. A task can increase this counter on
	 * one CPU and if it got migrated afterwards it may decrease
	 * it on another CPU. Always updated under the runqueue lock:
	 */
	unsigned long nr_uninterruptible;

	struct task_struct *curr, *idle, *stop;
	unsigned long next_balance;
	struct mm_struct *prev_mm;

	u64 clock;
	u64 clock_task;

	atomic_t nr_iowait;

#ifdef CONFIG_SMP
	struct root_domain *rd;
	struct sched_domain *sd;

	unsigned long cpu_capacity;

	unsigned char idle_balance;
	/* For active balancing */
	int post_schedule;
	int active_balance;
	int push_cpu;
	struct task_struct *push_task;
	struct cpu_stop_work active_balance_work;
	/* cpu of this runqueue: */
	int cpu;
	int online;

	struct list_head cfs_tasks;

	u64 rt_avg;
	u64 age_stamp;
	u64 idle_stamp;
	u64 avg_idle;
	int cstate, wakeup_latency, wakeup_energy;

	/* This is used to determine avg_idle's max value */
	u64 max_idle_balance_cost;
#endif

#ifdef CONFIG_SCHED_HMP
	struct sched_cluster *cluster;
	struct cpumask freq_domain_cpumask;
	struct hmp_sched_stats hmp_stats;

	u64 window_start;
	unsigned long hmp_flags;

	u64 cur_irqload;
	u64 avg_irqload;
	u64 irqload_ts;
	unsigned int static_cpu_pwr_cost;
	struct task_struct *ed_task;
	struct cpu_cycle cc;

#ifdef CONFIG_SCHED_FREQ_INPUT
	u64 old_busy_time, old_busy_time_group;
	int notifier_sent;
	u64 old_estimated_time;
#endif
#endif

#ifdef CONFIG_SCHED_FREQ_INPUT
	u64 curr_runnable_sum;
	u64 prev_runnable_sum;
	u64 nt_curr_runnable_sum;
	u64 nt_prev_runnable_sum;
#endif

#ifdef CONFIG_IRQ_TIME_ACCOUNTING
	u64 prev_irq_time;
#endif
#ifdef CONFIG_PARAVIRT
	u64 prev_steal_time;
#endif
#ifdef CONFIG_PARAVIRT_TIME_ACCOUNTING
	u64 prev_steal_time_rq;
#endif

	/* calc_load related fields */
	unsigned long calc_load_update;
	long calc_load_active;

#ifdef CONFIG_SCHED_HRTICK
#ifdef CONFIG_SMP
	int hrtick_csd_pending;
	struct call_single_data hrtick_csd;
#endif
	struct hrtimer hrtick_timer;
#endif

#ifdef CONFIG_SCHEDSTATS
	/* latency stats */
	struct sched_info rq_sched_info;
	unsigned long long rq_cpu_time;
	/* could above be rq->cfs_rq.exec_clock + rq->rt_rq.rt_runtime ? */

	/* sys_sched_yield() stats */
	unsigned int yld_count;

	/* schedule() stats */
	unsigned int sched_count;
	unsigned int sched_goidle;

	/* try_to_wake_up() stats */
	unsigned int ttwu_count;
	unsigned int ttwu_local;
#endif

#ifdef CONFIG_SMP
	struct llist_head wake_list;
#endif

#ifdef CONFIG_CPU_IDLE
	/* Must be inspected within a rcu lock section */
	struct cpuidle_state *idle_state;
	int idle_state_idx;
#endif
};

static inline int cpu_of(struct rq *rq)
{
#ifdef CONFIG_SMP
	return rq->cpu;
#else
	return 0;
#endif
}

DECLARE_PER_CPU_SHARED_ALIGNED(struct rq, runqueues);

#define cpu_rq(cpu)		(&per_cpu(runqueues, (cpu)))
#define this_rq()		this_cpu_ptr(&runqueues)
#define task_rq(p)		cpu_rq(task_cpu(p))
#define cpu_curr(cpu)		(cpu_rq(cpu)->curr)
#define raw_rq()		raw_cpu_ptr(&runqueues)

static inline u64 rq_clock(struct rq *rq)
{
	return rq->clock;
}

static inline u64 rq_clock_task(struct rq *rq)
{
	return rq->clock_task;
}

#ifdef CONFIG_NUMA_BALANCING
extern void sched_setnuma(struct task_struct *p, int node);
extern int migrate_task_to(struct task_struct *p, int cpu);
extern int migrate_swap(struct task_struct *, struct task_struct *);
#endif /* CONFIG_NUMA_BALANCING */

#ifdef CONFIG_SMP

extern void sched_ttwu_pending(void);

#define rcu_dereference_check_sched_domain(p) \
	rcu_dereference_check((p), \
			      lockdep_is_held(&sched_domains_mutex))

/*
 * The domain tree (rq->sd) is protected by RCU's quiescent state transition.
 * See detach_destroy_domains: synchronize_sched for details.
 *
 * The domain tree of any CPU may only be accessed from within
 * preempt-disabled sections.
 */
#define for_each_domain(cpu, __sd) \
	for (__sd = rcu_dereference_check_sched_domain(cpu_rq(cpu)->sd); \
			__sd; __sd = __sd->parent)

#define for_each_lower_domain(sd) for (; sd; sd = sd->child)

/**
 * highest_flag_domain - Return highest sched_domain containing flag.
 * @cpu:	The cpu whose highest level of sched domain is to
 *		be returned.
 * @flag:	The flag to check for the highest sched_domain
 *		for the given cpu.
 *
 * Returns the highest sched_domain of a cpu which contains the given flag.
 */
static inline struct sched_domain *highest_flag_domain(int cpu, int flag)
{
	struct sched_domain *sd, *hsd = NULL;

	for_each_domain(cpu, sd) {
		if (!(sd->flags & flag))
			break;
		hsd = sd;
	}

	return hsd;
}

static inline struct sched_domain *lowest_flag_domain(int cpu, int flag)
{
	struct sched_domain *sd;

	for_each_domain(cpu, sd) {
		if (sd->flags & flag)
			break;
	}

	return sd;
}

DECLARE_PER_CPU(struct sched_domain *, sd_llc);
DECLARE_PER_CPU(int, sd_llc_size);
DECLARE_PER_CPU(int, sd_llc_id);
DECLARE_PER_CPU(struct sched_domain *, sd_numa);
DECLARE_PER_CPU(struct sched_domain *, sd_busy);
DECLARE_PER_CPU(struct sched_domain *, sd_asym);

struct sched_group_capacity {
	atomic_t ref;
	/*
	 * CPU capacity of this group, SCHED_LOAD_SCALE being max capacity
	 * for a single CPU.
	 */
	unsigned int capacity, capacity_orig;
	unsigned long next_update;
	int imbalance; /* XXX unrelated to capacity but shared group state */
	/*
	 * Number of busy cpus in this group.
	 */
	atomic_t nr_busy_cpus;

	unsigned long cpumask[0]; /* iteration mask */
};

struct sched_group {
	struct sched_group *next;	/* Must be a circular list */
	atomic_t ref;

	unsigned int group_weight;
	struct sched_group_capacity *sgc;

	/*
	 * The CPUs this group covers.
	 *
	 * NOTE: this field is variable length. (Allocated dynamically
	 * by attaching extra space to the end of the structure,
	 * depending on how many CPUs the kernel has booted up with)
	 */
	unsigned long cpumask[0];
};

static inline struct cpumask *sched_group_cpus(struct sched_group *sg)
{
	return to_cpumask(sg->cpumask);
}

/*
 * cpumask masking which cpus in the group are allowed to iterate up the domain
 * tree.
 */
static inline struct cpumask *sched_group_mask(struct sched_group *sg)
{
	return to_cpumask(sg->sgc->cpumask);
}

/**
 * group_first_cpu - Returns the first cpu in the cpumask of a sched_group.
 * @group: The group whose first cpu is to be returned.
 */
static inline unsigned int group_first_cpu(struct sched_group *group)
{
	return cpumask_first(sched_group_cpus(group));
}

extern int group_balance_cpu(struct sched_group *sg);

#else

static inline void sched_ttwu_pending(void) { }

#endif /* CONFIG_SMP */

#include "stats.h"
#include "auto_group.h"

extern void init_new_task_load(struct task_struct *p);

#ifdef CONFIG_SCHED_HMP

#define WINDOW_STATS_RECENT		0
#define WINDOW_STATS_MAX		1
#define WINDOW_STATS_MAX_RECENT_AVG	2
#define WINDOW_STATS_AVG		3
#define WINDOW_STATS_INVALID_POLICY	4

extern struct mutex policy_mutex;
extern unsigned int sched_ravg_window;
extern unsigned int sched_use_pelt;
extern unsigned int sched_disable_window_stats;
extern unsigned int sched_enable_hmp;
extern unsigned int max_possible_freq;
extern unsigned int min_max_freq;
extern unsigned int pct_task_load(struct task_struct *p);
extern unsigned int max_possible_efficiency;
extern unsigned int min_possible_efficiency;
extern unsigned int max_capacity;
extern unsigned int min_capacity;
extern unsigned int max_load_scale_factor;
extern unsigned int max_possible_capacity;
extern unsigned int min_max_possible_capacity;
extern unsigned int max_power_cost;
extern unsigned int sched_upmigrate;
extern unsigned int sched_downmigrate;
extern unsigned int sched_init_task_load_pelt;
extern unsigned int sched_init_task_load_windows;
extern unsigned int up_down_migrate_scale_factor;
extern unsigned int sysctl_sched_restrict_cluster_spill;
extern unsigned int sched_pred_alert_load;

#ifdef CONFIG_SCHED_FREQ_INPUT
#define MAJOR_TASK_PCT 85
extern unsigned int sched_major_task_runtime;
#endif

extern void reset_cpu_hmp_stats(int cpu, int reset_cra);
extern unsigned int max_task_load(void);
extern void sched_account_irqtime(int cpu, struct task_struct *curr,
				 u64 delta, u64 wallclock);
extern void sched_account_irqstart(int cpu, struct task_struct *curr,
				   u64 wallclock);

unsigned int cpu_temp(int cpu);
int sched_set_group_id(struct task_struct *p, unsigned int group_id);
extern unsigned int nr_eligible_big_tasks(int cpu);
extern void update_up_down_migrate(void);

static inline struct sched_cluster *cpu_cluster(int cpu)
{
	return cpu_rq(cpu)->cluster;
}

static inline int cpu_capacity(int cpu)
{
	return cpu_rq(cpu)->cluster->capacity;
}

static inline int cpu_max_possible_capacity(int cpu)
{
	return cpu_rq(cpu)->cluster->max_possible_capacity;
}

static inline int cpu_load_scale_factor(int cpu)
{
	return cpu_rq(cpu)->cluster->load_scale_factor;
}

static inline int cpu_efficiency(int cpu)
{
	return cpu_rq(cpu)->cluster->efficiency;
}

static inline unsigned int cpu_cur_freq(int cpu)
{
	return cpu_rq(cpu)->cluster->cur_freq;
}

static inline unsigned int cpu_min_freq(int cpu)
{
	return cpu_rq(cpu)->cluster->min_freq;
}

static inline unsigned int cluster_max_freq(struct sched_cluster *cluster)
{
	/*
	 * Governor and thermal driver don't know the other party's mitigation
	 * voting. So struct cluster saves both and return min() for current
	 * cluster fmax.
	 */
	return min(cluster->max_mitigated_freq, cluster->max_freq);
}

static inline unsigned int cpu_max_freq(int cpu)
{
	return cluster_max_freq(cpu_rq(cpu)->cluster);
}

static inline unsigned int cpu_max_possible_freq(int cpu)
{
	return cpu_rq(cpu)->cluster->max_possible_freq;
}

static inline int same_cluster(int src_cpu, int dst_cpu)
{
	return cpu_rq(src_cpu)->cluster == cpu_rq(dst_cpu)->cluster;
}

static inline int cpu_max_power_cost(int cpu)
{
	return cpu_rq(cpu)->cluster->max_power_cost;
}

static inline u32 cpu_cycles_to_freq(u64 cycles, u32 period)
{
	return div64_u64(cycles, period);
}

static inline bool hmp_capable(void)
{
	return max_possible_capacity != min_max_possible_capacity;
}

static inline bool is_min_capacity_cpu(int cpu)
{
	return cpu_max_possible_capacity(cpu) == min_max_possible_capacity;
}

/*
 * 'load' is in reference to "best cpu" at its best frequency.
 * Scale that in reference to a given cpu, accounting for how bad it is
 * in reference to "best cpu".
 */
static inline u64 scale_load_to_cpu(u64 task_load, int cpu)
{
	u64 lsf = cpu_load_scale_factor(cpu);

	if (lsf != 1024) {
		task_load *= lsf;
		task_load /= 1024;
	}

	return task_load;
}

static inline unsigned int task_load(struct task_struct *p)
{
	if (sched_use_pelt)
		return p->se.avg.runnable_avg_sum_scaled;

	return p->ravg.demand;
}

#ifdef CONFIG_SCHED_FREQ_INPUT
#define set_pred_demands_sum(stats, x) ((stats)->pred_demands_sum = (x))
#define verify_pred_demands_sum(stat) BUG_ON((s64)(stat)->pred_demands_sum < 0)
#else
#define set_pred_demands_sum(stats, x)
#define verify_pred_demands_sum(stat)
#endif

static inline void
inc_cumulative_runnable_avg(struct hmp_sched_stats *stats,
				 struct task_struct *p)
{
	u32 task_load;

	if (!sched_enable_hmp || sched_disable_window_stats)
		return;

	task_load = sched_use_pelt ? p->se.avg.runnable_avg_sum_scaled :
			(sched_disable_window_stats ? 0 : p->ravg.demand);

	stats->cumulative_runnable_avg += task_load;
	set_pred_demands_sum(stats, stats->pred_demands_sum +
			     p->ravg.pred_demand);
}

static inline void
dec_cumulative_runnable_avg(struct hmp_sched_stats *stats,
				 struct task_struct *p)
{
	u32 task_load;

	if (!sched_enable_hmp || sched_disable_window_stats)
		return;

	task_load = sched_use_pelt ? p->se.avg.runnable_avg_sum_scaled :
			(sched_disable_window_stats ? 0 : p->ravg.demand);

	stats->cumulative_runnable_avg -= task_load;

	BUG_ON((s64)stats->cumulative_runnable_avg < 0);

	set_pred_demands_sum(stats, stats->pred_demands_sum -
			     p->ravg.pred_demand);
	verify_pred_demands_sum(stats);
}

static inline void
fixup_cumulative_runnable_avg(struct hmp_sched_stats *stats,
			      struct task_struct *p, s64 task_load_delta,
			      s64 pred_demand_delta)
{
	if (!sched_enable_hmp || sched_disable_window_stats)
		return;

	stats->cumulative_runnable_avg += task_load_delta;
	BUG_ON((s64)stats->cumulative_runnable_avg < 0);

	set_pred_demands_sum(stats, stats->pred_demands_sum +
			     pred_demand_delta);
	verify_pred_demands_sum(stats);
}


#define pct_to_real(tunable)	\
		(div64_u64((u64)tunable * (u64)max_task_load(), 100))

#define real_to_pct(tunable)	\
		(div64_u64((u64)tunable * (u64)100, (u64)max_task_load()))

#define SCHED_HIGH_IRQ_TIMEOUT 3
static inline u64 sched_irqload(int cpu)
{
	struct rq *rq = cpu_rq(cpu);
	s64 delta;

	delta = get_jiffies_64() - rq->irqload_ts;
	/*
	 * Current context can be preempted by irq and rq->irqload_ts can be
	 * updated by irq context so that delta can be negative.
	 * But this is okay and we can safely return as this means there
	 * was recent irq occurrence.
	 */

	if (delta < SCHED_HIGH_IRQ_TIMEOUT)
		return rq->avg_irqload;
	else
		return 0;
}

static inline int sched_cpu_high_irqload(int cpu)
{
	return sched_irqload(cpu) >= sysctl_sched_cpu_high_irqload;
}

static inline
struct related_thread_group *task_related_thread_group(struct task_struct *p)
{
	return rcu_dereference(p->grp);
}

static inline int is_task_in_related_thread_group(struct task_struct *p)
{
	return rcu_access_pointer(p->grp) != NULL;
}

#else	/* CONFIG_SCHED_HMP */

struct hmp_sched_stats;
struct related_thread_group;

static inline u64 scale_load_to_cpu(u64 load, int cpu)
{
	return load;
}

static inline unsigned int nr_eligible_big_tasks(int cpu)
{
	return 0;
}

static inline int pct_task_load(struct task_struct *p) { return 0; }

static inline int cpu_capacity(int cpu)
{
	return SCHED_LOAD_SCALE;
}

static inline int same_cluster(int src_cpu, int dst_cpu) { return 1; }

static inline void inc_cumulative_runnable_avg(struct hmp_sched_stats *stats,
		 struct task_struct *p)
{
}

static inline void dec_cumulative_runnable_avg(struct hmp_sched_stats *stats,
		 struct task_struct *p)
{
}

static inline void sched_account_irqtime(int cpu, struct task_struct *curr,
				 u64 delta, u64 wallclock)
{
}

static inline void sched_account_irqstart(int cpu, struct task_struct *curr,
					  u64 wallclock)
{
}

static inline int sched_cpu_high_irqload(int cpu) { return 0; }

static inline void set_preferred_cluster(struct related_thread_group *grp) { }

static inline
struct related_thread_group *task_related_thread_group(struct task_struct *p)
{
	return NULL;
}

static inline int is_task_in_related_thread_group(struct task_struct *p)
{
	return 0;
}

static inline u32 task_load(struct task_struct *p) { return 0; }

static inline int update_preferred_cluster(struct related_thread_group *grp,
			 struct task_struct *p, u32 old_load)
{
	return 0;
}

static inline void
add_new_task_to_grp(struct task_struct *new) {}

#endif	/* CONFIG_SCHED_HMP */

/*
 * Returns the rq capacity of any rq in a group. This does not play
 * well with groups where rq capacity can change independently.
 */
#define group_rq_capacity(group) cpu_capacity(group_first_cpu(group))

#ifdef CONFIG_SCHED_FREQ_INPUT
#define PRED_DEMAND_DELTA ((s64)new_pred_demand - p->ravg.pred_demand)

extern void
check_for_freq_change(struct rq *rq, bool check_pred, bool check_groups);

struct group_cpu_time {
	u64 curr_runnable_sum;
	u64 prev_runnable_sum;
	u64 nt_curr_runnable_sum;
	u64 nt_prev_runnable_sum;
	u64 window_start;
};

/* Is frequency of two cpus synchronized with each other? */
static inline int same_freq_domain(int src_cpu, int dst_cpu)
{
	struct rq *rq = cpu_rq(src_cpu);

	if (src_cpu == dst_cpu)
		return 1;

	return cpumask_test_cpu(dst_cpu, &rq->freq_domain_cpumask);
}

extern unsigned int sched_freq_aggregate_threshold;

#else	/* CONFIG_SCHED_FREQ_INPUT */

#define sched_migration_fixup	0
#define PRED_DEMAND_DELTA (0)

static inline void
check_for_freq_change(struct rq *rq, bool check_pred, bool check_groups) { }

static inline int same_freq_domain(int src_cpu, int dst_cpu)
{
	return 1;
}

#endif	/* CONFIG_SCHED_FREQ_INPUT */

#ifdef CONFIG_SCHED_HMP

#define	BOOST_KICK	0
#define	CPU_RESERVED	1

static inline int is_reserved(int cpu)
{
	struct rq *rq = cpu_rq(cpu);

	return test_bit(CPU_RESERVED, &rq->hmp_flags);
}

static inline int mark_reserved(int cpu)
{
	struct rq *rq = cpu_rq(cpu);

	/* Name boost_flags as hmp_flags? */
	return test_and_set_bit(CPU_RESERVED, &rq->hmp_flags);
}

static inline void clear_reserved(int cpu)
{
	struct rq *rq = cpu_rq(cpu);

	clear_bit(CPU_RESERVED, &rq->hmp_flags);
}

static inline u64 cpu_cravg_sync(int cpu, int sync)
{
	struct rq *rq = cpu_rq(cpu);
	u64 load;

	load = rq->hmp_stats.cumulative_runnable_avg;

	/*
	 * If load is being checked in a sync wakeup environment,
	 * we may want to discount the load of the currently running
	 * task.
	 */
	if (sync && cpu == smp_processor_id()) {
		if (load > rq->curr->ravg.demand)
			load -= rq->curr->ravg.demand;
		else
			load = 0;
	}

	return load;
}

extern void check_for_migration(struct rq *rq, struct task_struct *p);
extern void pre_big_task_count_change(const struct cpumask *cpus);
extern void post_big_task_count_change(const struct cpumask *cpus);
extern void set_hmp_defaults(void);
extern int power_delta_exceeded(unsigned int cpu_cost, unsigned int base_cost);
extern unsigned int power_cost(int cpu, u64 demand);
extern void reset_all_window_stats(u64 window_start, unsigned int window_size);
extern void boost_kick(int cpu);
extern int sched_boost(void);

#else /* CONFIG_SCHED_HMP */

#define sched_enable_hmp 0
#define sched_freq_legacy_mode 1
#define sched_use_pelt 1

static inline void check_for_migration(struct rq *rq, struct task_struct *p) { }
static inline void pre_big_task_count_change(void) { }
static inline void post_big_task_count_change(void) { }
static inline void set_hmp_defaults(void) { }

static inline void clear_reserved(int cpu) { }

#define power_cost(...) 0

#define trace_sched_cpu_load(...)
#define trace_sched_cpu_load_lb(...)
#define trace_sched_cpu_load_cgroup(...)
#define trace_sched_cpu_load_wakeup(...)

#endif /* CONFIG_SCHED_HMP */

#ifdef CONFIG_CGROUP_SCHED

/*
 * Return the group to which this tasks belongs.
 *
 * We cannot use task_css() and friends because the cgroup subsystem
 * changes that value before the cgroup_subsys::attach() method is called,
 * therefore we cannot pin it and might observe the wrong value.
 *
 * The same is true for autogroup's p->signal->autogroup->tg, the autogroup
 * core changes this before calling sched_move_task().
 *
 * Instead we use a 'copy' which is updated from sched_move_task() while
 * holding both task_struct::pi_lock and rq::lock.
 */
static inline struct task_group *task_group(struct task_struct *p)
{
	return p->sched_task_group;
}

static inline bool task_notify_on_migrate(struct task_struct *p)
{
	return task_group(p)->notify_on_migrate;
}

/* Change a task's cfs_rq and parent entity if it moves across CPUs/groups */
static inline void set_task_rq(struct task_struct *p, unsigned int cpu)
{
#if defined(CONFIG_FAIR_GROUP_SCHED) || defined(CONFIG_RT_GROUP_SCHED)
	struct task_group *tg = task_group(p);
#endif

#ifdef CONFIG_FAIR_GROUP_SCHED
	p->se.cfs_rq = tg->cfs_rq[cpu];
	p->se.parent = tg->se[cpu];
#endif

#ifdef CONFIG_RT_GROUP_SCHED
	p->rt.rt_rq  = tg->rt_rq[cpu];
	p->rt.parent = tg->rt_se[cpu];
#endif
}

#else /* CONFIG_CGROUP_SCHED */

static inline void set_task_rq(struct task_struct *p, unsigned int cpu) { }
static inline struct task_group *task_group(struct task_struct *p)
{
	return NULL;
}
static inline bool task_notify_on_migrate(struct task_struct *p)
{
	return false;
}
#endif /* CONFIG_CGROUP_SCHED */

static inline void __set_task_cpu(struct task_struct *p, unsigned int cpu)
{
	set_task_rq(p, cpu);
#ifdef CONFIG_SMP
	/*
	 * After ->cpu is set up to a new value, task_rq_lock(p, ...) can be
	 * successfuly executed on another CPU. We must ensure that updates of
	 * per-task data have been completed by this moment.
	 */
	smp_wmb();
#ifdef CONFIG_THREAD_INFO_IN_TASK
	p->cpu = cpu;
#else
	task_thread_info(p)->cpu = cpu;
#endif
	p->wake_cpu = cpu;
#endif
}

/*
 * Tunables that become constants when CONFIG_SCHED_DEBUG is off:
 */
#ifdef CONFIG_SCHED_DEBUG
# include <linux/static_key.h>
# define const_debug __read_mostly
#else
# define const_debug const
#endif

extern const_debug unsigned int sysctl_sched_features;

#define SCHED_FEAT(name, enabled)	\
	__SCHED_FEAT_##name ,

enum {
#include "features.h"
	__SCHED_FEAT_NR,
};

#undef SCHED_FEAT

#if defined(CONFIG_SCHED_DEBUG) && defined(HAVE_JUMP_LABEL)
#define SCHED_FEAT(name, enabled)					\
static __always_inline bool static_branch_##name(struct static_key *key) \
{									\
	return static_key_##enabled(key);				\
}

#include "features.h"

#undef SCHED_FEAT

extern struct static_key sched_feat_keys[__SCHED_FEAT_NR];
#define sched_feat(x) (static_branch_##x(&sched_feat_keys[__SCHED_FEAT_##x]))
#else /* !(SCHED_DEBUG && HAVE_JUMP_LABEL) */
#define sched_feat(x) (sysctl_sched_features & (1UL << __SCHED_FEAT_##x))
#endif /* SCHED_DEBUG && HAVE_JUMP_LABEL */

#ifdef CONFIG_NUMA_BALANCING
#define sched_feat_numa(x) sched_feat(x)
#ifdef CONFIG_SCHED_DEBUG
#define numabalancing_enabled sched_feat_numa(NUMA)
#else
extern bool numabalancing_enabled;
#endif /* CONFIG_SCHED_DEBUG */
#else
#define sched_feat_numa(x) (0)
#define numabalancing_enabled (0)
#endif /* CONFIG_NUMA_BALANCING */

static inline u64 global_rt_period(void)
{
	return (u64)sysctl_sched_rt_period * NSEC_PER_USEC;
}

static inline u64 global_rt_runtime(void)
{
	if (sysctl_sched_rt_runtime < 0)
		return RUNTIME_INF;

	return (u64)sysctl_sched_rt_runtime * NSEC_PER_USEC;
}

static inline int task_current(struct rq *rq, struct task_struct *p)
{
	return rq->curr == p;
}

static inline int task_running(struct rq *rq, struct task_struct *p)
{
#ifdef CONFIG_SMP
	return p->on_cpu;
#else
	return task_current(rq, p);
#endif
}

static inline int task_on_rq_queued(struct task_struct *p)
{
	return p->on_rq == TASK_ON_RQ_QUEUED;
}

static inline int task_on_rq_migrating(struct task_struct *p)
{
	return p->on_rq == TASK_ON_RQ_MIGRATING;
}

#ifndef prepare_arch_switch
# define prepare_arch_switch(next)	do { } while (0)
#endif
#ifndef finish_arch_switch
# define finish_arch_switch(prev)	do { } while (0)
#endif
#ifndef finish_arch_post_lock_switch
# define finish_arch_post_lock_switch()	do { } while (0)
#endif

static inline void prepare_lock_switch(struct rq *rq, struct task_struct *next)
{
#ifdef CONFIG_SMP
	/*
	 * We can optimise this out completely for !SMP, because the
	 * SMP rebalancing from interrupt is the only thing that cares
	 * here.
	 */
	next->on_cpu = 1;
#endif
}

static inline void finish_lock_switch(struct rq *rq, struct task_struct *prev)
{
#ifdef CONFIG_SMP
	/*
	 * After ->on_cpu is cleared, the task can be moved to a different CPU.
	 * We must ensure this doesn't happen until the switch is completely
	 * finished.
	 *
	 * Pairs with the control dependency and rmb in try_to_wake_up().
	 */
	smp_store_release(&prev->on_cpu, 0);
#endif
#ifdef CONFIG_DEBUG_SPINLOCK
	/* this is a valid case when another task releases the spinlock */
	rq->lock.owner = current;
#endif
	/*
	 * If we are tracking spinlock dependencies then we have to
	 * fix up the runqueue lock - which gets 'carried over' from
	 * prev into current:
	 */
	spin_acquire(&rq->lock.dep_map, 0, 0, _THIS_IP_);

	raw_spin_unlock_irq(&rq->lock);
}

/*
 * wake flags
 */
#define WF_SYNC		0x01		/* waker goes to sleep after wakeup */
#define WF_FORK		0x02		/* child wakeup after fork */
#define WF_MIGRATED	0x4		/* internal use, task got migrated */
#define WF_NO_NOTIFIER	0x08		/* do not notify governor */

/*
 * To aid in avoiding the subversion of "niceness" due to uneven distribution
 * of tasks with abnormal "nice" values across CPUs the contribution that
 * each task makes to its run queue's load is weighted according to its
 * scheduling class and "nice" value. For SCHED_NORMAL tasks this is just a
 * scaled version of the new time slice allocation that they receive on time
 * slice expiry etc.
 */

#define WEIGHT_IDLEPRIO                3
#define WMULT_IDLEPRIO         1431655765

/*
 * Nice levels are multiplicative, with a gentle 10% change for every
 * nice level changed. I.e. when a CPU-bound task goes from nice 0 to
 * nice 1, it will get ~10% less CPU time than another CPU-bound task
 * that remained on nice 0.
 *
 * The "10% effect" is relative and cumulative: from _any_ nice level,
 * if you go up 1 level, it's -10% CPU usage, if you go down 1 level
 * it's +10% CPU usage. (to achieve that we use a multiplier of 1.25.
 * If a task goes up by ~10% and another task goes down by ~10% then
 * the relative distance between them is ~25%.)
 */
static const int prio_to_weight[40] = {
 /* -20 */     88761,     71755,     56483,     46273,     36291,
 /* -15 */     29154,     23254,     18705,     14949,     11916,
 /* -10 */      9548,      7620,      6100,      4904,      3906,
 /*  -5 */      3121,      2501,      1991,      1586,      1277,
 /*   0 */      1024,       820,       655,       526,       423,
 /*   5 */       335,       272,       215,       172,       137,
 /*  10 */       110,        87,        70,        56,        45,
 /*  15 */        36,        29,        23,        18,        15,
};

/*
 * Inverse (2^32/x) values of the prio_to_weight[] array, precalculated.
 *
 * In cases where the weight does not change often, we can use the
 * precalculated inverse to speed up arithmetics by turning divisions
 * into multiplications:
 */
static const u32 prio_to_wmult[40] = {
 /* -20 */     48388,     59856,     76040,     92818,    118348,
 /* -15 */    147320,    184698,    229616,    287308,    360437,
 /* -10 */    449829,    563644,    704093,    875809,   1099582,
 /*  -5 */   1376151,   1717300,   2157191,   2708050,   3363326,
 /*   0 */   4194304,   5237765,   6557202,   8165337,  10153587,
 /*   5 */  12820798,  15790321,  19976592,  24970740,  31350126,
 /*  10 */  39045157,  49367440,  61356676,  76695844,  95443717,
 /*  15 */ 119304647, 148102320, 186737708, 238609294, 286331153,
};

/*
 * {de,en}queue flags:
 *
 * DEQUEUE_SLEEP  - task is no longer runnable
 * ENQUEUE_WAKEUP - task just became runnable
 *
 * SAVE/RESTORE - an otherwise spurious dequeue/enqueue, done to ensure tasks
 *                are in a known state which allows modification. Such pairs
 *                should preserve as much state as possible.
 *
 * MOVE - paired with SAVE/RESTORE, explicitly does not preserve the location
 *        in the runqueue.
 *
 * ENQUEUE_HEAD      - place at front of runqueue (tail if not specified)
 * ENQUEUE_REPLENISH - CBS (replenish runtime and postpone deadline)
 * ENQUEUE_WAKING    - sched_class::task_waking was called
 *
 */

#define DEQUEUE_SLEEP		0x01
#define DEQUEUE_SAVE		0x02 /* matches ENQUEUE_RESTORE */
#define DEQUEUE_MOVE		0x04 /* matches ENQUEUE_MOVE */
#define DEQUEUE_MIGRATING	0x08

#define ENQUEUE_WAKEUP		0x01
#define ENQUEUE_RESTORE		0x02
#define ENQUEUE_MOVE		0x04

#define ENQUEUE_HEAD		0x08
#define ENQUEUE_REPLENISH	0x10
#ifdef CONFIG_SMP
#define ENQUEUE_WAKING		0x20
#else
#define ENQUEUE_WAKING		0x00
#endif
#define ENQUEUE_MIGRATING	0x40

#define RETRY_TASK		((void *)-1UL)

struct sched_class {
	const struct sched_class *next;

	void (*enqueue_task) (struct rq *rq, struct task_struct *p, int flags);
	void (*dequeue_task) (struct rq *rq, struct task_struct *p, int flags);
	void (*yield_task) (struct rq *rq);
	bool (*yield_to_task) (struct rq *rq, struct task_struct *p, bool preempt);

	void (*check_preempt_curr) (struct rq *rq, struct task_struct *p, int flags);

	/*
	 * It is the responsibility of the pick_next_task() method that will
	 * return the next task to call put_prev_task() on the @prev task or
	 * something equivalent.
	 *
	 * May return RETRY_TASK when it finds a higher prio class has runnable
	 * tasks.
	 */
	struct task_struct * (*pick_next_task) (struct rq *rq,
						struct task_struct *prev);
	void (*put_prev_task) (struct rq *rq, struct task_struct *p);

#ifdef CONFIG_SMP
	int  (*select_task_rq)(struct task_struct *p, int task_cpu, int sd_flag, int flags);
	void (*migrate_task_rq)(struct task_struct *p, int next_cpu);

	void (*post_schedule) (struct rq *this_rq);
	void (*task_waking) (struct task_struct *task);
	void (*task_woken) (struct rq *this_rq, struct task_struct *task);

	void (*set_cpus_allowed)(struct task_struct *p,
				 const struct cpumask *newmask);

	void (*rq_online)(struct rq *rq);
	void (*rq_offline)(struct rq *rq);
#endif

	void (*set_curr_task) (struct rq *rq);
	void (*task_tick) (struct rq *rq, struct task_struct *p, int queued);
	void (*task_fork) (struct task_struct *p);
	void (*task_dead) (struct task_struct *p);

	void (*switched_from) (struct rq *this_rq, struct task_struct *task);
	void (*switched_to) (struct rq *this_rq, struct task_struct *task);
	void (*prio_changed) (struct rq *this_rq, struct task_struct *task,
			     int oldprio);

	unsigned int (*get_rr_interval) (struct rq *rq,
					 struct task_struct *task);

	void (*update_curr) (struct rq *rq);

#ifdef CONFIG_FAIR_GROUP_SCHED
	void (*task_move_group) (struct task_struct *p, int on_rq);
#endif
#ifdef CONFIG_SCHED_HMP
	void (*inc_hmp_sched_stats)(struct rq *rq, struct task_struct *p);
	void (*dec_hmp_sched_stats)(struct rq *rq, struct task_struct *p);
	void (*fixup_hmp_sched_stats)(struct rq *rq, struct task_struct *p,
				      u32 new_task_load, u32 new_pred_demand);
#endif
};

static inline void put_prev_task(struct rq *rq, struct task_struct *prev)
{
	prev->sched_class->put_prev_task(rq, prev);
}

#define sched_class_highest (&stop_sched_class)
#define for_each_class(class) \
   for (class = sched_class_highest; class; class = class->next)

extern const struct sched_class stop_sched_class;
extern const struct sched_class dl_sched_class;
extern const struct sched_class rt_sched_class;
extern const struct sched_class fair_sched_class;
extern const struct sched_class idle_sched_class;


#ifdef CONFIG_SMP

extern void update_group_capacity(struct sched_domain *sd, int cpu);

extern void trigger_load_balance(struct rq *rq);

extern void idle_enter_fair(struct rq *this_rq);
extern void idle_exit_fair(struct rq *this_rq);

#else

static inline void idle_enter_fair(struct rq *rq) { }
static inline void idle_exit_fair(struct rq *rq) { }

#endif

#ifdef CONFIG_CPU_IDLE
static inline void idle_set_state(struct rq *rq,
				  struct cpuidle_state *idle_state)
{
	rq->idle_state = idle_state;
}

static inline struct cpuidle_state *idle_get_state(struct rq *rq)
{
	WARN_ON(!rcu_read_lock_held());
	return rq->idle_state;
}

static inline void idle_set_state_idx(struct rq *rq, int idle_state_idx)
{
	rq->idle_state_idx = idle_state_idx;
}

static inline int idle_get_state_idx(struct rq *rq)
{
	WARN_ON(!rcu_read_lock_held());
	return rq->idle_state_idx;
}
#else
static inline void idle_set_state(struct rq *rq,
				  struct cpuidle_state *idle_state)
{
}

static inline struct cpuidle_state *idle_get_state(struct rq *rq)
{
	return NULL;
}

static inline void idle_set_state_idx(struct rq *rq, int idle_state_idx)
{
}

static inline int idle_get_state_idx(struct rq *rq)
{
	return -1;
}
#endif

#ifdef CONFIG_SYSRQ_SCHED_DEBUG
extern void sysrq_sched_debug_show(void);
#endif
extern void sched_init_granularity(void);
extern void update_max_interval(void);

extern void init_sched_dl_class(void);
extern void init_sched_rt_class(void);
extern void init_sched_fair_class(void);
extern void init_sched_dl_class(void);

extern void resched_curr(struct rq *rq);
extern void resched_cpu(int cpu);

extern struct rt_bandwidth def_rt_bandwidth;
extern void init_rt_bandwidth(struct rt_bandwidth *rt_b, u64 period, u64 runtime);

extern struct dl_bandwidth def_dl_bandwidth;
extern void init_dl_bandwidth(struct dl_bandwidth *dl_b, u64 period, u64 runtime);
extern void init_dl_task_timer(struct sched_dl_entity *dl_se);

unsigned long to_ratio(u64 period, u64 runtime);

extern void update_idle_cpu_load(struct rq *this_rq);

extern void init_task_runnable_average(struct task_struct *p);

static inline void add_nr_running(struct rq *rq, unsigned count)
{
	unsigned prev_nr = rq->nr_running;

	sched_update_nr_prod(cpu_of(rq), count, true);
	rq->nr_running = prev_nr + count;

	if (prev_nr < 2 && rq->nr_running >= 2) {
#ifdef CONFIG_SMP
		if (!rq->rd->overload)
			rq->rd->overload = true;
#endif

#ifdef CONFIG_NO_HZ_FULL
		if (tick_nohz_full_cpu(rq->cpu)) {
			/*
			 * Tick is needed if more than one task runs on a CPU.
			 * Send the target an IPI to kick it out of nohz mode.
			 *
			 * We assume that IPI implies full memory barrier and the
			 * new value of rq->nr_running is visible on reception
			 * from the target.
			 */
			tick_nohz_full_kick_cpu(rq->cpu);
		}
#endif
	}
}

static inline void sub_nr_running(struct rq *rq, unsigned count)
{
	sched_update_nr_prod(cpu_of(rq), count, false);
	rq->nr_running -= count;
}

static inline void rq_last_tick_reset(struct rq *rq)
{
#ifdef CONFIG_NO_HZ_FULL
	rq->last_sched_tick = jiffies;
#endif
}

extern void update_rq_clock(struct rq *rq);

extern void activate_task(struct rq *rq, struct task_struct *p, int flags);
extern void deactivate_task(struct rq *rq, struct task_struct *p, int flags);

extern void check_preempt_curr(struct rq *rq, struct task_struct *p, int flags);

extern const_debug unsigned int sysctl_sched_time_avg;
extern const_debug unsigned int sysctl_sched_nr_migrate;
extern const_debug unsigned int sysctl_sched_migration_cost;

static inline u64 sched_avg_period(void)
{
	return (u64)sysctl_sched_time_avg * NSEC_PER_MSEC / 2;
}

#ifdef CONFIG_SCHED_HRTICK

/*
 * Use hrtick when:
 *  - enabled by features
 *  - hrtimer is actually high res
 */
static inline int hrtick_enabled(struct rq *rq)
{
	if (!sched_feat(HRTICK))
		return 0;
	if (!cpu_active(cpu_of(rq)))
		return 0;
	return hrtimer_is_hres_active(&rq->hrtick_timer);
}

void hrtick_start(struct rq *rq, u64 delay);

#else

static inline int hrtick_enabled(struct rq *rq)
{
	return 0;
}

#endif /* CONFIG_SCHED_HRTICK */

#ifdef CONFIG_SMP
extern void sched_avg_update(struct rq *rq);
static inline void sched_rt_avg_update(struct rq *rq, u64 rt_delta)
{
	rq->rt_avg += rt_delta;
	sched_avg_update(rq);
}
#else
static inline void sched_rt_avg_update(struct rq *rq, u64 rt_delta) { }
static inline void sched_avg_update(struct rq *rq) { }
#endif

extern void start_bandwidth_timer(struct hrtimer *period_timer, ktime_t period);

#ifdef CONFIG_SMP
#ifdef CONFIG_PREEMPT

static inline void double_rq_lock(struct rq *rq1, struct rq *rq2);

/*
 * fair double_lock_balance: Safely acquires both rq->locks in a fair
 * way at the expense of forcing extra atomic operations in all
 * invocations.  This assures that the double_lock is acquired using the
 * same underlying policy as the spinlock_t on this architecture, which
 * reduces latency compared to the unfair variant below.  However, it
 * also adds more overhead and therefore may reduce throughput.
 */
static inline int _double_lock_balance(struct rq *this_rq, struct rq *busiest)
	__releases(this_rq->lock)
	__acquires(busiest->lock)
	__acquires(this_rq->lock)
{
	raw_spin_unlock(&this_rq->lock);
	double_rq_lock(this_rq, busiest);

	return 1;
}

#else
/*
 * Unfair double_lock_balance: Optimizes throughput at the expense of
 * latency by eliminating extra atomic operations when the locks are
 * already in proper order on entry.  This favors lower cpu-ids and will
 * grant the double lock to lower cpus over higher ids under contention,
 * regardless of entry order into the function.
 */
static inline int _double_lock_balance(struct rq *this_rq, struct rq *busiest)
	__releases(this_rq->lock)
	__acquires(busiest->lock)
	__acquires(this_rq->lock)
{
	int ret = 0;

	if (unlikely(!raw_spin_trylock(&busiest->lock))) {
		if (busiest < this_rq) {
			raw_spin_unlock(&this_rq->lock);
			raw_spin_lock(&busiest->lock);
			raw_spin_lock_nested(&this_rq->lock,
					      SINGLE_DEPTH_NESTING);
			ret = 1;
		} else
			raw_spin_lock_nested(&busiest->lock,
					      SINGLE_DEPTH_NESTING);
	}
	return ret;
}

#endif /* CONFIG_PREEMPT */

/*
 * double_lock_balance - lock the busiest runqueue, this_rq is locked already.
 */
static inline int double_lock_balance(struct rq *this_rq, struct rq *busiest)
{
	if (unlikely(!irqs_disabled())) {
		/* printk() doesn't work good under rq->lock */
		raw_spin_unlock(&this_rq->lock);
		BUG_ON(1);
	}

	return _double_lock_balance(this_rq, busiest);
}

static inline void double_unlock_balance(struct rq *this_rq, struct rq *busiest)
	__releases(busiest->lock)
{
	raw_spin_unlock(&busiest->lock);
	lock_set_subclass(&this_rq->lock.dep_map, 0, _RET_IP_);
}

static inline void double_lock(spinlock_t *l1, spinlock_t *l2)
{
	if (l1 > l2)
		swap(l1, l2);

	spin_lock(l1);
	spin_lock_nested(l2, SINGLE_DEPTH_NESTING);
}

static inline void double_lock_irq(spinlock_t *l1, spinlock_t *l2)
{
	if (l1 > l2)
		swap(l1, l2);

	spin_lock_irq(l1);
	spin_lock_nested(l2, SINGLE_DEPTH_NESTING);
}

static inline void double_raw_lock(raw_spinlock_t *l1, raw_spinlock_t *l2)
{
	if (l1 > l2)
		swap(l1, l2);

	raw_spin_lock(l1);
	raw_spin_lock_nested(l2, SINGLE_DEPTH_NESTING);
}

/*
 * double_rq_lock - safely lock two runqueues
 *
 * Note this does not disable interrupts like task_rq_lock,
 * you need to do so manually before calling.
 */
static inline void double_rq_lock(struct rq *rq1, struct rq *rq2)
	__acquires(rq1->lock)
	__acquires(rq2->lock)
{
	BUG_ON(!irqs_disabled());
	if (rq1 == rq2) {
		raw_spin_lock(&rq1->lock);
		__acquire(rq2->lock);	/* Fake it out ;) */
	} else {
		if (rq1 < rq2) {
			raw_spin_lock(&rq1->lock);
			raw_spin_lock_nested(&rq2->lock, SINGLE_DEPTH_NESTING);
		} else {
			raw_spin_lock(&rq2->lock);
			raw_spin_lock_nested(&rq1->lock, SINGLE_DEPTH_NESTING);
		}
	}
}

/*
 * double_rq_unlock - safely unlock two runqueues
 *
 * Note this does not restore interrupts like task_rq_unlock,
 * you need to do so manually after calling.
 */
static inline void double_rq_unlock(struct rq *rq1, struct rq *rq2)
	__releases(rq1->lock)
	__releases(rq2->lock)
{
	raw_spin_unlock(&rq1->lock);
	if (rq1 != rq2)
		raw_spin_unlock(&rq2->lock);
	else
		__release(rq2->lock);
}

#else /* CONFIG_SMP */

/*
 * double_rq_lock - safely lock two runqueues
 *
 * Note this does not disable interrupts like task_rq_lock,
 * you need to do so manually before calling.
 */
static inline void double_rq_lock(struct rq *rq1, struct rq *rq2)
	__acquires(rq1->lock)
	__acquires(rq2->lock)
{
	BUG_ON(!irqs_disabled());
	BUG_ON(rq1 != rq2);
	raw_spin_lock(&rq1->lock);
	__acquire(rq2->lock);	/* Fake it out ;) */
}

/*
 * double_rq_unlock - safely unlock two runqueues
 *
 * Note this does not restore interrupts like task_rq_unlock,
 * you need to do so manually after calling.
 */
static inline void double_rq_unlock(struct rq *rq1, struct rq *rq2)
	__releases(rq1->lock)
	__releases(rq2->lock)
{
	BUG_ON(rq1 != rq2);
	raw_spin_unlock(&rq1->lock);
	__release(rq2->lock);
}

#endif

extern struct sched_entity *__pick_first_entity(struct cfs_rq *cfs_rq);
extern struct sched_entity *__pick_last_entity(struct cfs_rq *cfs_rq);
extern void print_cfs_stats(struct seq_file *m, int cpu);
extern void print_rt_stats(struct seq_file *m, int cpu);

extern void init_cfs_rq(struct cfs_rq *cfs_rq);
extern void init_rt_rq(struct rt_rq *rt_rq, struct rq *rq);
extern void init_dl_rq(struct dl_rq *dl_rq, struct rq *rq);

extern void cfs_bandwidth_usage_inc(void);
extern void cfs_bandwidth_usage_dec(void);

#ifdef CONFIG_NO_HZ_COMMON
enum rq_nohz_flag_bits {
	NOHZ_TICK_STOPPED,
	NOHZ_BALANCE_KICK,
};

#define NOHZ_KICK_ANY 0
#define NOHZ_KICK_RESTRICT 1

#define nohz_flags(cpu)	(&cpu_rq(cpu)->nohz_flags)
#endif

#ifdef CONFIG_IRQ_TIME_ACCOUNTING

DECLARE_PER_CPU(u64, cpu_hardirq_time);
DECLARE_PER_CPU(u64, cpu_softirq_time);

#ifndef CONFIG_64BIT
DECLARE_PER_CPU(seqcount_t, irq_time_seq);

static inline void irq_time_write_begin(void)
{
	__this_cpu_inc(irq_time_seq.sequence);
	smp_wmb();
}

static inline void irq_time_write_end(void)
{
	smp_wmb();
	__this_cpu_inc(irq_time_seq.sequence);
}

static inline u64 irq_time_read(int cpu)
{
	u64 irq_time;
	unsigned seq;

	do {
		seq = read_seqcount_begin(&per_cpu(irq_time_seq, cpu));
		irq_time = per_cpu(cpu_softirq_time, cpu) +
			   per_cpu(cpu_hardirq_time, cpu);
	} while (read_seqcount_retry(&per_cpu(irq_time_seq, cpu), seq));

	return irq_time;
}
#else /* CONFIG_64BIT */
static inline void irq_time_write_begin(void)
{
}

static inline void irq_time_write_end(void)
{
}

static inline u64 irq_time_read(int cpu)
{
	return per_cpu(cpu_softirq_time, cpu) + per_cpu(cpu_hardirq_time, cpu);
}
#endif /* CONFIG_64BIT */
#endif /* CONFIG_IRQ_TIME_ACCOUNTING */

<<<<<<< HEAD
/*
 * task_may_not_preempt - check whether a task may not be preemptible soon
 */
extern bool task_may_not_preempt(struct task_struct *task, int cpu);

#endif /* CONFIG_SCHED_QHMP */
=======
static inline void account_reset_rq(struct rq *rq)
{
#ifdef CONFIG_IRQ_TIME_ACCOUNTING
	rq->prev_irq_time = 0;
#endif
#ifdef CONFIG_PARAVIRT
	rq->prev_steal_time = 0;
#endif
#ifdef CONFIG_PARAVIRT_TIME_ACCOUNTING
	rq->prev_steal_time_rq = 0;
#endif
}
>>>>>>> d03166b0
<|MERGE_RESOLUTION|>--- conflicted
+++ resolved
@@ -2240,14 +2240,6 @@
 #endif /* CONFIG_64BIT */
 #endif /* CONFIG_IRQ_TIME_ACCOUNTING */
 
-<<<<<<< HEAD
-/*
- * task_may_not_preempt - check whether a task may not be preemptible soon
- */
-extern bool task_may_not_preempt(struct task_struct *task, int cpu);
-
-#endif /* CONFIG_SCHED_QHMP */
-=======
 static inline void account_reset_rq(struct rq *rq)
 {
 #ifdef CONFIG_IRQ_TIME_ACCOUNTING
@@ -2260,4 +2252,10 @@
 	rq->prev_steal_time_rq = 0;
 #endif
 }
->>>>>>> d03166b0
+
+/*
+ * task_may_not_preempt - check whether a task may not be preemptible soon
+ */
+extern bool task_may_not_preempt(struct task_struct *task, int cpu);
+
+#endif /* CONFIG_SCHED_QHMP */