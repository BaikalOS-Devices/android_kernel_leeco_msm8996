
#include <linux/sched.h>
#include <linux/sched/sysctl.h>
#include <linux/sched/rt.h>
#include <linux/sched/deadline.h>
#include <linux/mutex.h>
#include <linux/spinlock.h>
#include <linux/stop_machine.h>
#include <linux/tick.h>
#include <linux/slab.h>

#include "cpupri.h"
#include "cpudeadline.h"
#include "cpuacct.h"

struct rq;
struct cpuidle_state;

/* task_struct::on_rq states: */
#define TASK_ON_RQ_QUEUED	1
#define TASK_ON_RQ_MIGRATING	2

extern __read_mostly int scheduler_running;

extern unsigned long calc_load_update;
extern atomic_long_t calc_load_tasks;

extern void calc_global_load_tick(struct rq *this_rq);
extern long calc_load_fold_active(struct rq *this_rq);

#ifdef CONFIG_SMP
extern void update_cpu_load_active(struct rq *this_rq);
#else
static inline void update_cpu_load_active(struct rq *this_rq) { }
#endif

/*
 * Helpers for converting nanosecond timing to jiffy resolution
 */
#define NS_TO_JIFFIES(TIME)	((unsigned long)(TIME) / (NSEC_PER_SEC / HZ))

/*
 * Increase resolution of nice-level calculations for 64-bit architectures.
 * The extra resolution improves shares distribution and load balancing of
 * low-weight task groups (eg. nice +19 on an autogroup), deeper taskgroup
 * hierarchies, especially on larger systems. This is not a user-visible change
 * and does not change the user-interface for setting shares/weights.
 *
 * We increase resolution only if we have enough bits to allow this increased
 * resolution (i.e. BITS_PER_LONG > 32). The costs for increasing resolution
 * when BITS_PER_LONG <= 32 are pretty high and the returns do not justify the
 * increased costs.
 */
#if 0 /* BITS_PER_LONG > 32 -- currently broken: it increases power usage under light load  */
# define SCHED_LOAD_RESOLUTION	10
# define scale_load(w)		((w) << SCHED_LOAD_RESOLUTION)
# define scale_load_down(w)	((w) >> SCHED_LOAD_RESOLUTION)
#else
# define SCHED_LOAD_RESOLUTION	0
# define scale_load(w)		(w)
# define scale_load_down(w)	(w)
#endif

#define SCHED_LOAD_SHIFT	(10 + SCHED_LOAD_RESOLUTION)
#define SCHED_LOAD_SCALE	(1L << SCHED_LOAD_SHIFT)

#define NICE_0_LOAD		SCHED_LOAD_SCALE
#define NICE_0_SHIFT		SCHED_LOAD_SHIFT

#define SCHED_LOAD_WINDOW_SIZE  10

/*
 * Single value that decides SCHED_DEADLINE internal math precision.
 * 10 -> just above 1us
 * 9  -> just above 0.5us
 */
#define DL_SCALE (10)

/*
 * These are the 'tuning knobs' of the scheduler:
 */

/*
 * single value that denotes runtime == period, ie unlimited time.
 */
#define RUNTIME_INF	((u64)~0ULL)

static inline int fair_policy(int policy)
{
	return policy == SCHED_NORMAL || policy == SCHED_BATCH;
}

static inline int rt_policy(int policy)
{
	return policy == SCHED_FIFO || policy == SCHED_RR;
}

static inline int dl_policy(int policy)
{
	return policy == SCHED_DEADLINE;
}

static inline int task_has_rt_policy(struct task_struct *p)
{
	return rt_policy(p->policy);
}

static inline int task_has_dl_policy(struct task_struct *p)
{
	return dl_policy(p->policy);
}

static inline bool dl_time_before(u64 a, u64 b)
{
	return (s64)(a - b) < 0;
}

/*
 * Tells if entity @a should preempt entity @b.
 */
static inline bool
dl_entity_preempt(struct sched_dl_entity *a, struct sched_dl_entity *b)
{
	return dl_time_before(a->deadline, b->deadline);
}

/*
 * This is the priority-queue data structure of the RT scheduling class:
 */
struct rt_prio_array {
	DECLARE_BITMAP(bitmap, MAX_RT_PRIO+1); /* include 1 bit for delimiter */
	struct list_head queue[MAX_RT_PRIO];
};

struct rt_bandwidth {
	/* nests inside the rq lock: */
	raw_spinlock_t		rt_runtime_lock;
	ktime_t			rt_period;
	u64			rt_runtime;
	struct hrtimer		rt_period_timer;
};

void __dl_clear_params(struct task_struct *p);

/*
 * To keep the bandwidth of -deadline tasks and groups under control
 * we need some place where:
 *  - store the maximum -deadline bandwidth of the system (the group);
 *  - cache the fraction of that bandwidth that is currently allocated.
 *
 * This is all done in the data structure below. It is similar to the
 * one used for RT-throttling (rt_bandwidth), with the main difference
 * that, since here we are only interested in admission control, we
 * do not decrease any runtime while the group "executes", neither we
 * need a timer to replenish it.
 *
 * With respect to SMP, the bandwidth is given on a per-CPU basis,
 * meaning that:
 *  - dl_bw (< 100%) is the bandwidth of the system (group) on each CPU;
 *  - dl_total_bw array contains, in the i-eth element, the currently
 *    allocated bandwidth on the i-eth CPU.
 * Moreover, groups consume bandwidth on each CPU, while tasks only
 * consume bandwidth on the CPU they're running on.
 * Finally, dl_total_bw_cpu is used to cache the index of dl_total_bw
 * that will be shown the next time the proc or cgroup controls will
 * be red. It on its turn can be changed by writing on its own
 * control.
 */
struct dl_bandwidth {
	raw_spinlock_t dl_runtime_lock;
	u64 dl_runtime;
	u64 dl_period;
};

static inline int dl_bandwidth_enabled(void)
{
	return sysctl_sched_rt_runtime >= 0;
}

extern struct dl_bw *dl_bw_of(int i);

struct dl_bw {
	raw_spinlock_t lock;
	u64 bw, total_bw;
};

extern struct mutex sched_domains_mutex;

#ifdef CONFIG_CGROUP_SCHED

#include <linux/cgroup.h>

struct cfs_rq;
struct rt_rq;

extern struct list_head task_groups;

struct cfs_bandwidth {
#ifdef CONFIG_CFS_BANDWIDTH
	raw_spinlock_t lock;
	ktime_t period;
	u64 quota, runtime;
	s64 hierarchical_quota;
	u64 runtime_expires;

	int idle, timer_active;
	struct hrtimer period_timer, slack_timer;
	struct list_head throttled_cfs_rq;

	/* statistics */
	int nr_periods, nr_throttled;
	u64 throttled_time;
#endif
};

/* task group related information */
struct task_group {
	struct cgroup_subsys_state css;

#ifdef CONFIG_FAIR_GROUP_SCHED
	/* schedulable entities of this group on each cpu */
	struct sched_entity **se;
	/* runqueue "owned" by this group on each cpu */
	struct cfs_rq **cfs_rq;
	unsigned long shares;

#ifdef	CONFIG_SMP
	/*
	 * load_avg can be heavily contended at clock tick time, so put
	 * it in its own cacheline separated from the fields above which
	 * will also be accessed at each tick.
	 */
	atomic_long_t load_avg ____cacheline_aligned;
#endif
#endif

#ifdef CONFIG_RT_GROUP_SCHED
	struct sched_rt_entity **rt_se;
	struct rt_rq **rt_rq;

	struct rt_bandwidth rt_bandwidth;
#endif

	struct rcu_head rcu;
	struct list_head list;

	struct task_group *parent;
	struct list_head siblings;
	struct list_head children;

#ifdef CONFIG_SCHED_AUTOGROUP
	struct autogroup *autogroup;
#endif

	struct cfs_bandwidth cfs_bandwidth;
};

#ifdef CONFIG_FAIR_GROUP_SCHED
#define ROOT_TASK_GROUP_LOAD	NICE_0_LOAD

/*
 * A weight of 0 or 1 can cause arithmetics problems.
 * A weight of a cfs_rq is the sum of weights of which entities
 * are queued on this cfs_rq, so a weight of a entity should not be
 * too large, so as the shares value of a task group.
 * (The default weight is 1024 - so there's no practical
 *  limitation from this.)
 */
#define MIN_SHARES	(1UL <<  1)
#define MAX_SHARES	(1UL << 18)
#endif

typedef int (*tg_visitor)(struct task_group *, void *);

extern int walk_tg_tree_from(struct task_group *from,
			     tg_visitor down, tg_visitor up, void *data);

/*
 * Iterate the full tree, calling @down when first entering a node and @up when
 * leaving it for the final time.
 *
 * Caller must hold rcu_lock or sufficient equivalent.
 */
static inline int walk_tg_tree(tg_visitor down, tg_visitor up, void *data)
{
	return walk_tg_tree_from(&root_task_group, down, up, data);
}

extern int tg_nop(struct task_group *tg, void *data);

extern void free_fair_sched_group(struct task_group *tg);
extern int alloc_fair_sched_group(struct task_group *tg, struct task_group *parent);
extern void unregister_fair_sched_group(struct task_group *tg, int cpu);
extern void init_tg_cfs_entry(struct task_group *tg, struct cfs_rq *cfs_rq,
			struct sched_entity *se, int cpu,
			struct sched_entity *parent);
extern void init_cfs_bandwidth(struct cfs_bandwidth *cfs_b);
extern int sched_group_set_shares(struct task_group *tg, unsigned long shares);

extern void __refill_cfs_bandwidth_runtime(struct cfs_bandwidth *cfs_b);
extern void __start_cfs_bandwidth(struct cfs_bandwidth *cfs_b, bool force);
extern void unthrottle_cfs_rq(struct cfs_rq *cfs_rq);

extern void free_rt_sched_group(struct task_group *tg);
extern int alloc_rt_sched_group(struct task_group *tg, struct task_group *parent);
extern void init_tg_rt_entry(struct task_group *tg, struct rt_rq *rt_rq,
		struct sched_rt_entity *rt_se, int cpu,
		struct sched_rt_entity *parent);

extern struct task_group *sched_create_group(struct task_group *parent);
extern void sched_online_group(struct task_group *tg,
			       struct task_group *parent);
extern void sched_destroy_group(struct task_group *tg);
extern void sched_offline_group(struct task_group *tg);

extern void sched_move_task(struct task_struct *tsk);

#ifdef CONFIG_FAIR_GROUP_SCHED
extern int sched_group_set_shares(struct task_group *tg, unsigned long shares);

#ifdef CONFIG_SMP
extern void set_task_rq_fair(struct sched_entity *se,
			     struct cfs_rq *prev, struct cfs_rq *next);
#else /* !CONFIG_SMP */
static inline void set_task_rq_fair(struct sched_entity *se,
			     struct cfs_rq *prev, struct cfs_rq *next) { }
#endif /* CONFIG_SMP */
#endif /* CONFIG_FAIR_GROUP_SCHED */

#else /* CONFIG_CGROUP_SCHED */

struct cfs_bandwidth { };

#endif	/* CONFIG_CGROUP_SCHED */

/* CFS-related fields in a runqueue */
struct cfs_rq {
	struct load_weight load;
	unsigned int nr_running, h_nr_running;

	u64 exec_clock;
	u64 min_vruntime;
#ifndef CONFIG_64BIT
	u64 min_vruntime_copy;
#endif

	struct rb_root tasks_timeline;
	struct rb_node *rb_leftmost;

	/*
	 * 'curr' points to currently running entity on this cfs_rq.
	 * It is set to NULL otherwise (i.e when none are currently running).
	 */
	struct sched_entity *curr, *next, *last, *skip;

#ifdef	CONFIG_SCHED_DEBUG
	unsigned int nr_spread_over;
#endif

#ifdef CONFIG_SMP
	/*
	 * CFS load tracking
	 */
	struct sched_avg avg;
	u64 runnable_load_sum;
	unsigned long runnable_load_avg;
#ifdef CONFIG_FAIR_GROUP_SCHED
	unsigned long tg_load_avg_contrib;
	unsigned long propagate_avg;
#endif
	atomic_long_t removed_load_avg, removed_util_avg;
#ifndef CONFIG_64BIT
	u64 load_last_update_time_copy;
#endif

#ifdef CONFIG_FAIR_GROUP_SCHED
	/*
	 *   h_load = weight * f(tg)
	 *
	 * Where f(tg) is the recursive weight fraction assigned to
	 * this group.
	 */
	unsigned long h_load;
	u64 last_h_load_update;
	struct sched_entity *h_load_next;
#endif /* CONFIG_FAIR_GROUP_SCHED */
#endif /* CONFIG_SMP */

#ifdef CONFIG_FAIR_GROUP_SCHED
	struct rq *rq;	/* cpu runqueue to which this cfs_rq is attached */

	/*
	 * leaf cfs_rqs are those that hold tasks (lowest schedulable entity in
	 * a hierarchy). Non-leaf lrqs hold other higher schedulable entities
	 * (like users, containers etc.)
	 *
	 * leaf_cfs_rq_list ties together list of leaf cfs_rq's in a cpu. This
	 * list is used during load balance.
	 */
	int on_list;
	struct list_head leaf_cfs_rq_list;
	struct task_group *tg;	/* group that "owns" this runqueue */

#ifdef CONFIG_SCHED_WALT
	u64 cumulative_runnable_avg;
#endif

#ifdef CONFIG_CFS_BANDWIDTH
	int runtime_enabled;
	u64 runtime_expires;
	s64 runtime_remaining;

	u64 throttled_clock, throttled_clock_task;
	u64 throttled_clock_task_time;
	int throttled, throttle_count;
	struct list_head throttled_list;
#endif /* CONFIG_CFS_BANDWIDTH */
#endif /* CONFIG_FAIR_GROUP_SCHED */
};

static inline int rt_bandwidth_enabled(void)
{
	return sysctl_sched_rt_runtime >= 0;
}

/* Real-Time classes' related field in a runqueue: */
struct rt_rq {
	struct rt_prio_array active;
	unsigned int rt_nr_running;
#if defined CONFIG_SMP || defined CONFIG_RT_GROUP_SCHED
	struct {
		int curr; /* highest queued rt task prio */
#ifdef CONFIG_SMP
		int next; /* next highest */
#endif
	} highest_prio;
#endif
#ifdef CONFIG_SMP
	unsigned long rt_nr_migratory;
	unsigned long rt_nr_total;
	int overloaded;
	struct plist_head pushable_tasks;
#endif
	int rt_queued;

	int rt_throttled;
	u64 rt_time;
	u64 rt_runtime;
	/* Nests inside the rq lock: */
	raw_spinlock_t rt_runtime_lock;

#ifdef CONFIG_RT_GROUP_SCHED
	unsigned long rt_nr_boosted;

	struct rq *rq;
	struct task_group *tg;
#endif
};

/* Deadline class' related fields in a runqueue */
struct dl_rq {
	/* runqueue is an rbtree, ordered by deadline */
	struct rb_root rb_root;
	struct rb_node *rb_leftmost;

	unsigned long dl_nr_running;

#ifdef CONFIG_SMP
	/*
	 * Deadline values of the currently executing and the
	 * earliest ready task on this rq. Caching these facilitates
	 * the decision wether or not a ready but not running task
	 * should migrate somewhere else.
	 */
	struct {
		u64 curr;
		u64 next;
	} earliest_dl;

	unsigned long dl_nr_migratory;
	int overloaded;

	/*
	 * Tasks on this rq that can be pushed away. They are kept in
	 * an rb-tree, ordered by tasks' deadlines, with caching
	 * of the leftmost (earliest deadline) element.
	 */
	struct rb_root pushable_dl_tasks_root;
	struct rb_node *pushable_dl_tasks_leftmost;
#else
	struct dl_bw dl_bw;
#endif
	/* This is the "average utilization" for this runqueue */
	s64 avg_bw;
};

#ifdef CONFIG_SMP

struct max_cpu_capacity {
	raw_spinlock_t lock;
	unsigned long val;
	int cpu;
};

/*
 * We add the notion of a root-domain which will be used to define per-domain
 * variables. Each exclusive cpuset essentially defines an island domain by
 * fully partitioning the member cpus from any other cpuset. Whenever a new
 * exclusive cpuset is created, we also create and attach a new root-domain
 * object.
 *
 */
struct root_domain {
	atomic_t refcount;
	atomic_t rto_count;
	struct rcu_head rcu;
	cpumask_var_t span;
	cpumask_var_t online;

	/* Indicate more than one runnable task for any CPU */
	bool overload;

	/* Indicate one or more cpus over-utilized (tipping point) */
	bool overutilized;

	/*
	 * The bit corresponding to a CPU gets set here if such CPU has more
	 * than one runnable -deadline task (as it is below for RT tasks).
	 */
	cpumask_var_t dlo_mask;
	atomic_t dlo_count;
	struct dl_bw dl_bw;
	struct cpudl cpudl;

	/*
	 * The "RT overload" flag: it gets set if a CPU has more than
	 * one runnable RT task.
	 */
	cpumask_var_t rto_mask;
	struct cpupri cpupri;

	/* Maximum cpu capacity in the system. */
	struct max_cpu_capacity max_cpu_capacity;

	/* First cpu with maximum and minimum original capacity */
	int max_cap_orig_cpu, min_cap_orig_cpu;
};

extern struct root_domain def_root_domain;

#endif /* CONFIG_SMP */

/*
 * This is the main, per-CPU runqueue data structure.
 *
 * Locking rule: those places that want to lock multiple runqueues
 * (such as the load balancing or the thread migration code), lock
 * acquire operations must be ordered by ascending &runqueue.
 */
struct rq {
	/* runqueue lock: */
	raw_spinlock_t lock;

	/*
	 * nr_running and cpu_load should be in the same cacheline because
	 * remote CPUs use both these fields when doing load calculation.
	 */
	unsigned int nr_running;
#ifdef CONFIG_NUMA_BALANCING
	unsigned int nr_numa_running;
	unsigned int nr_preferred_running;
#endif
	#define CPU_LOAD_IDX_MAX 5
	unsigned long cpu_load[CPU_LOAD_IDX_MAX];
	unsigned long last_load_update_tick;
	unsigned int misfit_task;
#ifdef CONFIG_NO_HZ_COMMON
	u64 nohz_stamp;
	unsigned long nohz_flags;
#endif
#ifdef CONFIG_NO_HZ_FULL
	unsigned long last_sched_tick;
#endif
	int skip_clock_update;

	/* capture load from *all* tasks on this cpu: */
	struct load_weight load;
	unsigned long nr_load_updates;
	u64 nr_switches;

	struct cfs_rq cfs;
	struct rt_rq rt;
	struct dl_rq dl;

#ifdef CONFIG_FAIR_GROUP_SCHED
	/* list of leaf cfs_rq on this cpu: */
	struct list_head leaf_cfs_rq_list;
	struct list_head *tmp_alone_branch;
#endif /* CONFIG_FAIR_GROUP_SCHED */

	/*
	 * This is part of a global counter where only the total sum
	 * over all CPUs matters. A task can increase this counter on
	 * one CPU and if it got migrated afterwards it may decrease
	 * it on another CPU. Always updated under the runqueue lock:
	 */
	unsigned long nr_uninterruptible;

	struct task_struct *curr, *idle, *stop;
	unsigned long next_balance;
	struct mm_struct *prev_mm;

	u64 clock;
	u64 clock_task;

	atomic_t nr_iowait;

#ifdef CONFIG_SMP
	struct root_domain *rd;
	struct sched_domain *sd;

	unsigned long cpu_capacity;
	unsigned long cpu_capacity_orig;

	unsigned char idle_balance;
	/* For active balancing */
	int post_schedule;
	int active_balance;
	int push_cpu;
	struct cpu_stop_work active_balance_work;
	/* cpu of this runqueue: */
	int cpu;
	int online;

	struct list_head cfs_tasks;

	u64 rt_avg;
	u64 age_stamp;
	u64 idle_stamp;
	u64 avg_idle;
	int cstate, wakeup_latency, wakeup_energy;

	/* This is used to determine avg_idle's max value */
	u64 max_idle_balance_cost;
#endif

#ifdef CONFIG_SCHED_WALT
	/*
	 * max_freq = user or thermal defined maximum
	 * max_possible_freq = maximum supported by hardware
	 */
	unsigned int cur_freq, max_freq, min_freq, max_possible_freq;
	struct cpumask freq_domain_cpumask;

	u64 cumulative_runnable_avg;
	int efficiency; /* Differentiate cpus with different IPC capability */
	int load_scale_factor;
	int capacity;
	int max_possible_capacity;
	u64 window_start;
	u64 curr_runnable_sum;
	u64 prev_runnable_sum;
	u64 cur_irqload;
	u64 avg_irqload;
	u64 irqload_ts;
#endif /* CONFIG_SCHED_WALT */


#ifdef CONFIG_IRQ_TIME_ACCOUNTING
	u64 prev_irq_time;
#endif
#ifdef CONFIG_PARAVIRT
	u64 prev_steal_time;
#endif
#ifdef CONFIG_PARAVIRT_TIME_ACCOUNTING
	u64 prev_steal_time_rq;
#endif

	/* calc_load related fields */
	unsigned long calc_load_update;
	long calc_load_active;

#ifdef CONFIG_SCHED_HRTICK
#ifdef CONFIG_SMP
	int hrtick_csd_pending;
	struct call_single_data hrtick_csd;
#endif
	struct hrtimer hrtick_timer;
#endif

#ifdef CONFIG_SCHEDSTATS
	/* latency stats */
	struct sched_info rq_sched_info;
	unsigned long long rq_cpu_time;
	/* could above be rq->cfs_rq.exec_clock + rq->rt_rq.rt_runtime ? */

	/* sys_sched_yield() stats */
	unsigned int yld_count;

	/* schedule() stats */
	unsigned int sched_count;
	unsigned int sched_goidle;

	/* try_to_wake_up() stats */
	unsigned int ttwu_count;
	unsigned int ttwu_local;

	struct eas_stats eas_stats;
#endif

#ifdef CONFIG_SMP
	struct llist_head wake_list;
#endif

#ifdef CONFIG_CPU_IDLE
	/* Must be inspected within a rcu lock section */
	struct cpuidle_state *idle_state;
	int idle_state_idx;
#endif
};

static inline int cpu_of(struct rq *rq)
{
#ifdef CONFIG_SMP
	return rq->cpu;
#else
	return 0;
#endif
}

DECLARE_PER_CPU_SHARED_ALIGNED(struct rq, runqueues);

#define cpu_rq(cpu)		(&per_cpu(runqueues, (cpu)))
#define this_rq()		this_cpu_ptr(&runqueues)
#define task_rq(p)		cpu_rq(task_cpu(p))
#define cpu_curr(cpu)		(cpu_rq(cpu)->curr)
#define raw_rq()		raw_cpu_ptr(&runqueues)

static inline u64 __rq_clock_broken(struct rq *rq)
{
	return ACCESS_ONCE(rq->clock);
}

static inline u64 rq_clock(struct rq *rq)
{
	lockdep_assert_held(&rq->lock);
	return rq->clock;
}

static inline u64 rq_clock_task(struct rq *rq)
{
	lockdep_assert_held(&rq->lock);
	return rq->clock_task;
}

#ifdef CONFIG_NUMA_BALANCING
extern void sched_setnuma(struct task_struct *p, int node);
extern int migrate_task_to(struct task_struct *p, int cpu);
extern int migrate_swap(struct task_struct *, struct task_struct *);
#endif /* CONFIG_NUMA_BALANCING */

#ifdef CONFIG_SMP

extern void sched_ttwu_pending(void);

#define rcu_dereference_check_sched_domain(p) \
	rcu_dereference_check((p), \
			      lockdep_is_held(&sched_domains_mutex))

/*
 * The domain tree (rq->sd) is protected by RCU's quiescent state transition.
 * See detach_destroy_domains: synchronize_sched for details.
 *
 * The domain tree of any CPU may only be accessed from within
 * preempt-disabled sections.
 */
#define for_each_domain(cpu, __sd) \
	for (__sd = rcu_dereference_check_sched_domain(cpu_rq(cpu)->sd); \
			__sd; __sd = __sd->parent)

#define for_each_lower_domain(sd) for (; sd; sd = sd->child)

/**
 * highest_flag_domain - Return highest sched_domain containing flag.
 * @cpu:	The cpu whose highest level of sched domain is to
 *		be returned.
 * @flag:	The flag to check for the highest sched_domain
 *		for the given cpu.
 *
 * Returns the highest sched_domain of a cpu which contains the given flag.
 */
static inline struct sched_domain *highest_flag_domain(int cpu, int flag)
{
	struct sched_domain *sd, *hsd = NULL;

	for_each_domain(cpu, sd) {
		if (!(sd->flags & flag))
			break;
		hsd = sd;
	}

	return hsd;
}

static inline struct sched_domain *lowest_flag_domain(int cpu, int flag)
{
	struct sched_domain *sd;

	for_each_domain(cpu, sd) {
		if (sd->flags & flag)
			break;
	}

	return sd;
}

DECLARE_PER_CPU(struct sched_domain *, sd_llc);
DECLARE_PER_CPU(int, sd_llc_size);
DECLARE_PER_CPU(int, sd_llc_id);
DECLARE_PER_CPU(struct sched_domain *, sd_numa);
DECLARE_PER_CPU(struct sched_domain *, sd_busy);
DECLARE_PER_CPU(struct sched_domain *, sd_asym);
DECLARE_PER_CPU(struct sched_domain *, sd_ea);
DECLARE_PER_CPU(struct sched_domain *, sd_scs);

struct sched_group_capacity {
	atomic_t ref;
	/*
	 * CPU capacity of this group, SCHED_LOAD_SCALE being max capacity
	 * for a single CPU.
	 */
	unsigned long capacity;
	unsigned long max_capacity; /* Max per-cpu capacity in group */
	unsigned long min_capacity; /* Min per-CPU capacity in group */
	unsigned long next_update;
	int imbalance; /* XXX unrelated to capacity but shared group state */
	/*
	 * Number of busy cpus in this group.
	 */
	atomic_t nr_busy_cpus;

	unsigned long cpumask[0]; /* iteration mask */
};

struct sched_group {
	struct sched_group *next;	/* Must be a circular list */
	atomic_t ref;

	unsigned int group_weight;
	struct sched_group_capacity *sgc;
	const struct sched_group_energy *sge;

	/*
	 * The CPUs this group covers.
	 *
	 * NOTE: this field is variable length. (Allocated dynamically
	 * by attaching extra space to the end of the structure,
	 * depending on how many CPUs the kernel has booted up with)
	 */
	unsigned long cpumask[0];
};

static inline struct cpumask *sched_group_cpus(struct sched_group *sg)
{
	return to_cpumask(sg->cpumask);
}

/*
 * cpumask masking which cpus in the group are allowed to iterate up the domain
 * tree.
 */
static inline struct cpumask *sched_group_mask(struct sched_group *sg)
{
	return to_cpumask(sg->sgc->cpumask);
}

/**
 * group_first_cpu - Returns the first cpu in the cpumask of a sched_group.
 * @group: The group whose first cpu is to be returned.
 */
static inline unsigned int group_first_cpu(struct sched_group *group)
{
	return cpumask_first(sched_group_cpus(group));
}

extern int group_balance_cpu(struct sched_group *sg);

#else

static inline void sched_ttwu_pending(void) { }

#endif /* CONFIG_SMP */

#include "stats.h"
#include "auto_group.h"

#ifdef CONFIG_CGROUP_SCHED

/*
 * Return the group to which this tasks belongs.
 *
 * We cannot use task_css() and friends because the cgroup subsystem
 * changes that value before the cgroup_subsys::attach() method is called,
 * therefore we cannot pin it and might observe the wrong value.
 *
 * The same is true for autogroup's p->signal->autogroup->tg, the autogroup
 * core changes this before calling sched_move_task().
 *
 * Instead we use a 'copy' which is updated from sched_move_task() while
 * holding both task_struct::pi_lock and rq::lock.
 */
static inline struct task_group *task_group(struct task_struct *p)
{
	return p->sched_task_group;
}

/* Change a task's cfs_rq and parent entity if it moves across CPUs/groups */
static inline void set_task_rq(struct task_struct *p, unsigned int cpu)
{
#if defined(CONFIG_FAIR_GROUP_SCHED) || defined(CONFIG_RT_GROUP_SCHED)
	struct task_group *tg = task_group(p);
#endif

#ifdef CONFIG_FAIR_GROUP_SCHED
	set_task_rq_fair(&p->se, p->se.cfs_rq, tg->cfs_rq[cpu]);
	p->se.cfs_rq = tg->cfs_rq[cpu];
	p->se.parent = tg->se[cpu];
#endif

#ifdef CONFIG_RT_GROUP_SCHED
	p->rt.rt_rq  = tg->rt_rq[cpu];
	p->rt.parent = tg->rt_se[cpu];
#endif
}

#else /* CONFIG_CGROUP_SCHED */

static inline void set_task_rq(struct task_struct *p, unsigned int cpu) { }
static inline struct task_group *task_group(struct task_struct *p)
{
	return NULL;
}

#endif /* CONFIG_CGROUP_SCHED */

static inline void __set_task_cpu(struct task_struct *p, unsigned int cpu)
{
	set_task_rq(p, cpu);
#ifdef CONFIG_SMP
	/*
	 * After ->cpu is set up to a new value, task_rq_lock(p, ...) can be
	 * successfuly executed on another CPU. We must ensure that updates of
	 * per-task data have been completed by this moment.
	 */
	smp_wmb();
	task_thread_info(p)->cpu = cpu;
	p->wake_cpu = cpu;
#endif
}

/*
 * Tunables that become constants when CONFIG_SCHED_DEBUG is off:
 */
#ifdef CONFIG_SCHED_DEBUG
# include <linux/static_key.h>
# define const_debug __read_mostly
#else
# define const_debug const
#endif

extern const_debug unsigned int sysctl_sched_features;

#define SCHED_FEAT(name, enabled)	\
	__SCHED_FEAT_##name ,

enum {
#include "features.h"
	__SCHED_FEAT_NR,
};

#undef SCHED_FEAT

#if defined(CONFIG_SCHED_DEBUG) && defined(HAVE_JUMP_LABEL)
#define SCHED_FEAT(name, enabled)					\
static __always_inline bool static_branch_##name(struct static_key *key) \
{									\
	return static_key_##enabled(key);				\
}

#include "features.h"

#undef SCHED_FEAT

extern struct static_key sched_feat_keys[__SCHED_FEAT_NR];
#define sched_feat(x) (static_branch_##x(&sched_feat_keys[__SCHED_FEAT_##x]))
#else /* !(SCHED_DEBUG && HAVE_JUMP_LABEL) */
#define sched_feat(x) (sysctl_sched_features & (1UL << __SCHED_FEAT_##x))
#endif /* SCHED_DEBUG && HAVE_JUMP_LABEL */

#ifdef CONFIG_NUMA_BALANCING
#define sched_feat_numa(x) sched_feat(x)
#ifdef CONFIG_SCHED_DEBUG
#define numabalancing_enabled sched_feat_numa(NUMA)
#else
extern bool numabalancing_enabled;
#endif /* CONFIG_SCHED_DEBUG */
#else
#define sched_feat_numa(x) (0)
#define numabalancing_enabled (0)
#endif /* CONFIG_NUMA_BALANCING */

static inline u64 global_rt_period(void)
{
	return (u64)sysctl_sched_rt_period * NSEC_PER_USEC;
}

static inline u64 global_rt_runtime(void)
{
	if (sysctl_sched_rt_runtime < 0)
		return RUNTIME_INF;

	return (u64)sysctl_sched_rt_runtime * NSEC_PER_USEC;
}

static inline int task_current(struct rq *rq, struct task_struct *p)
{
	return rq->curr == p;
}

static inline int task_running(struct rq *rq, struct task_struct *p)
{
#ifdef CONFIG_SMP
	return p->on_cpu;
#else
	return task_current(rq, p);
#endif
}

static inline int task_on_rq_queued(struct task_struct *p)
{
	return p->on_rq == TASK_ON_RQ_QUEUED;
}

static inline int task_on_rq_migrating(struct task_struct *p)
{
	return p->on_rq == TASK_ON_RQ_MIGRATING;
}

#ifndef prepare_arch_switch
# define prepare_arch_switch(next)	do { } while (0)
#endif
#ifndef finish_arch_switch
# define finish_arch_switch(prev)	do { } while (0)
#endif
#ifndef finish_arch_post_lock_switch
# define finish_arch_post_lock_switch()	do { } while (0)
#endif

static inline void prepare_lock_switch(struct rq *rq, struct task_struct *next)
{
#ifdef CONFIG_SMP
	/*
	 * We can optimise this out completely for !SMP, because the
	 * SMP rebalancing from interrupt is the only thing that cares
	 * here.
	 */
	next->on_cpu = 1;
#endif
}

static inline void finish_lock_switch(struct rq *rq, struct task_struct *prev)
{
#ifdef CONFIG_SMP
	/*
	 * After ->on_cpu is cleared, the task can be moved to a different CPU.
	 * We must ensure this doesn't happen until the switch is completely
	 * finished.
	 *
	 * Pairs with the control dependency and rmb in try_to_wake_up().
	 */
	smp_store_release(&prev->on_cpu, 0);
#endif
#ifdef CONFIG_DEBUG_SPINLOCK
	/* this is a valid case when another task releases the spinlock */
	rq->lock.owner = current;
#endif
	/*
	 * If we are tracking spinlock dependencies then we have to
	 * fix up the runqueue lock - which gets 'carried over' from
	 * prev into current:
	 */
	spin_acquire(&rq->lock.dep_map, 0, 0, _THIS_IP_);

	raw_spin_unlock_irq(&rq->lock);
}

/*
 * wake flags
 */
#define WF_SYNC		0x01		/* waker goes to sleep after wakeup */
#define WF_FORK		0x02		/* child wakeup after fork */
#define WF_MIGRATED	0x4		/* internal use, task got migrated */
#define WF_NO_NOTIFIER	0x08		/* do not notify governor */

/*
 * To aid in avoiding the subversion of "niceness" due to uneven distribution
 * of tasks with abnormal "nice" values across CPUs the contribution that
 * each task makes to its run queue's load is weighted according to its
 * scheduling class and "nice" value. For SCHED_NORMAL tasks this is just a
 * scaled version of the new time slice allocation that they receive on time
 * slice expiry etc.
 */

#define WEIGHT_IDLEPRIO                3
#define WMULT_IDLEPRIO         1431655765

/*
 * Nice levels are multiplicative, with a gentle 10% change for every
 * nice level changed. I.e. when a CPU-bound task goes from nice 0 to
 * nice 1, it will get ~10% less CPU time than another CPU-bound task
 * that remained on nice 0.
 *
 * The "10% effect" is relative and cumulative: from _any_ nice level,
 * if you go up 1 level, it's -10% CPU usage, if you go down 1 level
 * it's +10% CPU usage. (to achieve that we use a multiplier of 1.25.
 * If a task goes up by ~10% and another task goes down by ~10% then
 * the relative distance between them is ~25%.)
 */
static const int prio_to_weight[40] = {
 /* -20 */     88761,     71755,     56483,     46273,     36291,
 /* -15 */     29154,     23254,     18705,     14949,     11916,
 /* -10 */      9548,      7620,      6100,      4904,      3906,
 /*  -5 */      3121,      2501,      1991,      1586,      1277,
 /*   0 */      1024,       820,       655,       526,       423,
 /*   5 */       335,       272,       215,       172,       137,
 /*  10 */       110,        87,        70,        56,        45,
 /*  15 */        36,        29,        23,        18,        15,
};

/*
 * Inverse (2^32/x) values of the prio_to_weight[] array, precalculated.
 *
 * In cases where the weight does not change often, we can use the
 * precalculated inverse to speed up arithmetics by turning divisions
 * into multiplications:
 */
static const u32 prio_to_wmult[40] = {
 /* -20 */     48388,     59856,     76040,     92818,    118348,
 /* -15 */    147320,    184698,    229616,    287308,    360437,
 /* -10 */    449829,    563644,    704093,    875809,   1099582,
 /*  -5 */   1376151,   1717300,   2157191,   2708050,   3363326,
 /*   0 */   4194304,   5237765,   6557202,   8165337,  10153587,
 /*   5 */  12820798,  15790321,  19976592,  24970740,  31350126,
 /*  10 */  39045157,  49367440,  61356676,  76695844,  95443717,
 /*  15 */ 119304647, 148102320, 186737708, 238609294, 286331153,
};

/*
 * {de,en}queue flags:
 *
 * DEQUEUE_SLEEP  - task is no longer runnable
 * ENQUEUE_WAKEUP - task just became runnable
 *
 * SAVE/RESTORE - an otherwise spurious dequeue/enqueue, done to ensure tasks
 *                are in a known state which allows modification. Such pairs
 *                should preserve as much state as possible.
 *
 * MOVE - paired with SAVE/RESTORE, explicitly does not preserve the location
 *        in the runqueue.
 *
 * ENQUEUE_HEAD      - place at front of runqueue (tail if not specified)
 * ENQUEUE_REPLENISH - CBS (replenish runtime and postpone deadline)
 * ENQUEUE_WAKING    - sched_class::task_waking was called
 *
 */

#define DEQUEUE_SLEEP		0x01
#define DEQUEUE_SAVE		0x02 /* matches ENQUEUE_RESTORE */
#define DEQUEUE_MOVE		0x04 /* matches ENQUEUE_MOVE */
#define DEQUEUE_MIGRATING	0x08

#define ENQUEUE_WAKEUP		0x01
#define ENQUEUE_RESTORE		0x02
#define ENQUEUE_MOVE		0x04

#define ENQUEUE_HEAD		0x08
#define ENQUEUE_REPLENISH	0x10
#ifdef CONFIG_SMP
#define ENQUEUE_WAKING		0x20
#else
#define ENQUEUE_WAKING		0x00
#endif
<<<<<<< HEAD
#define ENQUEUE_REPLENISH	0x08
#define ENQUEUE_RESTORE	0x10
#define ENQUEUE_WAKEUP_NEW	0x20

#define DEQUEUE_SLEEP		1
=======
#define ENQUEUE_MIGRATING	0x40
>>>>>>> 4f466a63

#define RETRY_TASK		((void *)-1UL)

struct sched_class {
	const struct sched_class *next;

	void (*enqueue_task) (struct rq *rq, struct task_struct *p, int flags);
	void (*dequeue_task) (struct rq *rq, struct task_struct *p, int flags);
	void (*yield_task) (struct rq *rq);
	bool (*yield_to_task) (struct rq *rq, struct task_struct *p, bool preempt);

	void (*check_preempt_curr) (struct rq *rq, struct task_struct *p, int flags);

	/*
	 * It is the responsibility of the pick_next_task() method that will
	 * return the next task to call put_prev_task() on the @prev task or
	 * something equivalent.
	 *
	 * May return RETRY_TASK when it finds a higher prio class has runnable
	 * tasks.
	 */
	struct task_struct * (*pick_next_task) (struct rq *rq,
						struct task_struct *prev);
	void (*put_prev_task) (struct rq *rq, struct task_struct *p);

#ifdef CONFIG_SMP
	int  (*select_task_rq)(struct task_struct *p, int task_cpu, int sd_flag, int flags);
	void (*migrate_task_rq)(struct task_struct *p, int next_cpu);

	void (*post_schedule) (struct rq *this_rq);
	void (*task_waking) (struct task_struct *task);
	void (*task_woken) (struct rq *this_rq, struct task_struct *task);

	void (*set_cpus_allowed)(struct task_struct *p,
				 const struct cpumask *newmask);

	void (*rq_online)(struct rq *rq);
	void (*rq_offline)(struct rq *rq);
#endif

	void (*set_curr_task) (struct rq *rq);
	void (*task_tick) (struct rq *rq, struct task_struct *p, int queued);
	void (*task_fork) (struct task_struct *p);
	void (*task_dead) (struct task_struct *p);

	/*
	 * The switched_from() call is allowed to drop rq->lock, therefore we
	 * cannot assume the switched_from/switched_to pair is serliazed by
	 * rq->lock. They are however serialized by p->pi_lock.
	 */
	void (*switched_from) (struct rq *this_rq, struct task_struct *task);
	void (*switched_to) (struct rq *this_rq, struct task_struct *task);
	void (*prio_changed) (struct rq *this_rq, struct task_struct *task,
			     int oldprio);

	unsigned int (*get_rr_interval) (struct rq *rq,
					 struct task_struct *task);

	void (*update_curr) (struct rq *rq);

#ifdef CONFIG_FAIR_GROUP_SCHED
	void (*task_move_group) (struct task_struct *p);
#endif
};

static inline void put_prev_task(struct rq *rq, struct task_struct *prev)
{
	prev->sched_class->put_prev_task(rq, prev);
}

#define sched_class_highest (&stop_sched_class)
#define for_each_class(class) \
   for (class = sched_class_highest; class; class = class->next)

extern const struct sched_class stop_sched_class;
extern const struct sched_class dl_sched_class;
extern const struct sched_class rt_sched_class;
extern const struct sched_class fair_sched_class;
extern const struct sched_class idle_sched_class;


#ifdef CONFIG_SMP

extern void init_max_cpu_capacity(struct max_cpu_capacity *mcc);
extern void update_group_capacity(struct sched_domain *sd, int cpu);

extern void trigger_load_balance(struct rq *rq);

extern void idle_enter_fair(struct rq *this_rq);
extern void idle_exit_fair(struct rq *this_rq);

#else

static inline void idle_enter_fair(struct rq *rq) { }
static inline void idle_exit_fair(struct rq *rq) { }

#endif

#ifdef CONFIG_CPU_IDLE
static inline void idle_set_state(struct rq *rq,
				  struct cpuidle_state *idle_state)
{
	rq->idle_state = idle_state;
}

static inline struct cpuidle_state *idle_get_state(struct rq *rq)
{
	WARN_ON(!rcu_read_lock_held());
	return rq->idle_state;
}

static inline void idle_set_state_idx(struct rq *rq, int idle_state_idx)
{
	rq->idle_state_idx = idle_state_idx;
}

static inline int idle_get_state_idx(struct rq *rq)
{
	WARN_ON(!rcu_read_lock_held());
	return rq->idle_state_idx;
}
#else
static inline void idle_set_state(struct rq *rq,
				  struct cpuidle_state *idle_state)
{
}

static inline struct cpuidle_state *idle_get_state(struct rq *rq)
{
	return NULL;
}

static inline void idle_set_state_idx(struct rq *rq, int idle_state_idx)
{
}

static inline int idle_get_state_idx(struct rq *rq)
{
	return -1;
}
#endif

extern void sysrq_sched_debug_show(void);
extern void sched_init_granularity(void);
extern void update_max_interval(void);

extern void init_sched_dl_class(void);
extern void init_sched_rt_class(void);
extern void init_sched_fair_class(void);
extern void init_sched_dl_class(void);

extern void resched_curr(struct rq *rq);
extern void resched_cpu(int cpu);

extern struct rt_bandwidth def_rt_bandwidth;
extern void init_rt_bandwidth(struct rt_bandwidth *rt_b, u64 period, u64 runtime);

extern struct dl_bandwidth def_dl_bandwidth;
extern void init_dl_bandwidth(struct dl_bandwidth *dl_b, u64 period, u64 runtime);
extern void init_dl_task_timer(struct sched_dl_entity *dl_se);

unsigned long to_ratio(u64 period, u64 runtime);

extern void init_entity_runnable_average(struct sched_entity *se);
extern void post_init_entity_util_avg(struct sched_entity *se);

static inline void add_nr_running(struct rq *rq, unsigned count)
{
	unsigned prev_nr = rq->nr_running;

	rq->nr_running = prev_nr + count;

	if (prev_nr < 2 && rq->nr_running >= 2) {
#ifdef CONFIG_SMP
		if (!rq->rd->overload)
			rq->rd->overload = true;
#endif

#ifdef CONFIG_NO_HZ_FULL
		if (tick_nohz_full_cpu(rq->cpu)) {
			/*
			 * Tick is needed if more than one task runs on a CPU.
			 * Send the target an IPI to kick it out of nohz mode.
			 *
			 * We assume that IPI implies full memory barrier and the
			 * new value of rq->nr_running is visible on reception
			 * from the target.
			 */
			tick_nohz_full_kick_cpu(rq->cpu);
		}
#endif
	}
}

static inline void sub_nr_running(struct rq *rq, unsigned count)
{
	rq->nr_running -= count;
}

static inline void rq_last_tick_reset(struct rq *rq)
{
#ifdef CONFIG_NO_HZ_FULL
	rq->last_sched_tick = jiffies;
#endif
}

extern void update_rq_clock(struct rq *rq);

extern void activate_task(struct rq *rq, struct task_struct *p, int flags);
extern void deactivate_task(struct rq *rq, struct task_struct *p, int flags);

extern void check_preempt_curr(struct rq *rq, struct task_struct *p, int flags);

extern const_debug unsigned int sysctl_sched_time_avg;
extern const_debug unsigned int sysctl_sched_nr_migrate;
extern const_debug unsigned int sysctl_sched_migration_cost;

static inline u64 sched_avg_period(void)
{
	return (u64)sysctl_sched_time_avg * NSEC_PER_MSEC / 2;
}

#ifdef CONFIG_SCHED_HRTICK

/*
 * Use hrtick when:
 *  - enabled by features
 *  - hrtimer is actually high res
 */
static inline int hrtick_enabled(struct rq *rq)
{
	if (!sched_feat(HRTICK))
		return 0;
	if (!cpu_active(cpu_of(rq)))
		return 0;
	return hrtimer_is_hres_active(&rq->hrtick_timer);
}

void hrtick_start(struct rq *rq, u64 delay);

#else

static inline int hrtick_enabled(struct rq *rq)
{
	return 0;
}

#endif /* CONFIG_SCHED_HRTICK */

#ifdef CONFIG_SMP
extern void sched_avg_update(struct rq *rq);

#ifndef arch_scale_freq_capacity
static __always_inline
unsigned long arch_scale_freq_capacity(struct sched_domain *sd, int cpu)
{
	return SCHED_CAPACITY_SCALE;
}
#endif

#ifndef arch_scale_cpu_capacity
static __always_inline
unsigned long arch_scale_cpu_capacity(struct sched_domain *sd, int cpu)
{
	if (sd && (sd->flags & SD_SHARE_CPUCAPACITY) && (sd->span_weight > 1))
		return sd->smt_gain / sd->span_weight;

	return SCHED_CAPACITY_SCALE;
}
#endif

#ifdef CONFIG_SMP
static inline unsigned long capacity_of(int cpu)
{
	return cpu_rq(cpu)->cpu_capacity;
}

static inline unsigned long capacity_orig_of(int cpu)
{
	return cpu_rq(cpu)->cpu_capacity_orig;
}

extern unsigned int sysctl_sched_use_walt_cpu_util;
extern unsigned int walt_ravg_window;
extern unsigned int walt_disabled;

/*
 * cpu_util returns the amount of capacity of a CPU that is used by CFS
 * tasks. The unit of the return value must be the one of capacity so we can
 * compare the utilization with the capacity of the CPU that is available for
 * CFS task (ie cpu_capacity).
 *
 * cfs_rq.avg.util_avg is the sum of running time of runnable tasks plus the
 * recent utilization of currently non-runnable tasks on a CPU. It represents
 * the amount of utilization of a CPU in the range [0..capacity_orig] where
 * capacity_orig is the cpu_capacity available at the highest frequency
 * (arch_scale_freq_capacity()).
 * The utilization of a CPU converges towards a sum equal to or less than the
 * current capacity (capacity_curr <= capacity_orig) of the CPU because it is
 * the running time on this CPU scaled by capacity_curr.
 *
 * Nevertheless, cfs_rq.avg.util_avg can be higher than capacity_curr or even
 * higher than capacity_orig because of unfortunate rounding in
 * cfs.avg.util_avg or just after migrating tasks and new task wakeups until
 * the average stabilizes with the new running time. We need to check that the
 * utilization stays within the range of [0..capacity_orig] and cap it if
 * necessary. Without utilization capping, a group could be seen as overloaded
 * (CPU0 utilization at 121% + CPU1 utilization at 80%) whereas CPU1 has 20% of
 * available capacity. We allow utilization to overshoot capacity_curr (but not
 * capacity_orig) as it useful for predicting the capacity required after task
 * migrations (scheduler-driven DVFS).
 */
static inline unsigned long __cpu_util(int cpu, int delta)
{
	unsigned long util = cpu_rq(cpu)->cfs.avg.util_avg;
	unsigned long capacity = capacity_orig_of(cpu);

#ifdef CONFIG_SCHED_WALT
	if (!walt_disabled && sysctl_sched_use_walt_cpu_util) {
		util = cpu_rq(cpu)->prev_runnable_sum << SCHED_LOAD_SHIFT;
		do_div(util, walt_ravg_window);
	}
#endif
	delta += util;
	if (delta < 0)
		return 0;

	return (delta >= capacity) ? capacity : delta;
}

static inline unsigned long cpu_util(int cpu)
{
	return __cpu_util(cpu, 0);
}

#endif

#ifdef CONFIG_CPU_FREQ_GOV_SCHED
#define capacity_max SCHED_CAPACITY_SCALE
extern unsigned int capacity_margin;
extern struct static_key __sched_freq;

static inline bool sched_freq(void)
{
	return static_key_false(&__sched_freq);
}

DECLARE_PER_CPU(struct sched_capacity_reqs, cpu_sched_capacity_reqs);
void update_cpu_capacity_request(int cpu, bool request);

static inline void set_cfs_cpu_capacity(int cpu, bool request,
					unsigned long capacity)
{
	struct sched_capacity_reqs *scr = &per_cpu(cpu_sched_capacity_reqs, cpu);

#ifdef CONFIG_SCHED_WALT
       if (!walt_disabled && sysctl_sched_use_walt_cpu_util) {
		int rtdl = scr->rt + scr->dl;
		/*
		 * WALT tracks the utilization of a CPU considering the load
		 * generated by all the scheduling classes.
		 * Since the following call to:
		 *    update_cpu_capacity
		 * is already adding the RT and DL utilizations let's remove
		 * these contributions from the WALT signal.
		 */
		if (capacity > rtdl)
			capacity -= rtdl;
		else
			capacity = 0;
	}
#endif
	if (scr->cfs != capacity) {
		scr->cfs = capacity;
		update_cpu_capacity_request(cpu, request);
	}
}

static inline void set_rt_cpu_capacity(int cpu, bool request,
				       unsigned long capacity)
{
	if (per_cpu(cpu_sched_capacity_reqs, cpu).rt != capacity) {
		per_cpu(cpu_sched_capacity_reqs, cpu).rt = capacity;
		update_cpu_capacity_request(cpu, request);
	}
}

static inline void set_dl_cpu_capacity(int cpu, bool request,
				       unsigned long capacity)
{
	if (per_cpu(cpu_sched_capacity_reqs, cpu).dl != capacity) {
		per_cpu(cpu_sched_capacity_reqs, cpu).dl = capacity;
		update_cpu_capacity_request(cpu, request);
	}
}
#else
static inline bool sched_freq(void) { return false; }
static inline void set_cfs_cpu_capacity(int cpu, bool request,
					unsigned long capacity)
{ }
static inline void set_rt_cpu_capacity(int cpu, bool request,
				       unsigned long capacity)
{ }
static inline void set_dl_cpu_capacity(int cpu, bool request,
				       unsigned long capacity)
{ }
#endif

static inline void sched_rt_avg_update(struct rq *rq, u64 rt_delta)
{
	rq->rt_avg += rt_delta * arch_scale_freq_capacity(NULL, cpu_of(rq));
}
#else
static inline void sched_rt_avg_update(struct rq *rq, u64 rt_delta) { }
static inline void sched_avg_update(struct rq *rq) { }
#endif

extern void start_bandwidth_timer(struct hrtimer *period_timer, ktime_t period);

extern struct rq *lock_rq_of(struct task_struct *p, unsigned long *flags);
extern void unlock_rq_of(struct rq *rq, struct task_struct *p, unsigned long *flags);

#ifdef CONFIG_SMP
#ifdef CONFIG_PREEMPT

static inline void double_rq_lock(struct rq *rq1, struct rq *rq2);

/*
 * fair double_lock_balance: Safely acquires both rq->locks in a fair
 * way at the expense of forcing extra atomic operations in all
 * invocations.  This assures that the double_lock is acquired using the
 * same underlying policy as the spinlock_t on this architecture, which
 * reduces latency compared to the unfair variant below.  However, it
 * also adds more overhead and therefore may reduce throughput.
 */
static inline int _double_lock_balance(struct rq *this_rq, struct rq *busiest)
	__releases(this_rq->lock)
	__acquires(busiest->lock)
	__acquires(this_rq->lock)
{
	raw_spin_unlock(&this_rq->lock);
	double_rq_lock(this_rq, busiest);

	return 1;
}

#else
/*
 * Unfair double_lock_balance: Optimizes throughput at the expense of
 * latency by eliminating extra atomic operations when the locks are
 * already in proper order on entry.  This favors lower cpu-ids and will
 * grant the double lock to lower cpus over higher ids under contention,
 * regardless of entry order into the function.
 */
static inline int _double_lock_balance(struct rq *this_rq, struct rq *busiest)
	__releases(this_rq->lock)
	__acquires(busiest->lock)
	__acquires(this_rq->lock)
{
	int ret = 0;

	if (unlikely(!raw_spin_trylock(&busiest->lock))) {
		if (busiest < this_rq) {
			raw_spin_unlock(&this_rq->lock);
			raw_spin_lock(&busiest->lock);
			raw_spin_lock_nested(&this_rq->lock,
					      SINGLE_DEPTH_NESTING);
			ret = 1;
		} else
			raw_spin_lock_nested(&busiest->lock,
					      SINGLE_DEPTH_NESTING);
	}
	return ret;
}

#endif /* CONFIG_PREEMPT */

/*
 * double_lock_balance - lock the busiest runqueue, this_rq is locked already.
 */
static inline int double_lock_balance(struct rq *this_rq, struct rq *busiest)
{
	if (unlikely(!irqs_disabled())) {
		/* printk() doesn't work good under rq->lock */
		raw_spin_unlock(&this_rq->lock);
		BUG_ON(1);
	}

	return _double_lock_balance(this_rq, busiest);
}

static inline void double_unlock_balance(struct rq *this_rq, struct rq *busiest)
	__releases(busiest->lock)
{
	if (this_rq != busiest)
		raw_spin_unlock(&busiest->lock);
	lock_set_subclass(&this_rq->lock.dep_map, 0, _RET_IP_);
}

static inline void double_lock(spinlock_t *l1, spinlock_t *l2)
{
	if (l1 > l2)
		swap(l1, l2);

	spin_lock(l1);
	spin_lock_nested(l2, SINGLE_DEPTH_NESTING);
}

static inline void double_lock_irq(spinlock_t *l1, spinlock_t *l2)
{
	if (l1 > l2)
		swap(l1, l2);

	spin_lock_irq(l1);
	spin_lock_nested(l2, SINGLE_DEPTH_NESTING);
}

static inline void double_raw_lock(raw_spinlock_t *l1, raw_spinlock_t *l2)
{
	if (l1 > l2)
		swap(l1, l2);

	raw_spin_lock(l1);
	raw_spin_lock_nested(l2, SINGLE_DEPTH_NESTING);
}

/*
 * double_rq_lock - safely lock two runqueues
 *
 * Note this does not disable interrupts like task_rq_lock,
 * you need to do so manually before calling.
 */
static inline void double_rq_lock(struct rq *rq1, struct rq *rq2)
	__acquires(rq1->lock)
	__acquires(rq2->lock)
{
	BUG_ON(!irqs_disabled());
	if (rq1 == rq2) {
		raw_spin_lock(&rq1->lock);
		__acquire(rq2->lock);	/* Fake it out ;) */
	} else {
		if (rq1 < rq2) {
			raw_spin_lock(&rq1->lock);
			raw_spin_lock_nested(&rq2->lock, SINGLE_DEPTH_NESTING);
		} else {
			raw_spin_lock(&rq2->lock);
			raw_spin_lock_nested(&rq1->lock, SINGLE_DEPTH_NESTING);
		}
	}
}

/*
 * double_rq_unlock - safely unlock two runqueues
 *
 * Note this does not restore interrupts like task_rq_unlock,
 * you need to do so manually after calling.
 */
static inline void double_rq_unlock(struct rq *rq1, struct rq *rq2)
	__releases(rq1->lock)
	__releases(rq2->lock)
{
	raw_spin_unlock(&rq1->lock);
	if (rq1 != rq2)
		raw_spin_unlock(&rq2->lock);
	else
		__release(rq2->lock);
}

#else /* CONFIG_SMP */

/*
 * double_rq_lock - safely lock two runqueues
 *
 * Note this does not disable interrupts like task_rq_lock,
 * you need to do so manually before calling.
 */
static inline void double_rq_lock(struct rq *rq1, struct rq *rq2)
	__acquires(rq1->lock)
	__acquires(rq2->lock)
{
	BUG_ON(!irqs_disabled());
	BUG_ON(rq1 != rq2);
	raw_spin_lock(&rq1->lock);
	__acquire(rq2->lock);	/* Fake it out ;) */
}

/*
 * double_rq_unlock - safely unlock two runqueues
 *
 * Note this does not restore interrupts like task_rq_unlock,
 * you need to do so manually after calling.
 */
static inline void double_rq_unlock(struct rq *rq1, struct rq *rq2)
	__releases(rq1->lock)
	__releases(rq2->lock)
{
	BUG_ON(rq1 != rq2);
	raw_spin_unlock(&rq1->lock);
	__release(rq2->lock);
}

#endif

extern struct sched_entity *__pick_first_entity(struct cfs_rq *cfs_rq);
extern struct sched_entity *__pick_last_entity(struct cfs_rq *cfs_rq);
extern void print_cfs_stats(struct seq_file *m, int cpu);
extern void print_rt_stats(struct seq_file *m, int cpu);

extern void init_cfs_rq(struct cfs_rq *cfs_rq);
extern void init_rt_rq(struct rt_rq *rt_rq, struct rq *rq);
extern void init_dl_rq(struct dl_rq *dl_rq, struct rq *rq);

extern void cfs_bandwidth_usage_inc(void);
extern void cfs_bandwidth_usage_dec(void);

#ifdef CONFIG_NO_HZ_COMMON
enum rq_nohz_flag_bits {
	NOHZ_TICK_STOPPED,
	NOHZ_BALANCE_KICK,
};

#define NOHZ_KICK_ANY 0
#define NOHZ_KICK_RESTRICT 1

#define nohz_flags(cpu)	(&cpu_rq(cpu)->nohz_flags)
#endif

#ifdef CONFIG_IRQ_TIME_ACCOUNTING

DECLARE_PER_CPU(u64, cpu_hardirq_time);
DECLARE_PER_CPU(u64, cpu_softirq_time);

#ifndef CONFIG_64BIT
DECLARE_PER_CPU(seqcount_t, irq_time_seq);

static inline void irq_time_write_begin(void)
{
	__this_cpu_inc(irq_time_seq.sequence);
	smp_wmb();
}

static inline void irq_time_write_end(void)
{
	smp_wmb();
	__this_cpu_inc(irq_time_seq.sequence);
}

static inline u64 irq_time_read(int cpu)
{
	u64 irq_time;
	unsigned seq;

	do {
		seq = read_seqcount_begin(&per_cpu(irq_time_seq, cpu));
		irq_time = per_cpu(cpu_softirq_time, cpu) +
			   per_cpu(cpu_hardirq_time, cpu);
	} while (read_seqcount_retry(&per_cpu(irq_time_seq, cpu), seq));

	return irq_time;
}
#else /* CONFIG_64BIT */
static inline void irq_time_write_begin(void)
{
}

static inline void irq_time_write_end(void)
{
}

static inline u64 irq_time_read(int cpu)
{
	return per_cpu(cpu_softirq_time, cpu) + per_cpu(cpu_hardirq_time, cpu);
}
#endif /* CONFIG_64BIT */
#endif /* CONFIG_IRQ_TIME_ACCOUNTING */

/*
 * task_may_not_preempt - check whether a task may not be preemptible soon
 */
extern bool task_may_not_preempt(struct task_struct *task, int cpu);

#ifdef CONFIG_CPU_FREQ
DECLARE_PER_CPU(struct update_util_data *, cpufreq_update_util_data);

/**
 * cpufreq_update_util - Take a note about CPU utilization changes.
 * @rq: Runqueue to carry out the update for.
 * @flags: Update reason flags.
 *
 * This function is called by the scheduler on the CPU whose utilization is
 * being updated.
 *
 * It can only be called from RCU-sched read-side critical sections.
 *
 * The way cpufreq is currently arranged requires it to evaluate the CPU
 * performance state (frequency/voltage) on a regular basis to prevent it from
 * being stuck in a completely inadequate performance level for too long.
 * That is not guaranteed to happen if the updates are only triggered from CFS,
 * though, because they may not be coming in if RT or deadline tasks are active
 * all the time (or there are RT and DL tasks only).
 *
 * As a workaround for that issue, this function is called by the RT and DL
 * sched classes to trigger extra cpufreq updates to prevent it from stalling,
 * but that really is a band-aid.  Going forward it should be replaced with
 * solutions targeted more specifically at RT and DL tasks.
 */
static inline void cpufreq_update_util(struct rq *rq, unsigned int flags)
{
        struct update_util_data *data;

        data = rcu_dereference_sched(*this_cpu_ptr(&cpufreq_update_util_data));
        if (data)
                data->func(data, rq_clock(rq), flags);
}

static inline void cpufreq_update_this_cpu(struct rq *rq, unsigned int flags)
{
        if (cpu_of(rq) == smp_processor_id())
                cpufreq_update_util(rq, flags);
}
#else
static inline void cpufreq_update_util(struct rq *rq, unsigned int flags) {}
static inline void cpufreq_update_this_cpu(struct rq *rq, unsigned int flags) {}
#endif /* CONFIG_CPU_FREQ */

#ifdef arch_scale_freq_capacity
#ifndef arch_scale_freq_invariant
#define arch_scale_freq_invariant()     (true)
#endif
#else /* arch_scale_freq_capacity */
#define arch_scale_freq_invariant()     (false)
#endif<|MERGE_RESOLUTION|>--- conflicted
+++ resolved
@@ -1190,15 +1190,10 @@
 #else
 #define ENQUEUE_WAKING		0x00
 #endif
-<<<<<<< HEAD
-#define ENQUEUE_REPLENISH	0x08
-#define ENQUEUE_RESTORE	0x10
-#define ENQUEUE_WAKEUP_NEW	0x20
-
-#define DEQUEUE_SLEEP		1
-=======
+
+#define ENQUEUE_WAKEUP_NEW	0x12
 #define ENQUEUE_MIGRATING	0x40
->>>>>>> 4f466a63
+
 
 #define RETRY_TASK		((void *)-1UL)
 
